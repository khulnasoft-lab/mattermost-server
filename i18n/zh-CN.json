[
  {
    "id": "April",
    "translation": "四月"
  },
  {
    "id": "August",
    "translation": "八月"
  },
  {
    "id": "December",
    "translation": "十二月"
  },
  {
    "id": "February",
    "translation": "二月"
  },
  {
    "id": "January",
    "translation": "一月"
  },
  {
    "id": "July",
    "translation": "七月"
  },
  {
    "id": "June",
    "translation": "六月"
  },
  {
    "id": "March",
    "translation": "三月"
  },
  {
    "id": "May",
    "translation": "五月"
  },
  {
    "id": "November",
    "translation": "十一月"
  },
  {
    "id": "October",
    "translation": "十月"
  },
  {
    "id": "September",
    "translation": "九月"
  },
  {
    "id": "api.admin.add_certificate.array.app_error",
    "translation": "请求中 'certificate' 下的文件不存在。"
  },
  {
    "id": "api.admin.add_certificate.no_file.app_error",
    "translation": "请求中 'certificate' 下的文件不存在。"
  },
  {
    "id": "api.admin.add_certificate.open.app_error",
    "translation": "无法打开证书文件。"
  },
  {
    "id": "api.admin.add_certificate.saving.app_error",
    "translation": "无法保存证书文件。"
  },
  {
    "id": "api.admin.file_read_error",
    "translation": "读取日志文件出错。"
  },
  {
    "id": "api.admin.get_brand_image.storage.app_error",
    "translation": "未配置图像存储器。"
  },
  {
    "id": "api.admin.remove_certificate.delete.app_error",
    "translation": "删除证书时遇到错误。"
  },
  {
    "id": "api.admin.saml.metadata.app_error",
    "translation": "创建服务商元数据时发生错误。"
  },
  {
    "id": "api.admin.saml.not_available.app_error",
    "translation": "此服务器没有正确配置或者不支持 SAML 2.0。"
  },
  {
    "id": "api.admin.test_email.body",
    "translation": "看来你的 Mattermost 邮箱设置成功了！"
  },
  {
    "id": "api.admin.test_email.missing_server",
    "translation": "需要SMTP服务器"
  },
  {
    "id": "api.admin.test_email.reenter_password",
    "translation": "SMTP 服务器地址、端口或者用户名已经被修改。请重新输入 SMTP 密码进行连接测试。"
  },
  {
    "id": "api.admin.test_email.subject",
    "translation": "Mattermost - 测试邮箱设置"
  },
  {
    "id": "api.admin.test_s3.missing_s3_bucket",
    "translation": "必须填写 S3 储存桶"
  },
  {
    "id": "api.admin.upload_brand_image.array.app_error",
    "translation": "请求中图片数组为空。"
  },
  {
    "id": "api.admin.upload_brand_image.no_file.app_error",
    "translation": "请求中缺失图片文件。"
  },
  {
    "id": "api.admin.upload_brand_image.parse.app_error",
    "translation": "无法解析混合表单。"
  },
  {
    "id": "api.admin.upload_brand_image.storage.app_error",
    "translation": "不能上传图片。图片存储没有配置。"
  },
  {
    "id": "api.admin.upload_brand_image.too_large.app_error",
    "translation": "无法上传文件。文件过大。"
  },
  {
    "id": "api.channel.add_member.added",
    "translation": "%v 由 %v 邀请加入频道。"
  },
  {
    "id": "api.channel.add_user.to.channel.failed.app_error",
    "translation": "添加用户到频道失败。"
  },
  {
    "id": "api.channel.add_user.to.channel.failed.deleted.app_error",
    "translation": "无法将用户添加到频道，因为用户已从团队中移除。"
  },
  {
    "id": "api.channel.add_user_to_channel.type.app_error",
    "translation": "不能添加用户到该频道类型。"
  },
  {
    "id": "api.channel.change_channel_privacy.private_to_public",
    "translation": "此频道已转换到公共频道并允许任何团队成员加入。"
  },
  {
    "id": "api.channel.change_channel_privacy.public_to_private",
    "translation": "此频道已转换到私有频道。"
  },
  {
    "id": "api.channel.create_channel.direct_channel.app_error",
    "translation": "必须使用 createDirectChannel API 创建私信频道。"
  },
  {
    "id": "api.channel.create_channel.max_channel_limit.app_error",
    "translation": "当前团队无法创建超过 {{.MaxChannelsPerTeam}} 个频道。"
  },
  {
    "id": "api.channel.create_default_channels.off_topic",
    "translation": "闲聊"
  },
  {
    "id": "api.channel.create_default_channels.town_square",
    "translation": "公共频道"
  },
  {
    "id": "api.channel.create_direct_channel.invalid_user.app_error",
    "translation": "用于创建私信频道的用户 ID 无效。"
  },
  {
    "id": "api.channel.create_group.bad_size.app_error",
    "translation": "团体消息频道必须至少包含 3 位但不超过 8 位用户。"
  },
  {
    "id": "api.channel.create_group.bad_user.app_error",
    "translation": "有不存在的用户。"
  },
  {
    "id": "api.channel.delete_channel.archived",
    "translation": "%v 已归档该频道。"
  },
  {
    "id": "api.channel.delete_channel.cannot.app_error",
    "translation": "不能删除默认频道{{.Channel}}。"
  },
  {
    "id": "api.channel.delete_channel.deleted.app_error",
    "translation": "该频道已归档或者被删除。"
  },
  {
    "id": "api.channel.delete_channel.type.invalid",
    "translation": "无法删除私信或组消息频道"
  },
  {
    "id": "api.channel.join_channel.permissions.app_error",
    "translation": "您没有对应的权限。"
  },
  {
    "id": "api.channel.join_channel.post_and_forget",
    "translation": "%v 已加入到该频道。"
  },
  {
    "id": "api.channel.leave.default.app_error",
    "translation": "不能退出默认频道{{.Channel}}。"
  },
  {
    "id": "api.channel.leave.direct.app_error",
    "translation": "无法退出私信频道。"
  },
  {
    "id": "api.channel.leave.last_member.app_error",
    "translation": "你是本组最后一人，请删除私有组而不是离开。"
  },
  {
    "id": "api.channel.leave.left",
    "translation": "%v 已退出该频道。"
  },
  {
    "id": "api.channel.patch_update_channel.forbidden.app_error",
    "translation": "更新频道失败。"
  },
  {
    "id": "api.channel.post_channel_privacy_message.error",
    "translation": "发布频道隐私更新消息失败。"
  },
  {
    "id": "api.channel.post_update_channel_displayname_message_and_forget.create_post.error",
    "translation": "发送显示名更新信息时失败"
  },
  {
    "id": "api.channel.post_update_channel_displayname_message_and_forget.retrieve_user.error",
    "translation": "更新频道 DisplayName 字段时获取用户失败"
  },
  {
    "id": "api.channel.post_update_channel_displayname_message_and_forget.updated_from",
    "translation": "%s 将频道显示名从 %s 更新为 %s"
  },
  {
    "id": "api.channel.post_update_channel_header_message_and_forget.post.error",
    "translation": "更新频道标题消息失败"
  },
  {
    "id": "api.channel.post_update_channel_header_message_and_forget.removed",
    "translation": "%s 删除了频道标题 (原为: %s)"
  },
  {
    "id": "api.channel.post_update_channel_header_message_and_forget.retrieve_user.error",
    "translation": "尝试保存更新的频道标题时获取用户信息失败"
  },
  {
    "id": "api.channel.post_update_channel_header_message_and_forget.updated_from",
    "translation": "%s 将频道标题从 %s 更新为 %s"
  },
  {
    "id": "api.channel.post_update_channel_header_message_and_forget.updated_to",
    "translation": "%s 更新频道标题为: %s"
  },
  {
    "id": "api.channel.post_user_add_remove_message_and_forget.error",
    "translation": "发布添加/退出消息失败"
  },
  {
    "id": "api.channel.remove.default.app_error",
    "translation": "无法从默认频道{{.Channel}}移出用户。"
  },
  {
    "id": "api.channel.remove_channel_member.type.app_error",
    "translation": "无法从频道移除用户。"
  },
  {
    "id": "api.channel.remove_member.removed",
    "translation": "%v 已从频道移出。"
  },
  {
    "id": "api.channel.rename_channel.cant_rename_direct_messages.app_error",
    "translation": "您不能重命名私信频道。"
  },
  {
    "id": "api.channel.rename_channel.cant_rename_group_messages.app_error",
    "translation": "您不能重命名群消息频道。"
  },
  {
    "id": "api.channel.update_channel.deleted.app_error",
    "translation": "该频道已归档或者被删除。"
  },
  {
    "id": "api.channel.update_channel.tried.app_error",
    "translation": "试图对默认频道{{.Channel}}执行一个无效的更新。"
  },
  {
    "id": "api.channel.update_channel_member_roles.scheme_role.app_error",
    "translation": "提供的角色由方案管理，因此无法直接应用到频道成员。"
  },
  {
    "id": "api.channel.update_channel_scheme.license.error",
    "translation": "您的许可证不支持更新团队方案"
  },
  {
    "id": "api.channel.update_channel_scheme.scheme_scope.error",
    "translation": "无法设定频道方案因为提供的方案不是频道方案。"
  },
  {
    "id": "api.channel.update_team_member_roles.scheme_role.app_error",
    "translation": "提供的角色由方案管理，因此无法直接应用到团队成员。"
  },
  {
    "id": "api.command.admin_only.app_error",
    "translation": "集成只限于管理员。"
  },
  {
    "id": "api.command.command_post.forbidden.app_error",
    "translation": "指定的用户不属于指定的频道。"
  },
  {
    "id": "api.command.disabled.app_error",
    "translation": "命令已经被系统管理员禁用。"
  },
  {
    "id": "api.command.duplicate_trigger.app_error",
    "translation": "触发词已经使用。请选择其它单词。"
  },
  {
    "id": "api.command.execute_command.create_post_failed.app_error",
    "translation": "指令 '{{.Trigger}}' 回应失败。请联系您的系统管理员。"
  },
  {
    "id": "api.command.execute_command.failed.app_error",
    "translation": "带触发 '{{.Trigger}}' 的命令失败。"
  },
  {
    "id": "api.command.execute_command.failed_empty.app_error",
    "translation": "触发 '{{.Trigger}}' 返回空响应。"
  },
  {
    "id": "api.command.execute_command.failed_resp.app_error",
    "translation": "触发 '{{.Trigger}}' 返回响应状态 {{.Status}}。"
  },
  {
    "id": "api.command.execute_command.not_found.app_error",
    "translation": "未找到拥有触发 '{{.Trigger}}' 的命令。如果像发送以 \"/\" 开头的消息，请在前面加个空格。"
  },
  {
    "id": "api.command.execute_command.start.app_error",
    "translation": "未找到命令触发器。"
  },
  {
    "id": "api.command.invite_people.desc",
    "translation": "发送一封邀请邮件给你的Mattermost团队"
  },
  {
    "id": "api.command.invite_people.email_invitations_off",
    "translation": "邮件邀请已停用，没有发送邀请"
  },
  {
    "id": "api.command.invite_people.email_off",
    "translation": "邮件没有配置，没发送邀请"
  },
  {
    "id": "api.command.invite_people.fail",
    "translation": "邀请邮件发送错误"
  },
  {
    "id": "api.command.invite_people.hint",
    "translation": "[name@domain.com ...]"
  },
  {
    "id": "api.command.invite_people.invite_off",
    "translation": "本服务器已经禁止创建用户，未发送任何邀请"
  },
  {
    "id": "api.command.invite_people.name",
    "translation": "invite_people"
  },
  {
    "id": "api.command.invite_people.no_email",
    "translation": "请输入一个或更多有效的电子邮件地址"
  },
  {
    "id": "api.command.invite_people.sent",
    "translation": "邮件邀请已发送"
  },
  {
    "id": "api.command.team_mismatch.app_error",
    "translation": "无法跨团队更新命令。"
  },
  {
    "id": "api.command_away.desc",
    "translation": "设置您的状态设为离开"
  },
  {
    "id": "api.command_away.name",
    "translation": "离开"
  },
  {
    "id": "api.command_away.success",
    "translation": "您现在离开了"
  },
  {
    "id": "api.command_channel_header.channel.app_error",
    "translation": "获取当前频道错误。"
  },
  {
    "id": "api.command_channel_header.desc",
    "translation": "修改频道标题"
  },
  {
    "id": "api.command_channel_header.hint",
    "translation": "[文字]"
  },
  {
    "id": "api.command_channel_header.message.app_error",
    "translation": "比如提供 /header 命令的文字。"
  },
  {
    "id": "api.command_channel_header.name",
    "translation": "标题"
  },
  {
    "id": "api.command_channel_header.permission.app_error",
    "translation": "您没有权限更改频道标题。"
  },
  {
    "id": "api.command_channel_header.update_channel.app_error",
    "translation": "更新频道标题错误。"
  },
  {
    "id": "api.command_channel_purpose.channel.app_error",
    "translation": "获取当前频道错误。"
  },
  {
    "id": "api.command_channel_purpose.desc",
    "translation": "更改频道用途"
  },
  {
    "id": "api.command_channel_purpose.direct_group.app_error",
    "translation": "无法更改私信频道用途。可使用 /header 修改标题。"
  },
  {
    "id": "api.command_channel_purpose.hint",
    "translation": "[文字]"
  },
  {
    "id": "api.command_channel_purpose.message.app_error",
    "translation": "/purpose 命令必须有消息。"
  },
  {
    "id": "api.command_channel_purpose.name",
    "translation": "用途"
  },
  {
    "id": "api.command_channel_purpose.permission.app_error",
    "translation": "您没有权限更改频道用途。"
  },
  {
    "id": "api.command_channel_purpose.update_channel.app_error",
    "translation": "更新频道用途错误。"
  },
  {
    "id": "api.command_channel_remove.channel.app_error",
    "translation": "获取当前频道错误。"
  },
  {
    "id": "api.command_channel_rename.channel.app_error",
    "translation": "获取当前频道错误。"
  },
  {
    "id": "api.command_channel_rename.desc",
    "translation": "重命名频道"
  },
  {
    "id": "api.command_channel_rename.direct_group.app_error",
    "translation": "不能重命名私信频道。"
  },
  {
    "id": "api.command_channel_rename.hint",
    "translation": "[文字]"
  },
  {
    "id": "api.command_channel_rename.message.app_error",
    "translation": "/name 命令必须有消息。"
  },
  {
    "id": "api.command_channel_rename.name",
    "translation": "重命名"
  },
  {
    "id": "api.command_channel_rename.permission.app_error",
    "translation": "您没有权限重命名频道。"
  },
  {
    "id": "api.command_channel_rename.too_long.app_error",
    "translation": "频道名称必须小于或等于 {{.Length}} 个字符。"
  },
  {
    "id": "api.command_channel_rename.too_short.app_error",
    "translation": "频道名称必须大于或等于 {{.Length}} 个字符。"
  },
  {
    "id": "api.command_channel_rename.update_channel.app_error",
    "translation": "更新当前频道错误。"
  },
  {
    "id": "api.command_code.desc",
    "translation": "以代码块格式显示文字"
  },
  {
    "id": "api.command_code.hint",
    "translation": "[文字]"
  },
  {
    "id": "api.command_code.message.app_error",
    "translation": "/echo 命令必须有消息。"
  },
  {
    "id": "api.command_code.name",
    "translation": "代码"
  },
  {
    "id": "api.command_collapse.desc",
    "translation": "打开图像预览自动折叠"
  },
  {
    "id": "api.command_collapse.name",
    "translation": "折叠"
  },
  {
    "id": "api.command_collapse.success",
    "translation": "图片链接现在默认折叠"
  },
  {
    "id": "api.command_dnd.desc",
    "translation": "请勿打扰将关闭桌面和移动设备推送通知。"
  },
  {
    "id": "api.command_dnd.name",
    "translation": "dnd"
  },
  {
    "id": "api.command_dnd.success",
    "translation": "请勿打扰已启用。您不会在桌面或移动设备收到推送通知直到请勿打扰关闭。"
  },
  {
    "id": "api.command_echo.delay.app_error",
    "translation": "延迟必须在 10000 秒内。"
  },
  {
    "id": "api.command_echo.desc",
    "translation": "从您的帐号返回文本"
  },
  {
    "id": "api.command_echo.high_volume.app_error",
    "translation": "高容量的回声请求，无法处理请求。"
  },
  {
    "id": "api.command_echo.hint",
    "translation": "'信息' [延迟秒数]"
  },
  {
    "id": "api.command_echo.message.app_error",
    "translation": "/echo 命令必须有消息。"
  },
  {
    "id": "api.command_echo.name",
    "translation": "回应"
  },
  {
    "id": "api.command_expand.desc",
    "translation": "关闭图像预览自动折叠"
  },
  {
    "id": "api.command_expand.name",
    "translation": "展开"
  },
  {
    "id": "api.command_expand.success",
    "translation": "图片链接现在默认展开"
  },
  {
    "id": "api.command_expand_collapse.fail.app_error",
    "translation": "展开预览时发生了错误。"
  },
  {
    "id": "api.command_groupmsg.desc",
    "translation": "发送群消息到指定的用户"
  },
  {
    "id": "api.command_groupmsg.fail.app_error",
    "translation": "发送消息给用户时发生错误。"
  },
  {
    "id": "api.command_groupmsg.group_fail.app_error",
    "translation": "创建群消息时发生错误。"
  },
  {
    "id": "api.command_groupmsg.hint",
    "translation": "@[用户名1],@[用户名2] '消息'"
  },
  {
    "id": "api.command_groupmsg.invalid_user.app_error",
    "translation": {
      "other": "无法找到用户：{{.Users}}无法找到用户：{{.Users}}"
    }
  },
  {
    "id": "api.command_groupmsg.max_users.app_error",
    "translation": "群消息最多 {{.MaxUsers}} 用户。"
  },
  {
    "id": "api.command_groupmsg.min_users.app_error",
    "translation": "群消息最少 {{.MinUsers}} 用户。"
  },
  {
    "id": "api.command_groupmsg.name",
    "translation": "消息"
  },
  {
    "id": "api.command_groupmsg.permission.app_error",
    "translation": "您没有合适的权限创建新的群消息。"
  },
  {
    "id": "api.command_help.desc",
    "translation": "打开 Mattermost 帮助页面"
  },
  {
    "id": "api.command_help.name",
    "translation": "帮助"
  },
  {
    "id": "api.command_invite.channel.app_error",
    "translation": "获取当前频道错误。"
  },
  {
    "id": "api.command_invite.channel.error",
    "translation": "无法找到频道{{.Channel}}。请使用[频道识别](https://about.mattermost.com/default-channel-handle-documentation)以分辨频道。"
  },
  {
    "id": "api.command_invite.desc",
    "translation": "邀请用户到频道"
  },
  {
    "id": "api.command_invite.directchannel.app_error",
    "translation": "您不能添加成员到私信频道。"
  },
  {
    "id": "api.command_invite.fail.app_error",
    "translation": "加入频道时发生错误。"
  },
  {
    "id": "api.command_invite.hint",
    "translation": "@[用户名] ~[频道]"
  },
  {
    "id": "api.command_invite.missing_message.app_error",
    "translation": "缺少用户名和频道。"
  },
  {
    "id": "api.command_invite.missing_user.app_error",
    "translation": "我们无法找到该用户。他们可能已被系统管理员停用。"
  },
  {
    "id": "api.command_invite.name",
    "translation": "邀请"
  },
  {
    "id": "api.command_invite.permission.app_error",
    "translation": "您没有足够的权限在 {{.Channel}} 添加 {{.User}}。"
  },
  {
    "id": "api.command_invite.private_channel.app_error",
    "translation": "无法找到频道 {{.Channel}}。请使用频道识别查找频道。"
  },
  {
    "id": "api.command_invite.success",
    "translation": "已添加 {{.User}} 到 {{.Channel}} 频道。"
  },
  {
    "id": "api.command_invite.user_already_in_channel.app_error",
    "translation": "{{.User}} 已在频道。"
  },
  {
    "id": "api.command_invite_people.permission.app_error",
    "translation": "您没有权限邀请新用户到这个服务器。"
  },
  {
    "id": "api.command_join.desc",
    "translation": "添加到公开频道"
  },
  {
    "id": "api.command_join.fail.app_error",
    "translation": "加入频道时发生错误。"
  },
  {
    "id": "api.command_join.hint",
    "translation": "~[频道]"
  },
  {
    "id": "api.command_join.list.app_error",
    "translation": "列出频道时发生错误。"
  },
  {
    "id": "api.command_join.missing.app_error",
    "translation": "无法找到该频道。"
  },
  {
    "id": "api.command_join.name",
    "translation": "加入"
  },
  {
    "id": "api.command_kick.name",
    "translation": "踢出"
  },
  {
    "id": "api.command_leave.desc",
    "translation": "离开当前频道"
  },
  {
    "id": "api.command_leave.fail.app_error",
    "translation": "离开频道时发生错误。"
  },
  {
    "id": "api.command_leave.name",
    "translation": "离开"
  },
  {
    "id": "api.command_logout.desc",
    "translation": "注销Mattermost"
  },
  {
    "id": "api.command_logout.name",
    "translation": "注销"
  },
  {
    "id": "api.command_me.desc",
    "translation": "执行一个操作"
  },
  {
    "id": "api.command_me.hint",
    "translation": "[信息]"
  },
  {
    "id": "api.command_me.name",
    "translation": "me"
  },
  {
    "id": "api.command_msg.desc",
    "translation": "直接发送消息给用户"
  },
  {
    "id": "api.command_msg.dm_fail.app_error",
    "translation": "创建私信时发生错误。"
  },
  {
    "id": "api.command_msg.fail.app_error",
    "translation": "发送用户消息时发生错误。"
  },
  {
    "id": "api.command_msg.hint",
    "translation": "@[用户名] '消息'"
  },
  {
    "id": "api.command_msg.missing.app_error",
    "translation": "无法找到该用户。"
  },
  {
    "id": "api.command_msg.name",
    "translation": "消息"
  },
  {
    "id": "api.command_msg.permission.app_error",
    "translation": "您没有合适的权限直接发消息给该用户。"
  },
  {
    "id": "api.command_mute.desc",
    "translation": "关闭当前频道或指定[频道]的桌面、邮件以及推送通知。"
  },
  {
    "id": "api.command_mute.error",
    "translation": "无法找到频道{{.Channel}}。请使用[频道识别](https://about.mattermost.com/default-channel-handle-documentation)以分辨频道。"
  },
  {
    "id": "api.command_mute.hint",
    "translation": "~[频道]"
  },
  {
    "id": "api.command_mute.name",
    "translation": "静音"
  },
  {
    "id": "api.command_mute.no_channel.error",
    "translation": "无法找到指定的频道。请使用[频道识别](https://about.mattermost.com/default-channel-handle-documentation) 以分辨频道。"
  },
  {
    "id": "api.command_mute.not_member.error",
    "translation": "无法静音频道 {{.Channel}} 因为您不是成员。"
  },
  {
    "id": "api.command_mute.success_mute",
    "translation": "您将不会收到 {{.Channel}} 的通知直到取消频道静音。"
  },
  {
    "id": "api.command_mute.success_mute_direct_msg",
    "translation": "您将不会收到此频道的通知直到取消频道静音。"
  },
  {
    "id": "api.command_mute.success_unmute",
    "translation": "{{.Channel}} 不再被静音。"
  },
  {
    "id": "api.command_mute.success_unmute_direct_msg",
    "translation": "此频道不再被静音。"
  },
  {
    "id": "api.command_offline.desc",
    "translation": "设置您的状态设为离线"
  },
  {
    "id": "api.command_offline.name",
    "translation": "离线"
  },
  {
    "id": "api.command_offline.success",
    "translation": "您现在离线了"
  },
  {
    "id": "api.command_online.desc",
    "translation": "设置您的状态设为在线"
  },
  {
    "id": "api.command_online.name",
    "translation": "在线"
  },
  {
    "id": "api.command_online.success",
    "translation": "您现在在线了"
  },
  {
    "id": "api.command_open.name",
    "translation": "打开"
  },
  {
    "id": "api.command_remove.desc",
    "translation": "从频道移除位成员"
  },
  {
    "id": "api.command_remove.direct_group.app_error",
    "translation": "您不能从私信频道移出成员。"
  },
  {
    "id": "api.command_remove.hint",
    "translation": "@[用户名]"
  },
  {
    "id": "api.command_remove.message.app_error",
    "translation": "/name 或 /kick 命令必须有消息。"
  },
  {
    "id": "api.command_remove.missing.app_error",
    "translation": "我们无法找到该用户。他们可能已被系统管理员停用。"
  },
  {
    "id": "api.command_remove.name",
    "translation": "删除"
  },
  {
    "id": "api.command_remove.permission.app_error",
    "translation": "您没有权限移除成员。"
  },
  {
    "id": "api.command_remove.user_not_in_channel",
    "translation": "{{.Username}} 不是此频道的成员。"
  },
  {
    "id": "api.command_search.desc",
    "translation": "在消息中搜索文字"
  },
  {
    "id": "api.command_search.hint",
    "translation": "[文字]"
  },
  {
    "id": "api.command_search.name",
    "translation": "搜索"
  },
  {
    "id": "api.command_search.unsupported.app_error",
    "translation": "您的设备不支持搜索命令。"
  },
  {
    "id": "api.command_settings.desc",
    "translation": "打开账户设置对话框"
  },
  {
    "id": "api.command_settings.name",
    "translation": "设置"
  },
  {
    "id": "api.command_settings.unsupported.app_error",
    "translation": "您的设备不支持设定命令。"
  },
  {
    "id": "api.command_shortcuts.desc",
    "translation": "显示快捷键列表"
  },
  {
    "id": "api.command_shortcuts.name",
    "translation": "快捷键"
  },
  {
    "id": "api.command_shortcuts.unsupported.app_error",
    "translation": "您的设备不支持快捷命令。"
  },
  {
    "id": "api.command_shrug.desc",
    "translation": "添加 ¯\\_(ツ)_/¯ 到你的消息"
  },
  {
    "id": "api.command_shrug.hint",
    "translation": "[信息]"
  },
  {
    "id": "api.command_shrug.name",
    "translation": "shrug"
  },
  {
    "id": "api.config.client.old_format.app_error",
    "translation": "暂未支持客户端配置的新格式。请在查询字串指定 format=old。"
  },
  {
    "id": "api.context.404.app_error",
    "translation": "对不起，我们找不到该页面。"
  },
  {
    "id": "api.context.invalid_body_param.app_error",
    "translation": "请求消息体有无效或缺少 {{.Name}}。"
  },
  {
    "id": "api.context.invalid_param.app_error",
    "translation": "无效的 {{.Name}} 参数。"
  },
  {
    "id": "api.context.invalid_token.error",
    "translation": "无效会话令牌 token={{.Token}}, err={{.Error}}"
  },
  {
    "id": "api.context.invalid_url_param.app_error",
    "translation": "请求网址有无效或缺少 {{.Name}} 参数。"
  },
  {
    "id": "api.context.mfa_required.app_error",
    "translation": "此服务器要求多重验证。"
  },
  {
    "id": "api.context.permissions.app_error",
    "translation": "您没有对应的权限。"
  },
  {
    "id": "api.context.session_expired.app_error",
    "translation": "无效或过期的会话，请重新登录。"
  },
  {
    "id": "api.context.token_provided.app_error",
    "translation": "会话不是 OAuth 但是查询字符串中含有令牌。"
  },
  {
    "id": "api.create_terms_of_service.custom_terms_of_service_disabled.app_error",
    "translation": "已停用自定义服务条款。"
  },
  {
    "id": "api.create_terms_of_service.empty_text.app_error",
    "translation": "请输入您的自定义服务条款文字。"
  },
  {
    "id": "api.email_batching.add_notification_email_to_batch.channel_full.app_error",
    "translation": "批量电子邮件任务接收频道已满。请提高EmailBatchingBufferSize。"
  },
  {
    "id": "api.email_batching.add_notification_email_to_batch.disabled.app_error",
    "translation": "系统管理员禁用了批量电子邮件。"
  },
  {
    "id": "api.email_batching.send_batched_email_notification.subject",
    "translation": {
      "other": "[{{.SiteName}}] {{.Month}} {{.Day}}, {{.Year}} 的新通知[{{.SiteName}}] {{.Month}} {{.Day}}, {{.Year}} 的新通知"
    }
  },
  {
    "id": "api.emoji.create.duplicate.app_error",
    "translation": "无法创建表情符号。另一个具有相同名称的表情符号已存在。"
  },
  {
    "id": "api.emoji.create.other_user.app_error",
    "translation": "无效的用户 id。"
  },
  {
    "id": "api.emoji.create.parse.app_error",
    "translation": "无法创建表情符。无法理解请求。"
  },
  {
    "id": "api.emoji.create.too_large.app_error",
    "translation": "无法创建表情符。图片必须小于 1MB。"
  },
  {
    "id": "api.emoji.disabled.app_error",
    "translation": "自定义表情符号已被系统管理员禁用。"
  },
  {
    "id": "api.emoji.get_image.decode.app_error",
    "translation": "无法解码表情符号图像文件。"
  },
  {
    "id": "api.emoji.get_image.read.app_error",
    "translation": "无法读取表情图像文件。"
  },
  {
    "id": "api.emoji.storage.app_error",
    "translation": "文件存储没有正确配置。请配置S3或本地文件存储服务。"
  },
  {
    "id": "api.emoji.upload.image.app_error",
    "translation": "无法创建表情符号。文件类型必须是PNG，JPEG，或GIF。"
  },
  {
    "id": "api.emoji.upload.large_image.decode_error",
    "translation": "无法创建表情符。解码图片时遇到错误。"
  },
  {
    "id": "api.emoji.upload.large_image.encode_error",
    "translation": "无法创建表情符。编码图片时遇到错误。"
  },
  {
    "id": "api.emoji.upload.large_image.gif_decode_error",
    "translation": "无法创建表情符。解码 GIF 图片时遇到错误。"
  },
  {
    "id": "api.emoji.upload.large_image.gif_encode_error",
    "translation": "无法创建表情符。编码 GIF 图片时遇到错误。"
  },
  {
    "id": "api.emoji.upload.large_image.too_large.app_error",
    "translation": "无法创建表情符。图片必须小于 {{.MaxWidth}}x{{.MaxHeight}}。"
  },
  {
    "id": "api.emoji.upload.open.app_error",
    "translation": "无法创建表情符。尝试打开图片时遇到错误。"
  },
  {
    "id": "api.file.attachments.disabled.app_error",
    "translation": "文件附件已在此服务器禁用。"
  },
  {
    "id": "api.file.get_file.public_invalid.app_error",
    "translation": "公共链接不是有效的。"
  },
  {
    "id": "api.file.get_file_preview.no_preview.app_error",
    "translation": "文件没有预览图。"
  },
  {
    "id": "api.file.get_file_thumbnail.no_thumbnail.app_error",
    "translation": "文件没用缩略图。"
  },
  {
    "id": "api.file.get_public_link.disabled.app_error",
    "translation": "公共链接已经被禁用。"
  },
  {
    "id": "api.file.get_public_link.no_post.app_error",
    "translation": "无法获取文件公开链接。文件必须附在当前用户可读的信息上。"
  },
  {
    "id": "api.file.no_driver.app_error",
    "translation": "未选择文件驱动。"
  },
  {
    "id": "api.file.read_file.reading_local.app_error",
    "translation": "读取本地存储时遇到错误。"
  },
  {
    "id": "api.file.upload_file.incorrect_number_of_client_ids.app_error",
    "translation": "无法上传文件。{{.NumFiles}} 个文件拥有 {{.NumClientIds}} 个 client_ids。"
  },
  {
    "id": "api.file.upload_file.incorrect_number_of_files.app_error",
    "translation": "无法上传文件。指定的文件数不匹配。"
  },
  {
    "id": "api.file.upload_file.large_image.app_error",
    "translation": "无法上传超过最大尺寸的文件：{{.Filename}}"
  },
  {
    "id": "api.file.upload_file.large_image_detailed.app_error",
    "translation": "{{.Filename}} 的尺寸 ({{.Width}}x{{.Height}} 像素) 超过了限制。"
  },
  {
    "id": "api.file.upload_file.multiple_channel_ids.app_error",
    "translation": "无法上传文件。多个冲突的 channel_ids。"
  },
  {
    "id": "api.file.upload_file.read_form_value.app_error",
    "translation": "无法上传文件。读取或解析 {{.Formname}} 时出错。"
  },
  {
    "id": "api.file.upload_file.read_request.app_error",
    "translation": "无法上传文件。读取或解析请求数据时出错。"
  },
  {
    "id": "api.file.upload_file.storage.app_error",
    "translation": "不能上传文件。图片存储没有配置。"
  },
  {
    "id": "api.file.upload_file.too_large_detailed.app_error",
    "translation": "无法上传文件 {{.Filename}}。{{.Length}} 字节超过最大允许的 {{.Limit}} 字节。"
  },
  {
    "id": "api.incoming_webhook.disabled.app_error",
    "translation": "传入的 webhooks 已被系统管理员禁用。"
  },
  {
    "id": "api.incoming_webhook.invalid_username.app_error",
    "translation": "无效的用户名。"
  },
  {
    "id": "api.io_error",
    "translation": "输入/输出错误"
  },
  {
    "id": "api.ldap_group.not_found",
    "translation": "未找到 ldap 组"
  },
  {
    "id": "api.ldap_groups.license_error",
    "translation": "您的许可证不支持 ldap 组"
  },
  {
    "id": "api.license.add_license.array.app_error",
    "translation": "请求中‘许可证’为空数组。"
  },
  {
    "id": "api.license.add_license.expired.app_error",
    "translation": "许可证已经过期或者尚未启用。"
  },
  {
    "id": "api.license.add_license.invalid.app_error",
    "translation": "无效的授权文件。"
  },
  {
    "id": "api.license.add_license.invalid_count.app_error",
    "translation": "不能计算不重复用户总数。"
  },
  {
    "id": "api.license.add_license.no_file.app_error",
    "translation": "请求中没有'许可证'文件。"
  },
  {
    "id": "api.license.add_license.open.app_error",
    "translation": "无法打开许可证文件。"
  },
  {
    "id": "api.license.add_license.save.app_error",
    "translation": "许可证没有正确保存。"
  },
  {
    "id": "api.license.add_license.save_active.app_error",
    "translation": "有效许可证ID没有正确保存。"
  },
  {
    "id": "api.license.add_license.unique_users.app_error",
    "translation": "该许可证只支持 {{.Users}} 用户，当你的系统有 {{.Count}} 唯一用户。唯一用户通过邮件地址计算。你可以从站点报告 -> 查看统计查看总数量。"
  },
  {
    "id": "api.license.client.old_format.app_error",
    "translation": "暂未支持客户端授权的新格式。请在查询字串指定 format=old。"
  },
  {
    "id": "api.marshal_error",
    "translation": "编码失败。"
  },
  {
    "id": "api.oauth.allow_oauth.redirect_callback.app_error",
    "translation": "invalid_request：提供的 redirect_uri 不匹配注册的 callback_url。"
  },
  {
    "id": "api.oauth.allow_oauth.turn_off.app_error",
    "translation": "系统管理员已经关闭了 OAuth2 验证服务商。"
  },
  {
    "id": "api.oauth.authorize_oauth.disabled.app_error",
    "translation": "系统管理员已经关闭了 OAuth2 验证服务商。"
  },
  {
    "id": "api.oauth.get_access_token.bad_client_id.app_error",
    "translation": "invalid_request：错误的 client_id。"
  },
  {
    "id": "api.oauth.get_access_token.bad_client_secret.app_error",
    "translation": "invalid_request：缺少 client_secret。"
  },
  {
    "id": "api.oauth.get_access_token.bad_grant.app_error",
    "translation": "invalid_request：错误的 grant_type。"
  },
  {
    "id": "api.oauth.get_access_token.credentials.app_error",
    "translation": "invalid_client：无效的客户端凭证。"
  },
  {
    "id": "api.oauth.get_access_token.disabled.app_error",
    "translation": "系统管理员已经关闭了 OAuth2 验证服务商。"
  },
  {
    "id": "api.oauth.get_access_token.expired_code.app_error",
    "translation": "invalid_grant：无效或过期授权码。"
  },
  {
    "id": "api.oauth.get_access_token.internal.app_error",
    "translation": "server_error：访问数据库时遇到了内部服务器错误。"
  },
  {
    "id": "api.oauth.get_access_token.internal_saving.app_error",
    "translation": "server_error：在保存访问令牌到数据库时遇到了内部服务器错误。"
  },
  {
    "id": "api.oauth.get_access_token.internal_session.app_error",
    "translation": "server_error：在保存会话到数据库时遇到了内部服务器错误。"
  },
  {
    "id": "api.oauth.get_access_token.internal_user.app_error",
    "translation": "server_error：从数据库中读取用户时遇到了内部服务器错误。"
  },
  {
    "id": "api.oauth.get_access_token.missing_code.app_error",
    "translation": "invalid_request：缺少编号。"
  },
  {
    "id": "api.oauth.get_access_token.missing_refresh_token.app_error",
    "translation": "invalid_request：缺少 refresh_token。"
  },
  {
    "id": "api.oauth.get_access_token.redirect_uri.app_error",
    "translation": "invalid_request：提供的 redirect_uri 不匹配授权码 redirect_uri。"
  },
  {
    "id": "api.oauth.get_access_token.refresh_token.app_error",
    "translation": "invalid_grant：无效的续期令牌。"
  },
  {
    "id": "api.oauth.invalid_state_token.app_error",
    "translation": "无效状态令牌。"
  },
  {
    "id": "api.oauth.register_oauth_app.turn_off.app_error",
    "translation": "系统管理员已经关闭的 OAuth2 服务商。"
  },
  {
    "id": "api.oauth.revoke_access_token.del_session.app_error",
    "translation": "从数据库删除会话出错。"
  },
  {
    "id": "api.oauth.revoke_access_token.del_token.app_error",
    "translation": "从数据库删除访问令牌出错。"
  },
  {
    "id": "api.oauth.revoke_access_token.get.app_error",
    "translation": "删除前从数据库获取访问令牌遇到错误。"
  },
  {
    "id": "api.oauth.singup_with_oauth.disabled.app_error",
    "translation": "用户注册已停用。"
  },
  {
    "id": "api.oauth.singup_with_oauth.expired_link.app_error",
    "translation": "注册链接已过期。"
  },
  {
    "id": "api.oauth.singup_with_oauth.invalid_link.app_error",
    "translation": "无效的注册链接。"
  },
  {
    "id": "api.outgoing_webhook.disabled.app_error",
    "translation": "传出的 webhooks 已被系统管理员禁用。"
  },
  {
    "id": "api.plugin.upload.array.app_error",
    "translation": "multipart/form 请求中的文件数组为空。"
  },
  {
    "id": "api.plugin.upload.file.app_error",
    "translation": "无法打开 multipart/form 请求中的文件。"
  },
  {
    "id": "api.plugin.upload.no_file.app_error",
    "translation": "multipart/form 请求缺少文件。"
  },
  {
    "id": "api.post.check_for_out_of_channel_mentions.message.multiple",
    "translation": "@{{.Usernames}} 与 @{{.LastUsername}} 被提到了，但是他们因不在这个频道而不会收到通知。"
  },
  {
    "id": "api.post.check_for_out_of_channel_mentions.message.one",
    "translation": "@{{.Username}} 被提到了，但是他因不在此频道而不会收到通知。"
  },
  {
    "id": "api.post.create_post.can_not_post_to_deleted.error",
    "translation": "无法发信息到已删除的频道。"
  },
  {
    "id": "api.post.create_post.channel_root_id.app_error",
    "translation": "RootId 参数无效的 ChannelId。"
  },
  {
    "id": "api.post.create_post.root_id.app_error",
    "translation": "无效的 RootId 参数。"
  },
  {
    "id": "api.post.create_webhook_post.creating.app_error",
    "translation": "创建消息时出错。"
  },
  {
    "id": "api.post.deduplicate_create_post.failed_to_get",
    "translation": "处理客户端发送同样请求时获取原始消息失败。"
  },
  {
    "id": "api.post.deduplicate_create_post.pending",
    "translation": "由于另一个客户端发送同样的请求而拒绝消息。"
  },
  {
    "id": "api.post.delete_post.can_not_delete_post_in_deleted.error",
    "translation": "无法在已删除的频道中删除消息。"
  },
  {
    "id": "api.post.disabled_all",
    "translation": "由于频道拥有超过{{.Users}}位用户，因此已禁用 @all。"
  },
  {
    "id": "api.post.disabled_channel",
    "translation": "由于频道拥有超过{{.Users}}位用户，因此已禁用 @channel。"
  },
  {
    "id": "api.post.disabled_here",
    "translation": "@here 已禁用因为频道超过 {{.Users}} 位用户。"
  },
  {
    "id": "api.post.do_action.action_id.app_error",
    "translation": "无效的操作 id。"
  },
  {
    "id": "api.post.do_action.action_integration.app_error",
    "translation": "操作整合错误。"
  },
  {
    "id": "api.post.get_message_for_notification.files_sent",
    "translation": {
      "other": "{{.Count}} 文件已发送：{{.Filenames}}{{.Count}} 文件已发送：{{.Filenames}}"
    }
  },
  {
    "id": "api.post.get_message_for_notification.images_sent",
    "translation": {
      "other": "{{.Count}} 图片已发送：{{.Filenames}}{{.Count}} 图片已发送：{{.Filenames}}"
    }
  },
  {
    "id": "api.post.link_preview_disabled.app_error",
    "translation": "链接预览已被系统管理员禁用。"
  },
  {
    "id": "api.post.patch_post.can_not_update_post_in_deleted.error",
    "translation": "无法在已删除的频道更新消息。"
  },
  {
    "id": "api.post.send_notification_and_forget.push_channel_mention",
    "translation": " 通知了频道。"
  },
  {
    "id": "api.post.send_notification_and_forget.push_comment_on_post",
    "translation": " 在您的消息发布了评论。"
  },
  {
    "id": "api.post.send_notification_and_forget.push_comment_on_thread",
    "translation": " 在您参与的讨论串发布了评论。"
  },
  {
    "id": "api.post.send_notifications_and_forget.push_explicit_mention",
    "translation": " 提及了您。"
  },
  {
    "id": "api.post.send_notifications_and_forget.push_general_message",
    "translation": " 发布了消息。"
  },
  {
    "id": "api.post.send_notifications_and_forget.push_image_only",
    "translation": " 附加了文件。"
  },
  {
    "id": "api.post.send_notifications_and_forget.push_message",
    "translation": "给您发送了消息。"
  },
  {
    "id": "api.post.update_post.can_not_update_post_in_deleted.error",
    "translation": "无法在已删除的频道更新消息。"
  },
  {
    "id": "api.post.update_post.find.app_error",
    "translation": "我们找不到现有的消息或评论去更新。"
  },
  {
    "id": "api.post.update_post.permissions_details.app_error",
    "translation": "已经删除 id={{.PostId}}。"
  },
  {
    "id": "api.post.update_post.permissions_time_limit.app_error",
    "translation": "消息只允许在 {{.limeLimit}} 秒内编辑。详情请咨询您的系统管理员。"
  },
  {
    "id": "api.post.update_post.system_message.app_error",
    "translation": "无法更新系统信息。"
  },
  {
    "id": "api.post_get_post_by_id.get.app_error",
    "translation": "无法获取消息。"
  },
  {
    "id": "api.preference.delete_preferences.delete.app_error",
    "translation": "无法删除用户偏好。"
  },
  {
    "id": "api.preference.preferences_category.get.app_error",
    "translation": "无法获取用户偏好。"
  },
  {
    "id": "api.preference.update_preferences.set.app_error",
    "translation": "无法设置用户偏好。"
  },
  {
    "id": "api.reaction.delete.archived_channel.app_error",
    "translation": "您不能移除已归档的频道中的互动。"
  },
  {
    "id": "api.reaction.save.archived_channel.app_error",
    "translation": "您不能在已归档的频道互动。"
  },
  {
    "id": "api.reaction.save_reaction.invalid.app_error",
    "translation": "无效互动。"
  },
  {
    "id": "api.reaction.save_reaction.user_id.app_error",
    "translation": "您不能保存其他用户的互动。"
  },
  {
    "id": "api.restricted_system_admin",
    "translation": "受限系统管理员禁止执行此操作。"
  },
  {
    "id": "api.roles.patch_roles.license.error",
    "translation": "您的许可证不支持高级权限。"
  },
  {
    "id": "api.scheme.create_scheme.license.error",
    "translation": "您的许可证不支持创建权限方案。"
  },
  {
    "id": "api.scheme.delete_scheme.license.error",
    "translation": "您的许可证不支持删除权限方案"
  },
  {
    "id": "api.scheme.get_channels_for_scheme.scope.error",
    "translation": "无法获取方案的频道因为提供的方案不是频道方案。"
  },
  {
    "id": "api.scheme.get_teams_for_scheme.scope.error",
    "translation": "无法获取方案的团队因为提供的方案不是团队方案。"
  },
  {
    "id": "api.scheme.patch_scheme.license.error",
    "translation": "您的许可证不支持更新权限方案"
  },
  {
    "id": "api.server.start_server.forward80to443.disabled_while_using_lets_encrypt",
    "translation": "使用 LetsEncrypt 时必须开启 Forward80To443"
  },
  {
    "id": "api.server.start_server.forward80to443.enabled_but_listening_on_wrong_port",
    "translation": "无法在监听端口 %s 时转发端口 80 到端口 443：使用代理服务器时停用 Forward80To443"
  },
  {
    "id": "api.server.start_server.rate_limiting_memory_store",
    "translation": "无法初始化频率限制内存储存。检查 MemoryStoreSize 设置。"
  },
  {
    "id": "api.server.start_server.rate_limiting_rate_limiter",
    "translation": "无法初始化频率限制。"
  },
  {
    "id": "api.server.start_server.starting.critical",
    "translation": "启动服务出错, err:%v"
  },
  {
    "id": "api.slackimport.slack_add_bot_user.email_pwd",
    "translation": "已导入整合/Slack 机器人用户 {{.Email}} 以及密码 {{.Password}}。\r\n"
  },
  {
    "id": "api.slackimport.slack_add_bot_user.unable_import",
    "translation": "无法导入整合/Slack 机器人用户 {{.Username}}。\r\n"
  },
  {
    "id": "api.slackimport.slack_add_channels.added",
    "translation": "\r\n频道已添加：\r\n"
  },
  {
    "id": "api.slackimport.slack_add_channels.failed_to_add_user",
    "translation": "无法添加 Slack 用户 {{.Username}} 到频道。\r\n"
  },
  {
    "id": "api.slackimport.slack_add_channels.import_failed",
    "translation": "无法导入 Slack 频道 {{.DisplayName}}。\r\n"
  },
  {
    "id": "api.slackimport.slack_add_channels.merge",
    "translation": "Slack 频道 {{.DisplayName}} 已在 Masttermost 频道存在。已合并两频道。\r\n"
  },
  {
    "id": "api.slackimport.slack_add_users.created",
    "translation": "\r\n已创建用户：\r\n"
  },
  {
    "id": "api.slackimport.slack_add_users.email_pwd",
    "translation": "已导入拥有电子邮箱 {{.Email}} 以及密码 {{.Password}} 的 Slack 用户。\r\n"
  },
  {
    "id": "api.slackimport.slack_add_users.merge_existing",
    "translation": "Slack 用户已和拥有邮箱地址 {{.Email}} 和用户名 {{.Username}} 的 Mattermost 用户合并。\r\n"
  },
  {
    "id": "api.slackimport.slack_add_users.merge_existing_failed",
    "translation": "Slack 用户已和现有邮箱地址 {{.Email}} 和用户名 {{.Username}} 的 Mattermost 用户合并，但没法添加用户到他们的团队。\r\n"
  },
  {
    "id": "api.slackimport.slack_add_users.missing_email_address",
    "translation": "用户 {{.Username}} 在 Slack 导出里没有电子邮箱地址。暂使用 {{.Email}} 代替。用户需要在登入系统后更新他们的邮箱地址。\r\n"
  },
  {
    "id": "api.slackimport.slack_add_users.unable_import",
    "translation": "不能导入 Slack 用户：{{.Username}}。\r\n"
  },
  {
    "id": "api.slackimport.slack_import.log",
    "translation": "Mattermost Slack 导入日志 \r\n"
  },
  {
    "id": "api.slackimport.slack_import.note1",
    "translation": "- 有些信息可能未被导入因为导入程序不支持他们。\r\n"
  },
  {
    "id": "api.slackimport.slack_import.note2",
    "translation": "- 暂不支持 Slack 机器人信息。\r\n"
  },
  {
    "id": "api.slackimport.slack_import.note3",
    "translation": "- 更多错误可以到服务器日志查看。\r\n"
  },
  {
    "id": "api.slackimport.slack_import.notes",
    "translation": "\r\n注释：\r\n"
  },
  {
    "id": "api.slackimport.slack_import.open.app_error",
    "translation": "无法打开文件：{{.Filename}}。\r\n"
  },
  {
    "id": "api.slackimport.slack_import.team_fail",
    "translation": "导入时无法获取要导入的团队。\r\n"
  },
  {
    "id": "api.slackimport.slack_import.zip.app_error",
    "translation": "无法打开 Slack 导出的 zip 文件。\r\n"
  },
  {
    "id": "api.status.user_not_found.app_error",
    "translation": "未找到用户。"
  },
  {
    "id": "api.team.add_user_to_team.added",
    "translation": "%v 由 %v 邀请加入到团队。"
  },
  {
    "id": "api.team.add_user_to_team.missing_parameter.app_error",
    "translation": "添加用户到团队所需的参数。"
  },
  {
    "id": "api.team.get_invite_info.not_open_team",
    "translation": "不能邀请进入非开放团队。"
  },
  {
    "id": "api.team.get_team_icon.filesettings_no_driver.app_error",
    "translation": "文件设置中驱动名无效。必须为 'local' 或 'amazons3'。"
  },
  {
    "id": "api.team.get_team_icon.read_file.app_error",
    "translation": "无法读取团队图标文件。"
  },
  {
    "id": "api.team.import_team.array.app_error",
    "translation": "请求中 'file' 为空数组。"
  },
  {
    "id": "api.team.import_team.integer.app_error",
    "translation": "文件大小不是个整数。"
  },
  {
    "id": "api.team.import_team.no_file.app_error",
    "translation": "请求中 ‘file’ 文件不存在。"
  },
  {
    "id": "api.team.import_team.no_import_from.app_error",
    "translation": "错误请求：缺少 importFrom 字段。"
  },
  {
    "id": "api.team.import_team.open.app_error",
    "translation": "无法打开文件。"
  },
  {
    "id": "api.team.import_team.parse.app_error",
    "translation": "无法解析混合表单。"
  },
  {
    "id": "api.team.import_team.unavailable.app_error",
    "translation": "错误请求：缺少 filesize 字段。"
  },
  {
    "id": "api.team.invite_members.disabled.app_error",
    "translation": "邮件邀请已停用。"
  },
  {
    "id": "api.team.invite_members.invalid_email.app_error",
    "translation": "以下邮箱地址不在允许的域名范围内：{{.Addresses}}。请联系您的系统管理员了解详情。"
  },
  {
    "id": "api.team.invite_members.no_one.app_error",
    "translation": "没有人可邀请。"
  },
  {
    "id": "api.team.is_team_creation_allowed.disabled.app_error",
    "translation": "团队创建被禁用。详细请询问您的系统管理员。"
  },
  {
    "id": "api.team.is_team_creation_allowed.domain.app_error",
    "translation": "电子邮件必须来自指定域名 (例如 @example.com)。详情请询问您的系统管理员。"
  },
  {
    "id": "api.team.join_team.post_and_forget",
    "translation": "%v 已加入团队。"
  },
  {
    "id": "api.team.join_user_to_team.allowed_domains.app_error",
    "translation": "电子邮件必须来自指定域名 (例如 @example.com)。详情请询问您的系统管理员。"
  },
  {
    "id": "api.team.leave.left",
    "translation": "%v 离开了团队。"
  },
  {
    "id": "api.team.move_channel.post.error",
    "translation": "发送频道移动消息失败。"
  },
  {
    "id": "api.team.move_channel.success",
    "translation": "此频道已从 %v 移至此团队。"
  },
  {
    "id": "api.team.remove_team_icon.get_team.app_error",
    "translation": "获取团队时发生错误。"
  },
  {
    "id": "api.team.remove_user_from_team.missing.app_error",
    "translation": "此用户似乎不属于此团队。"
  },
  {
    "id": "api.team.remove_user_from_team.removed",
    "translation": "%v 已移出团队。"
  },
  {
    "id": "api.team.set_team_icon.array.app_error",
    "translation": "请求中 'image' 为空。"
  },
  {
    "id": "api.team.set_team_icon.decode.app_error",
    "translation": "无法解码团队图标。"
  },
  {
    "id": "api.team.set_team_icon.encode.app_error",
    "translation": "无法编码团队图标。"
  },
  {
    "id": "api.team.set_team_icon.get_team.app_error",
    "translation": "获取团队时发生错误。"
  },
  {
    "id": "api.team.set_team_icon.no_file.app_error",
    "translation": "请求中缺失图片文件。"
  },
  {
    "id": "api.team.set_team_icon.open.app_error",
    "translation": "无法打开图片文件。"
  },
  {
    "id": "api.team.set_team_icon.parse.app_error",
    "translation": "无法解析混合表单。"
  },
  {
    "id": "api.team.set_team_icon.storage.app_error",
    "translation": "不能上传团队图标。没有配置图片存储。"
  },
  {
    "id": "api.team.set_team_icon.too_large.app_error",
    "translation": "不能上传团队图标。文件太大。"
  },
  {
    "id": "api.team.set_team_icon.write_file.app_error",
    "translation": "无法保存团队图标。"
  },
  {
    "id": "api.team.team_icon.update.app_error",
    "translation": "更新团队图标时发生错误。"
  },
  {
    "id": "api.team.update_member_roles.not_a_member",
    "translation": "指定的用户不属于指定的团队。"
  },
  {
    "id": "api.team.update_restricted_domains.mismatch.app_error",
    "translation": "系统设定不允许限制团队到 {{ .Domain }}。请联系您的系统管理员。"
  },
  {
    "id": "api.team.update_team_scheme.license.error",
    "translation": "您的许可证不支持更新团队方案"
  },
  {
    "id": "api.team.update_team_scheme.scheme_scope.error",
    "translation": "无法设定团队方案因为提供的方案不是团队方案。"
  },
  {
    "id": "api.templates.deactivate_body.info",
    "translation": "您注销了 {{ .SiteURL }} 上的帐号。"
  },
  {
    "id": "api.templates.deactivate_body.title",
    "translation": "您的帐号已在 {{ .ServerURL }} 注销"
  },
  {
    "id": "api.templates.deactivate_body.warning",
    "translation": "如果这不是您的操作或者您想重新激活您的帐号，请联系您的系统管理员。"
  },
  {
    "id": "api.templates.deactivate_subject",
    "translation": "[{{ .SiteName }}] 您的帐号已在 {{ .ServerURL }} 注销"
  },
  {
    "id": "api.templates.email_change_body.info",
    "translation": "您在 {{.TeamDisplayName}} 的邮件地址被更改至 {{.NewEmail}}。"
  },
  {
    "id": "api.templates.email_change_body.title",
    "translation": "您更新了您的邮箱"
  },
  {
    "id": "api.templates.email_change_subject",
    "translation": "[{{ .SiteName }}] 您的邮箱地址已更改"
  },
  {
    "id": "api.templates.email_change_verify_body.button",
    "translation": "校验邮箱"
  },
  {
    "id": "api.templates.email_change_verify_body.info",
    "translation": "请点击下面的链接确认这是正确的地址，以完成在{{.TeamDisplayName}}的电子邮件地址更新。"
  },
  {
    "id": "api.templates.email_change_verify_body.title",
    "translation": "您已更新电子邮件地址"
  },
  {
    "id": "api.templates.email_change_verify_subject",
    "translation": "[{{ .SiteName }}] 验证新邮件地址"
  },
  {
    "id": "api.templates.email_footer",
    "translation": "要更改您的通知偏好设定，登录到您的团队站点后并转至设置 > 通知。"
  },
  {
    "id": "api.templates.email_info1",
    "translation": "如有任何问题，请随时给我们发邮件："
  },
  {
    "id": "api.templates.email_info2",
    "translation": "此致"
  },
  {
    "id": "api.templates.email_info3",
    "translation": "{{.SiteName}} 团队"
  },
  {
    "id": "api.templates.email_organization",
    "translation": "发送人 "
  },
  {
    "id": "api.templates.email_warning",
    "translation": "如果您没做此更改，请联系系统管理员。"
  },
  {
    "id": "api.templates.invite_body.button",
    "translation": "立刻加入"
  },
  {
    "id": "api.templates.invite_body.title",
    "translation": "{{ .SenderName }}邀请加入{{ .TeamDisplayName }}团队。"
  },
  {
    "id": "api.templates.invite_subject",
    "translation": "[{{ .SiteName }}] {{ .SenderName }} 邀请您加入 {{ .TeamDisplayName }} 团队"
  },
  {
    "id": "api.templates.mfa_activated_body.info",
    "translation": "多重验证添加到了您在 {{ .SiteURL }} 的帐号。"
  },
  {
    "id": "api.templates.mfa_activated_body.title",
    "translation": "多重验证已添加"
  },
  {
    "id": "api.templates.mfa_change_subject",
    "translation": "[{{ .SiteName }}] 您的多重验证已更新"
  },
  {
    "id": "api.templates.mfa_deactivated_body.info",
    "translation": "多重验证已从您在 {{ .SiteURL }} 的帐号移除。"
  },
  {
    "id": "api.templates.mfa_deactivated_body.title",
    "translation": "多重验证已移除"
  },
  {
    "id": "api.templates.password_change_body.info",
    "translation": "您在 {{ .TeamURL }} 上 {{.TeamDisplayName}} 的密码已由 {{.Method}} 修改。"
  },
  {
    "id": "api.templates.password_change_body.title",
    "translation": "您更新了您的密码"
  },
  {
    "id": "api.templates.password_change_subject",
    "translation": "[{{ .SiteName }}] 您的密码已更新"
  },
  {
    "id": "api.templates.post_body.button",
    "translation": "查看消息"
  },
  {
    "id": "api.templates.reset_body.button",
    "translation": "重设密码"
  },
  {
    "id": "api.templates.reset_body.title",
    "translation": "重置您的密码"
  },
  {
    "id": "api.templates.reset_subject",
    "translation": "[{{ .SiteName }}] 重置您的密码"
  },
  {
    "id": "api.templates.signin_change_email.body.info",
    "translation": "你已经更新您在 {{ .SiteName }} 的登录方法到 {{.Method}}。"
  },
  {
    "id": "api.templates.signin_change_email.body.method_email",
    "translation": "邮箱和密码"
  },
  {
    "id": "api.templates.signin_change_email.body.title",
    "translation": "您更新了您的登录方式"
  },
  {
    "id": "api.templates.signin_change_email.subject",
    "translation": "[{{ .SiteName }}] 您的登入方式已更新"
  },
  {
    "id": "api.templates.user_access_token_body.info",
    "translation": "个人访问令牌添加到了您在 {{ .SiteURL }} 的帐号。它们可以用来以您的帐号访问 {{.SiteName}}。"
  },
  {
    "id": "api.templates.user_access_token_body.title",
    "translation": "已添加用个人访问令牌到您的帐号"
  },
  {
    "id": "api.templates.user_access_token_subject",
    "translation": "[{{ .SiteName }}] 已添加个人访问令牌到您的帐号"
  },
  {
    "id": "api.templates.username_change_body.info",
    "translation": "您在 {{.TeamDisplayName}} 的用户名被更改至 {{.NewUsername}}。"
  },
  {
    "id": "api.templates.username_change_body.title",
    "translation": "您更新了您的用户名"
  },
  {
    "id": "api.templates.username_change_subject",
    "translation": "[{{ .SiteName }}] 您的用户名已更改"
  },
  {
    "id": "api.templates.verify_body.button",
    "translation": "验证邮箱"
  },
  {
    "id": "api.templates.verify_body.info",
    "translation": "该电子邮件地址已用于创建 Mattermost 帐户。"
  },
  {
    "id": "api.templates.verify_body.title",
    "translation": "验证您的电子邮箱地址"
  },
  {
    "id": "api.templates.verify_subject",
    "translation": "[{{ .SiteName }}] 电子邮件地址验证"
  },
  {
    "id": "api.templates.welcome_body.app_download_info",
    "translation": "为了更好的体验，请下载 PC、Mac、iOS、安卓平台应用。"
  },
  {
    "id": "api.templates.welcome_body.button",
    "translation": "验证邮箱"
  },
  {
    "id": "api.templates.welcome_body.info",
    "translation": "该电子邮件地址已用于创建 Mattermost 帐户。"
  },
  {
    "id": "api.templates.welcome_body.title",
    "translation": "欢迎加入团队"
  },
  {
    "id": "api.templates.welcome_subject",
    "translation": "[{{ .SiteName }}] 您加入了 {{ .ServerURL }}"
  },
  {
    "id": "api.user.activate_mfa.email_and_ldap_only.app_error",
    "translation": "此帐户类型不支持多重验证。"
  },
  {
    "id": "api.user.add_direct_channels_and_forget.failed.error",
    "translation": "添加用户直接频道偏好设定失败 user_id={{.UserId}}, team_id={{.TeamId}}, err={{.Error}}"
  },
  {
    "id": "api.user.authorize_oauth_user.bad_response.app_error",
    "translation": "令牌请求得到错误的回复。"
  },
  {
    "id": "api.user.authorize_oauth_user.bad_token.app_error",
    "translation": "错误的令牌类型。"
  },
  {
    "id": "api.user.authorize_oauth_user.invalid_state.app_error",
    "translation": "无效状态"
  },
  {
    "id": "api.user.authorize_oauth_user.missing.app_error",
    "translation": "缺少访问令牌。"
  },
  {
    "id": "api.user.authorize_oauth_user.response.app_error",
    "translation": "从 OAuth 服务提供商收到无效的回复。"
  },
  {
    "id": "api.user.authorize_oauth_user.service.app_error",
    "translation": "令牌请求到 {{.Service}} 失败。"
  },
  {
    "id": "api.user.authorize_oauth_user.token_failed.app_error",
    "translation": "令牌请求失败。"
  },
  {
    "id": "api.user.authorize_oauth_user.unsupported.app_error",
    "translation": "{{.Service}} 通过 OAuth 2.0 的单点登入在此服务器上不可用。"
  },
  {
    "id": "api.user.check_user_login_attempts.too_many.app_error",
    "translation": "您的账号因为多次的密码尝试而被锁定。请重设您的密码。"
  },
  {
    "id": "api.user.check_user_mfa.bad_code.app_error",
    "translation": "无效的多重验证令牌。"
  },
  {
    "id": "api.user.check_user_password.invalid.app_error",
    "translation": "登录失败，无效的密码。"
  },
  {
    "id": "api.user.complete_switch_with_oauth.blank_email.app_error",
    "translation": "空白电子邮件。"
  },
  {
    "id": "api.user.complete_switch_with_oauth.parse.app_error",
    "translation": "无法解析数据验证 {{.Service}} 用户对象。"
  },
  {
    "id": "api.user.create_email_token.error",
    "translation": "创建邮件验证令牌数据失败"
  },
  {
    "id": "api.user.create_oauth_user.already_attached.app_error",
    "translation": "已经有一个电子邮件帐号使用了不同于{{.Service}}的方法进行登录。请使用{{.Auth}}进行登录。"
  },
  {
    "id": "api.user.create_oauth_user.create.app_error",
    "translation": "无法创建用户 {{.Service}} 用户对象。"
  },
  {
    "id": "api.user.create_profile_image.default_font.app_error",
    "translation": "无法创建默认个人图片的字体。"
  },
  {
    "id": "api.user.create_profile_image.encode.app_error",
    "translation": "无法编码默认个人图片。"
  },
  {
    "id": "api.user.create_profile_image.initial.app_error",
    "translation": "不能添加用户初始默认个人图片。"
  },
  {
    "id": "api.user.create_user.accepted_domain.app_error",
    "translation": "您提供的电子邮件不属于允许的域名。请与您的管理员联系或使用一个不同的电子邮件注册。"
  },
  {
    "id": "api.user.create_user.disabled.app_error",
    "translation": "用户创建已停用。"
  },
  {
    "id": "api.user.create_user.no_open_server",
    "translation": "这个服务员不允许注册。请与管理员联系，获取邀请。"
  },
  {
    "id": "api.user.create_user.signup_email_disabled.app_error",
    "translation": "已停用电子邮件注册。"
  },
  {
    "id": "api.user.create_user.signup_link_expired.app_error",
    "translation": "注册链接已过期。"
  },
  {
    "id": "api.user.create_user.signup_link_invalid.app_error",
    "translation": "无效的注册链接。"
  },
  {
    "id": "api.user.email_to_ldap.not_available.app_error",
    "translation": "AD/LDAP 在本服务器上不可用。"
  },
  {
    "id": "api.user.email_to_oauth.not_available.app_error",
    "translation": "此服务器未配置验证转移。"
  },
  {
    "id": "api.user.get_user_by_email.permissions.app_error",
    "translation": "无法以邮箱地址获取用户。"
  },
  {
    "id": "api.user.ldap_to_email.not_available.app_error",
    "translation": "AD/LDAP 在本服务器上不可用。"
  },
  {
    "id": "api.user.ldap_to_email.not_ldap_account.app_error",
    "translation": "此账户没有使用 AD/LDAP。"
  },
  {
    "id": "api.user.login.blank_pwd.app_error",
    "translation": "密码字段不能为空白"
  },
  {
    "id": "api.user.login.bot_login_forbidden.app_error",
    "translation": "禁止机器人登入。"
  },
  {
    "id": "api.user.login.client_side_cert.certificate.app_error",
    "translation": "尝试使用实验功能 ClientSideCert 登入但未提供有效的证书。"
  },
  {
    "id": "api.user.login.client_side_cert.license.app_error",
    "translation": "尝试使用实验功能 ClientSideCert 登入但未拥有有效的企业许可证。"
  },
  {
    "id": "api.user.login.inactive.app_error",
    "translation": "您的帐号因被停用而登入失败。请联系系统管理员。"
  },
  {
    "id": "api.user.login.not_verified.app_error",
    "translation": "登录失败，因为电子邮件地址没有被验证。"
  },
  {
    "id": "api.user.login.use_auth_service.app_error",
    "translation": "请使用 {{.AuthService}} 登录。"
  },
  {
    "id": "api.user.login_by_oauth.bot_login_forbidden.app_error",
    "translation": "禁止机器人登入。"
  },
  {
    "id": "api.user.login_by_oauth.not_available.app_error",
    "translation": "本服务器不支持通过 OAuth 2.0 的 {{.Service}} SSO。"
  },
  {
    "id": "api.user.login_by_oauth.parse.app_error",
    "translation": "无法解析数据验证 {{.Service}} 用户对象。"
  },
  {
    "id": "api.user.login_ldap.not_available.app_error",
    "translation": "AD/LDAP 在本服务器上不可用。"
  },
  {
    "id": "api.user.oauth_to_email.context.app_error",
    "translation": "更新密码失败因为 user_id 不匹配用户ID。"
  },
  {
    "id": "api.user.oauth_to_email.not_available.app_error",
    "translation": "此服务器未配置验证转移。"
  },
  {
    "id": "api.user.reset_password.broken_token.app_error",
    "translation": "无效的重置密码链接。"
  },
  {
    "id": "api.user.reset_password.invalid_link.app_error",
    "translation": "无效的重置密码链接。"
  },
  {
    "id": "api.user.reset_password.link_expired.app_error",
    "translation": "密码重置链接已过期。"
  },
  {
    "id": "api.user.reset_password.method",
    "translation": "使用重置密码链接"
  },
  {
    "id": "api.user.reset_password.sso.app_error",
    "translation": "无法重置 SSO 帐号密码。"
  },
  {
    "id": "api.user.saml.not_available.app_error",
    "translation": "此服务器没有正确配置或者不支持 SAML 2.0。"
  },
  {
    "id": "api.user.send_deactivate_email_and_forget.failed.error",
    "translation": "无法发送帐号注销邮件"
  },
  {
    "id": "api.user.send_email_change_verify_email_and_forget.error",
    "translation": "无法发送电子邮件更改验证电子邮件"
  },
  {
    "id": "api.user.send_password_reset.send.app_error",
    "translation": "无法发送密码重置电子邮件。"
  },
  {
    "id": "api.user.send_password_reset.sso.app_error",
    "translation": "无法重置 SSO 帐号密码。"
  },
  {
    "id": "api.user.send_sign_in_change_email_and_forget.error",
    "translation": "无法发送更新密码电子邮件"
  },
  {
    "id": "api.user.send_verify_email_and_forget.failed.error",
    "translation": "无法发送验证电子邮件"
  },
  {
    "id": "api.user.update_active.not_enable.app_error",
    "translation": "您不能注销自己因为此功能未开启。请联系您的系统管理员。"
  },
  {
    "id": "api.user.update_active.permissions.app_error",
    "translation": "您没有对应的权限。"
  },
  {
    "id": "api.user.update_oauth_user_attrs.get_user.app_error",
    "translation": "无法从 {{.Service}} 用户对象获取用户。"
  },
  {
    "id": "api.user.update_password.context.app_error",
    "translation": "更新密码失败，因为当前 user_id 与 user_id 属性不匹配。"
  },
  {
    "id": "api.user.update_password.failed.app_error",
    "translation": "更新密码失败。"
  },
  {
    "id": "api.user.update_password.incorrect.app_error",
    "translation": "\"当前密码\" 输入有误。请检查大写锁是否关闭后再试一次。"
  },
  {
    "id": "api.user.update_password.menu",
    "translation": "使用设置菜单"
  },
  {
    "id": "api.user.update_password.oauth.app_error",
    "translation": "更新密码失败，因为用户通过 OAuth 服务登录。"
  },
  {
    "id": "api.user.update_password.valid_account.app_error",
    "translation": "更新密码失败，因为无法找到有效的帐户。"
  },
  {
    "id": "api.user.upload_profile_user.array.app_error",
    "translation": "根据“图像”请求的空数组。"
  },
  {
    "id": "api.user.upload_profile_user.decode.app_error",
    "translation": "无法解码个人资料图片。"
  },
  {
    "id": "api.user.upload_profile_user.encode.app_error",
    "translation": "无法编码个人资料图片。"
  },
  {
    "id": "api.user.upload_profile_user.no_file.app_error",
    "translation": "请求中缺失图片文件。"
  },
  {
    "id": "api.user.upload_profile_user.open.app_error",
    "translation": "无法打开图片文件。"
  },
  {
    "id": "api.user.upload_profile_user.parse.app_error",
    "translation": "无法解析混合表单。"
  },
  {
    "id": "api.user.upload_profile_user.storage.app_error",
    "translation": "无法上传文件。未配置图像存储。"
  },
  {
    "id": "api.user.upload_profile_user.too_large.app_error",
    "translation": "无法上传头像。文件太大。"
  },
  {
    "id": "api.user.upload_profile_user.upload_profile.app_error",
    "translation": "无法上传个人资料图片。"
  },
  {
    "id": "api.user.verify_email.bad_link.app_error",
    "translation": "非法确认邮件链接。"
  },
  {
    "id": "api.user.verify_email.broken_token.app_error",
    "translation": "无效的验证邮件令牌类型。"
  },
  {
    "id": "api.user.verify_email.link_expired.app_error",
    "translation": "邮件验证链接已超时。"
  },
  {
    "id": "api.user.verify_email.token_parse.error",
    "translation": "解析邮件验证令牌数据失败"
  },
  {
    "id": "api.web_socket.connect.upgrade.app_error",
    "translation": "未能升级 WebSocket 连接。"
  },
  {
    "id": "api.web_socket_router.bad_action.app_error",
    "translation": "未知 WebSocket 操作。"
  },
  {
    "id": "api.web_socket_router.bad_seq.app_error",
    "translation": "无效的 WebSocket 消息顺序。"
  },
  {
    "id": "api.web_socket_router.no_action.app_error",
    "translation": "无 websocket 操作。"
  },
  {
    "id": "api.web_socket_router.not_authenticated.app_error",
    "translation": "未经授权的 WebSocket 连接。请登入后再试。"
  },
  {
    "id": "api.webhook.create_outgoing.intersect.app_error",
    "translation": "同一频道的传出 webhooks 不能具有同样的触发词/回调URLs。"
  },
  {
    "id": "api.webhook.create_outgoing.not_open.app_error",
    "translation": "只有公共频道可以创建传出 webhooks。"
  },
  {
    "id": "api.webhook.create_outgoing.permissions.app_error",
    "translation": "无效的创建传出的 webhook 权限。"
  },
  {
    "id": "api.webhook.create_outgoing.triggers.app_error",
    "translation": "必须设置 trigger_words 或 channel_id。"
  },
  {
    "id": "api.webhook.incoming.error",
    "translation": "无法解码传入的 webhook 混合数据。"
  },
  {
    "id": "api.webhook.team_mismatch.app_error",
    "translation": "无法跨团队更新 webhook。"
  },
  {
    "id": "api.webhook.update_outgoing.intersect.app_error",
    "translation": "同一频道的传出 webhooks 不能具有同样的触发词/回调URLs。"
  },
  {
    "id": "api.websocket_handler.invalid_param.app_error",
    "translation": "无效的 {{.Name}} 参数。"
  },
  {
    "id": "app.admin.test_email.failure",
    "translation": "连接失败：{{.Error}}"
  },
  {
    "id": "app.channel.create_channel.no_team_id.app_error",
    "translation": "必须指定团队 ID 才能创建频道。"
  },
  {
    "id": "app.channel.move_channel.members_do_not_match.error",
    "translation": "无法移动频道除非所有成员已是目标团队的成员。"
  },
  {
    "id": "app.channel.post_update_channel_purpose_message.post.error",
    "translation": "发送频道作用消息失败"
  },
  {
    "id": "app.channel.post_update_channel_purpose_message.removed",
    "translation": "%s 删除了频道作用 (原为: %s)"
  },
  {
    "id": "app.channel.post_update_channel_purpose_message.retrieve_user.error",
    "translation": "尝试保存更新的频道作用消息 %v 时获取用户信息失败"
  },
  {
    "id": "app.channel.post_update_channel_purpose_message.updated_from",
    "translation": "%s 将频道作用从: %s 更新为: %s"
  },
  {
    "id": "app.channel.post_update_channel_purpose_message.updated_to",
    "translation": "%s 更新了频道作用为: %s"
  },
  {
    "id": "app.export.export_write_line.io_writer.error",
    "translation": "写入导出数据时遇到错误。"
  },
  {
    "id": "app.export.export_write_line.json_marshall.error",
    "translation": "导出 JSON 数据时发生错误."
  },
  {
    "id": "app.import.attachment.bad_file.error",
    "translation": "读取文件错误：\"{{.FilePath}}\""
  },
  {
    "id": "app.import.attachment.file_upload.error",
    "translation": "上传文件错误：\"{{.FilePath}}\""
  },
  {
    "id": "app.import.bulk_import.file_scan.error",
    "translation": "读取数据导入文件错误。"
  },
  {
    "id": "app.import.bulk_import.json_decode.error",
    "translation": "JSON 解码行失败。"
  },
  {
    "id": "app.import.bulk_import.unsupported_version.error",
    "translation": "数据导入文件缺少或有错误的版本。请确定版本是导入文件中的第一个对象后再尝试。"
  },
  {
    "id": "app.import.emoji.bad_file.error",
    "translation": "导入表情符图像文件出错。表情符：“{{.EmojiName}}”"
  },
  {
    "id": "app.import.import_channel.scheme_deleted.error",
    "translation": "无法设定频道使用已删除的方案。"
  },
  {
    "id": "app.import.import_channel.scheme_wrong_scope.error",
    "translation": "频道必须指定到频道范围的方案。"
  },
  {
    "id": "app.import.import_channel.team_not_found.error",
    "translation": "导入频道失败。团队名 \"{{.TeamName}}\" 无法找到。"
  },
  {
    "id": "app.import.import_direct_channel.create_direct_channel.error",
    "translation": "船舰私信组频道失败"
  },
  {
    "id": "app.import.import_direct_channel.create_group_channel.error",
    "translation": "创建群频道失败"
  },
  {
    "id": "app.import.import_direct_channel.update_header_failed.error",
    "translation": "更新私信频道标题失败"
  },
  {
    "id": "app.import.import_direct_post.create_direct_channel.error",
    "translation": "获取私信频道失败"
  },
  {
    "id": "app.import.import_direct_post.create_group_channel.error",
    "translation": "获取组频道失败"
  },
  {
    "id": "app.import.import_line.null_channel.error",
    "translation": "导入数据行有类型 \"channel\" 但频道对象是无。"
  },
  {
    "id": "app.import.import_line.null_direct_channel.error",
    "translation": "导入数据行有类型 \"direct_channel\" 但 direct_channel 对象为 null。"
  },
  {
    "id": "app.import.import_line.null_direct_post.error",
    "translation": "导入数据行有类型 \"direct_post\" 但 direct_post 对象为 null。"
  },
  {
    "id": "app.import.import_line.null_emoji.error",
    "translation": "导入数据行有类型 \"表情符\" 但消息对象为 null。"
  },
  {
    "id": "app.import.import_line.null_post.error",
    "translation": "导入数据行有类型 \"post\" 但消息对象是无。"
  },
  {
    "id": "app.import.import_line.null_scheme.error",
    "translation": "导入数据行有类型 \"方案\" 但方案对象是无。"
  },
  {
    "id": "app.import.import_line.null_team.error",
    "translation": "导入数据行有类型 \"team\" 但团队对象是无。"
  },
  {
    "id": "app.import.import_line.null_user.error",
    "translation": "导入数据行有类型 \"user\" 但用户对象是无。"
  },
  {
    "id": "app.import.import_line.unknown_line_type.error",
    "translation": "导入数据行有无效的类型 \"{{.Type}}\"。"
  },
  {
    "id": "app.import.import_post.channel_not_found.error",
    "translation": "导入消息失败。无法找到频道 \"{{.ChannelName}}\"。"
  },
  {
    "id": "app.import.import_post.save_preferences.error",
    "translation": "导入消息错误。无法保存偏好。"
  },
  {
    "id": "app.import.import_post.user_not_found.error",
    "translation": "导入消息失败。无法找到用户 \"{{.Username}}\"。"
  },
  {
    "id": "app.import.import_scheme.scope_change.error",
    "translation": "批量导入器无法更改现有的方案的范围。"
  },
  {
    "id": "app.import.import_team.scheme_deleted.error",
    "translation": "无法指定团队使用已删除的方案。"
  },
  {
    "id": "app.import.import_team.scheme_wrong_scope.error",
    "translation": "团队必须指定到团队范围的方案。"
  },
  {
    "id": "app.import.import_user.save_preferences.error",
    "translation": "导入用户偏好错误。无法保存偏好。"
  },
  {
    "id": "app.import.import_user_channels.save_preferences.error",
    "translation": "导入用户频道成员错误。无法保存偏好。"
  },
  {
    "id": "app.import.process_import_data_file_version_line.invalid_version.error",
    "translation": "无法读取数据导入文件版本。"
  },
  {
    "id": "app.import.validate_channel_import_data.display_name_length.error",
    "translation": "频道 display_name 不在允许的长度范围内。"
  },
  {
    "id": "app.import.validate_channel_import_data.display_name_missing.error",
    "translation": "缺少频道必须属性：display_name"
  },
  {
    "id": "app.import.validate_channel_import_data.header_length.error",
    "translation": "频道标题过长。"
  },
  {
    "id": "app.import.validate_channel_import_data.name_characters.error",
    "translation": "频道名称包含无效字符。"
  },
  {
    "id": "app.import.validate_channel_import_data.name_length.error",
    "translation": "频道名称过长。"
  },
  {
    "id": "app.import.validate_channel_import_data.name_missing.error",
    "translation": "缺少频道必须属性：name"
  },
  {
    "id": "app.import.validate_channel_import_data.purpose_length.error",
    "translation": "频道作用过长。"
  },
  {
    "id": "app.import.validate_channel_import_data.scheme_invalid.error",
    "translation": "无效的频道方案名。"
  },
  {
    "id": "app.import.validate_channel_import_data.team_missing.error",
    "translation": "缺少频道必须属性：team"
  },
  {
    "id": "app.import.validate_channel_import_data.type_invalid.error",
    "translation": "无效频道类型。"
  },
  {
    "id": "app.import.validate_channel_import_data.type_missing.error",
    "translation": "缺少频道必须属性：type。"
  },
  {
    "id": "app.import.validate_direct_channel_import_data.header_length.error",
    "translation": "私信频道标题过长"
  },
  {
    "id": "app.import.validate_direct_channel_import_data.members_required.error",
    "translation": "缺少私信频道必须属性：members"
  },
  {
    "id": "app.import.validate_direct_channel_import_data.members_too_few.error",
    "translation": "私信频道成员列表数量过少"
  },
  {
    "id": "app.import.validate_direct_channel_import_data.members_too_many.error",
    "translation": "私信频道成员列表数量过多"
  },
  {
    "id": "app.import.validate_direct_channel_import_data.unknown_favoriter.error",
    "translation": "私信频道只能被成员设为最爱。\"{{.Username}}\" 不是成员。"
  },
  {
    "id": "app.import.validate_direct_post_import_data.channel_members_required.error",
    "translation": "缺少私信消息必须属性：channel_members"
  },
  {
    "id": "app.import.validate_direct_post_import_data.channel_members_too_few.error",
    "translation": "私信频道成员列表数量过少"
  },
  {
    "id": "app.import.validate_direct_post_import_data.channel_members_too_many.error",
    "translation": "私信频道成员列表数量过多"
  },
  {
    "id": "app.import.validate_direct_post_import_data.create_at_missing.error",
    "translation": "缺少私信消息必须属性：create_at"
  },
  {
    "id": "app.import.validate_direct_post_import_data.create_at_zero.error",
    "translation": "CreateAt 比如大于 0"
  },
  {
    "id": "app.import.validate_direct_post_import_data.message_length.error",
    "translation": "消息过长"
  },
  {
    "id": "app.import.validate_direct_post_import_data.message_missing.error",
    "translation": "缺少私信必须属性：message"
  },
  {
    "id": "app.import.validate_direct_post_import_data.unknown_flagger.error",
    "translation": "私信频道只能被成员标记。\"{{.Username}}\" 不是成员。"
  },
  {
    "id": "app.import.validate_direct_post_import_data.user_missing.error",
    "translation": "缺少私信必须属性：user"
  },
  {
    "id": "app.import.validate_emoji_import_data.empty.error",
    "translation": "导入表情符数据为空。"
  },
  {
    "id": "app.import.validate_emoji_import_data.image_missing.error",
    "translation": "导入表情符图片栏为空。"
  },
  {
    "id": "app.import.validate_emoji_import_data.name_missing.error",
    "translation": "导入表情符名栏为空。"
  },
  {
    "id": "app.import.validate_post_import_data.channel_missing.error",
    "translation": "缺少消息必须属性：Channel。"
  },
  {
    "id": "app.import.validate_post_import_data.create_at_missing.error",
    "translation": "缺少消息必须属性：create_at。"
  },
  {
    "id": "app.import.validate_post_import_data.create_at_zero.error",
    "translation": "消息 CreateAt 属性不能为零。"
  },
  {
    "id": "app.import.validate_post_import_data.message_length.error",
    "translation": "消息属性超过允许的最大长度。"
  },
  {
    "id": "app.import.validate_post_import_data.message_missing.error",
    "translation": "缺少消息必须属性：Message。"
  },
  {
    "id": "app.import.validate_post_import_data.team_missing.error",
    "translation": "缺少消息必须属性：Team。"
  },
  {
    "id": "app.import.validate_post_import_data.user_missing.error",
    "translation": "缺少消息必须属性：User。"
  },
  {
    "id": "app.import.validate_reaction_import_data.create_at_before_parent.error",
    "translation": "互动 CreateAt 属性必须大于父消息 CreateAt。"
  },
  {
    "id": "app.import.validate_reaction_import_data.create_at_missing.error",
    "translation": "缺少互动必须属性：create_at。"
  },
  {
    "id": "app.import.validate_reaction_import_data.create_at_zero.error",
    "translation": "互动 CreateAt 属性不能为零。"
  },
  {
    "id": "app.import.validate_reaction_import_data.emoji_name_length.error",
    "translation": "互动 EmojiName 属性超过允许的最大长度。"
  },
  {
    "id": "app.import.validate_reaction_import_data.emoji_name_missing.error",
    "translation": "缺少互动必须属性：User。"
  },
  {
    "id": "app.import.validate_reaction_import_data.user_missing.error",
    "translation": "缺少互动必须属性：User。"
  },
  {
    "id": "app.import.validate_reply_import_data.create_at_before_parent.error",
    "translation": "回复 CreateAt 属性必须大于父消息 CreateAt。"
  },
  {
    "id": "app.import.validate_reply_import_data.create_at_missing.error",
    "translation": "缺少回复必须属性：create_at。"
  },
  {
    "id": "app.import.validate_reply_import_data.create_at_zero.error",
    "translation": "回复 CreateAt 属性不能为零。"
  },
  {
    "id": "app.import.validate_reply_import_data.message_length.error",
    "translation": "回复消息属性超过允许的最大长度。"
  },
  {
    "id": "app.import.validate_reply_import_data.message_missing.error",
    "translation": "缺少回复必须属性：Message。"
  },
  {
    "id": "app.import.validate_reply_import_data.user_missing.error",
    "translation": "缺少回复必须属性：User。"
  },
  {
    "id": "app.import.validate_role_import_data.description_invalid.error",
    "translation": "无效的角色描述。"
  },
  {
    "id": "app.import.validate_role_import_data.display_name_invalid.error",
    "translation": "无效的角色显示名。"
  },
  {
    "id": "app.import.validate_role_import_data.invalid_permission.error",
    "translation": "无效的角色权限。"
  },
  {
    "id": "app.import.validate_role_import_data.name_invalid.error",
    "translation": "无效的角色名。"
  },
  {
    "id": "app.import.validate_scheme_import_data.description_invalid.error",
    "translation": "无效的方案描述。"
  },
  {
    "id": "app.import.validate_scheme_import_data.display_name_invalid.error",
    "translation": "无效的方案显示名。"
  },
  {
    "id": "app.import.validate_scheme_import_data.name_invalid.error",
    "translation": "无效的方案名。"
  },
  {
    "id": "app.import.validate_scheme_import_data.null_scope.error",
    "translation": "方案范围为必须。"
  },
  {
    "id": "app.import.validate_scheme_import_data.unknown_scheme.error",
    "translation": "未知方案范围。"
  },
  {
    "id": "app.import.validate_scheme_import_data.wrong_roles_for_scope.error",
    "translation": "错误的角色提供给了拥有此范围的方案。"
  },
  {
    "id": "app.import.validate_team_import_data.description_length.error",
    "translation": "团队简介过长。"
  },
  {
    "id": "app.import.validate_team_import_data.display_name_length.error",
    "translation": "团队 display_name 不在允许的长度范围内。"
  },
  {
    "id": "app.import.validate_team_import_data.display_name_missing.error",
    "translation": "缺少团队必须属性：display_name。"
  },
  {
    "id": "app.import.validate_team_import_data.name_characters.error",
    "translation": "团队名包含非法字符。"
  },
  {
    "id": "app.import.validate_team_import_data.name_length.error",
    "translation": "团队名过长。"
  },
  {
    "id": "app.import.validate_team_import_data.name_missing.error",
    "translation": "缺少频道必须属性：name。"
  },
  {
    "id": "app.import.validate_team_import_data.name_reserved.error",
    "translation": "团队名含有预留词。"
  },
  {
    "id": "app.import.validate_team_import_data.scheme_invalid.error",
    "translation": "无效的团队方案名。"
  },
  {
    "id": "app.import.validate_team_import_data.type_invalid.error",
    "translation": "无效团队类型。"
  },
  {
    "id": "app.import.validate_team_import_data.type_missing.error",
    "translation": "缺少频道必须属性：type。"
  },
  {
    "id": "app.import.validate_user_channels_import_data.channel_name_missing.error",
    "translation": "用户频道身份中缺少频道名称。"
  },
  {
    "id": "app.import.validate_user_channels_import_data.invalid_notify_props_desktop.error",
    "translation": "用户的频道身份的桌面 NotifyProps 无效。"
  },
  {
    "id": "app.import.validate_user_channels_import_data.invalid_notify_props_mark_unread.error",
    "translation": "用户的频道身份的 MarkUnread NotifyProps 无效。"
  },
  {
    "id": "app.import.validate_user_channels_import_data.invalid_notify_props_mobile.error",
    "translation": "用户的频道身份的移动设备 NotifyProps 无效。"
  },
  {
    "id": "app.import.validate_user_channels_import_data.invalid_roles.error",
    "translation": "用户频道成员身份的角色无效。"
  },
  {
    "id": "app.import.validate_user_import_data.auth_data_and_password.error",
    "translation": "用户的 AuthData 和密码是互斥的。"
  },
  {
    "id": "app.import.validate_user_import_data.auth_data_length.error",
    "translation": "用户 AuthData 过长。"
  },
  {
    "id": "app.import.validate_user_import_data.email_length.error",
    "translation": "用户邮箱地址拥有无效长度。"
  },
  {
    "id": "app.import.validate_user_import_data.email_missing.error",
    "translation": "缺少用户必须属性：email。"
  },
  {
    "id": "app.import.validate_user_import_data.first_name_length.error",
    "translation": "用户名子过长。"
  },
  {
    "id": "app.import.validate_user_import_data.last_name_length.error",
    "translation": "用户姓氏过长。"
  },
  {
    "id": "app.import.validate_user_import_data.nickname_length.error",
    "translation": "用户昵称过长。"
  },
  {
    "id": "app.import.validate_user_import_data.notify_props_channel_trigger_invalid.error",
    "translation": "无效用户频道触发 Notify Prop。"
  },
  {
    "id": "app.import.validate_user_import_data.notify_props_comments_trigger_invalid.error",
    "translation": "无效的用户 Comments Prop 值。"
  },
  {
    "id": "app.import.validate_user_import_data.notify_props_desktop_invalid.error",
    "translation": "用户的桌面 Notify Prop 值无效。"
  },
  {
    "id": "app.import.validate_user_import_data.notify_props_desktop_sound_invalid.error",
    "translation": "用户的桌面音效 Notify Prop 值无效。"
  },
  {
    "id": "app.import.validate_user_import_data.notify_props_email_invalid.error",
    "translation": "用户的邮件 Notify Prop 值无效。"
  },
  {
    "id": "app.import.validate_user_import_data.notify_props_mobile_invalid.error",
    "translation": "无效用户移动 Notify Prop 值。"
  },
  {
    "id": "app.import.validate_user_import_data.notify_props_mobile_push_status_invalid.error",
    "translation": "用户的移动设备推送状态 Notify Prop 无效。"
  },
  {
    "id": "app.import.validate_user_import_data.password_length.error",
    "translation": "无效的用户密码长度。"
  },
  {
    "id": "app.import.validate_user_import_data.position_length.error",
    "translation": "用户职位过长。"
  },
  {
    "id": "app.import.validate_user_import_data.profile_image.error",
    "translation": "无效个人资料图片。"
  },
  {
    "id": "app.import.validate_user_import_data.roles_invalid.error",
    "translation": "无效用户角色。"
  },
  {
    "id": "app.import.validate_user_import_data.username_invalid.error",
    "translation": "无效的用户名。"
  },
  {
    "id": "app.import.validate_user_import_data.username_missing.error",
    "translation": "缺少用户必须属性：username。"
  },
  {
    "id": "app.import.validate_user_teams_import_data.invalid_roles.error",
    "translation": "用户团队成员身份的角色无效。"
  },
  {
    "id": "app.import.validate_user_teams_import_data.team_name_missing.error",
    "translation": "用户的团队成员身份中缺少团队名称。"
  },
  {
    "id": "app.notification.subject.direct.full",
    "translation": "[{{.SiteName}}] 来自 @{{ .SenderDisplayName}} 于 {{.Month}} {{.Day}}, {{.Year}} 发送的新私信消息"
  },
  {
    "id": "app.notification.subject.group_message.full",
    "translation": "[{{ .SiteName }}] 在 [{{ .SiteName }}] 于 {{.Month}} {{.Day}}, {{.Year}} 的新团体消息"
  },
  {
    "id": "app.notification.subject.group_message.generic",
    "translation": "[{{.SiteName}}] 于 {{.Month}} {{.Day}}, {{.Year}} 的新团体消息"
  },
  {
    "id": "app.notification.subject.notification.full",
    "translation": "[{{ .SiteName }}] 在 [{{ .SiteName }}] 的通知于 {{.Month}} {{.Day}}, {{.Year}}"
  },
  {
    "id": "app.plugin.cluster.save_config.app_error",
    "translation": "当机群开启并使用 ReadOnlyConfig 时，config.json 文件中的插件设置必须手动上传。"
  },
  {
    "id": "app.plugin.config.app_error",
    "translation": "保存插件状态到配置出错。"
  },
  {
    "id": "app.plugin.deactivate.app_error",
    "translation": "无法停用插件。"
  },
  {
    "id": "app.plugin.disabled.app_error",
    "translation": "日志已停用。请检查您的日志了解详情。"
  },
  {
    "id": "app.plugin.extract.app_error",
    "translation": "解压插件时遇到错误。"
  },
  {
    "id": "app.plugin.filesystem.app_error",
    "translation": "遇到文件系统错误。"
  },
  {
    "id": "app.plugin.get_cluster_plugin_statuses.app_error",
    "translation": "无法从机群获取插件状态。"
  },
  {
    "id": "app.plugin.get_plugins.app_error",
    "translation": "无法获取启动的插件。"
  },
  {
    "id": "app.plugin.get_statuses.app_error",
    "translation": "无法获取插件状态。"
  },
  {
    "id": "app.plugin.install.app_error",
    "translation": "无法安装插件。"
  },
  {
    "id": "app.plugin.install_id.app_error",
    "translation": "无法安装插件。已存在相同 ID 的插件。"
  },
  {
    "id": "app.plugin.install_id_failed_remove.app_error",
    "translation": "无法安装插件。已经有同样 ID 的插件存在并且无法被移除。"
  },
  {
    "id": "app.plugin.invalid_id.app_error",
    "translation": "插件 Id 必须至少 {{.Min}} 个字符，最多 {{.Max}} 个字符并匹配 {{.Regex}}。"
  },
  {
    "id": "app.plugin.manifest.app_error",
    "translation": "找不到提取的插件的清单。"
  },
  {
    "id": "app.plugin.mvdir.app_error",
    "translation": "无法移动插件从临时目录到最终目录。可能因为已有其他插件使用同样的目录名。"
  },
  {
    "id": "app.plugin.not_installed.app_error",
    "translation": "插件未安装。"
  },
  {
    "id": "app.plugin.remove.app_error",
    "translation": "无法删除插件。"
  },
  {
    "id": "app.plugin.upload_disabled.app_error",
    "translation": "插件上传已禁用。"
  },
  {
    "id": "app.role.check_roles_exist.role_not_found",
    "translation": "提供的角色不存在"
  },
  {
    "id": "app.save_config.app_error",
    "translation": "保存配置时发生错误。"
  },
  {
    "id": "app.schemes.is_phase_2_migration_completed.not_completed.app_error",
    "translation": "API 无法访问因为需要的数据转移未完成。"
  },
  {
    "id": "app.submit_interactive_dialog.json_error",
    "translation": "为互动对话框编码 JSON 时遇到错误。"
  },
  {
    "id": "app.system_install_date.parse_int.app_error",
    "translation": "解析安装日期失败。"
  },
  {
    "id": "app.team.join_user_to_team.max_accounts.app_error",
    "translation": "这个团队已经达到允许的最大帐号数量。请与系统管理员联系以设置更高的限制。"
  },
  {
    "id": "app.user_access_token.disabled",
    "translation": "个人访问令牌在本服务器禁用。请联系您的系统管理员了解详情。"
  },
  {
    "id": "app.user_access_token.invalid_or_missing",
    "translation": "无效或缺少令牌。"
  },
  {
    "id": "brand.save_brand_image.decode.app_error",
    "translation": "无法解码图片数据。"
  },
  {
    "id": "brand.save_brand_image.encode.app_error",
    "translation": "无法转换图片数据到 PNG 格式。请重试。"
  },
  {
    "id": "brand.save_brand_image.open.app_error",
    "translation": "无法上传自定义品牌文件。请确定图片大小小于 2MB 并重试。"
  },
  {
    "id": "brand.save_brand_image.save_image.app_error",
    "translation": "无法写入图片文件到您的文件储存。请检查您的连接后再尝试。"
  },
  {
    "id": "ent.account_migration.get_all_failed",
    "translation": "无法获取用户。"
  },
  {
    "id": "ent.account_migration.get_saml_users_failed",
    "translation": "无法获取 SAML 用户。"
  },
  {
    "id": "ent.cluster.config_changed.info",
    "translation": "机群设定 id={{ .id }} 已更改。机群可能不稳定并且需要重启。为了确保机群配置正确您应该立刻逐进重启。"
  },
  {
    "id": "ent.cluster.save_config.error",
    "translation": "当高可用性模式开启时，系统控制台将设为只读且除非停用配置文件里的 ReadOnlyConfig。"
  },
  {
    "id": "ent.compliance.bad_export_type.appError",
    "translation": "未知输出格式 {{.ExportType}}"
  },
  {
    "id": "ent.compliance.csv.attachment.copy.appError",
    "translation": "无法复制附件到 zip 文件。"
  },
  {
    "id": "ent.compliance.csv.attachment.export.appError",
    "translation": "无法添加附件到 CSV 导出。"
  },
  {
    "id": "ent.compliance.csv.file.creation.appError",
    "translation": "无法创建 CSV 导出临时文件。"
  },
  {
    "id": "ent.compliance.csv.header.export.appError",
    "translation": "无法添加头到 CSV 导出。"
  },
  {
    "id": "ent.compliance.csv.metadata.export.appError",
    "translation": "无法添加元数据文件到 zip 文件。"
  },
  {
    "id": "ent.compliance.csv.metadata.json.marshalling.appError",
    "translation": "无法转换元数据到 json。"
  },
  {
    "id": "ent.compliance.csv.post.export.appError",
    "translation": "无法导出消息。"
  },
  {
    "id": "ent.compliance.csv.zip.creation.appError",
    "translation": "无法创建 zip 导出文件。"
  },
  {
    "id": "ent.compliance.global_relay.attachments_removed.appError",
    "translation": "上传的文件因为过大而从 Global Relay 导出移除。"
  },
  {
    "id": "ent.compliance.global_relay.open_temporary_file.appError",
    "translation": "无法打开导出临时文件。"
  },
  {
    "id": "ent.compliance.global_relay.rewind_temporary_file.appError",
    "translation": "无法重新读取 Global Relay 导出临时文件。"
  },
  {
    "id": "ent.compliance.licence_disable.app_error",
    "translation": "当前许可证禁用了合规功能。请联系您的系统管理员关于升级您的企业许可证。"
  },
  {
    "id": "ent.compliance.run_export.template_watcher.appError",
    "translation": "无法加载导出模板。请重试。"
  },
  {
    "id": "ent.compliance.run_failed.error",
    "translation": "导出合规的'{{.JobName}}'在'{{.FilePath}}'的任务失败"
  },
  {
    "id": "ent.data_retention.generic.license.error",
    "translation": "您的许可证不支持数据保留。"
  },
  {
    "id": "ent.elasticsearch.aggregator_worker.create_index_job.error",
    "translation": "Elasticsearch 聚合器工作者创建索引任务失败"
  },
  {
    "id": "ent.elasticsearch.aggregator_worker.delete_indexes.error",
    "translation": "Elasticsearch 聚合器工作者创删除引失败"
  },
  {
    "id": "ent.elasticsearch.aggregator_worker.get_indexes.error",
    "translation": "Elasticsearch 聚合器工作者获取索引失败"
  },
  {
    "id": "ent.elasticsearch.aggregator_worker.index_job_failed.error",
    "translation": "Elasticsearch 聚合器工作者因索引任务失败而失败"
  },
  {
    "id": "ent.elasticsearch.create_client.connect_failed",
    "translation": "设置 ElasticSearch 客户端失败"
  },
  {
    "id": "ent.elasticsearch.data_retention_delete_indexes.delete_index.error",
    "translation": "删除 ElasticSearch 索引失败"
  },
  {
    "id": "ent.elasticsearch.data_retention_delete_indexes.get_indexes.error",
    "translation": "获取 ElasticSearch 索引失败"
  },
  {
    "id": "ent.elasticsearch.delete_post.error",
    "translation": "删除消息失败"
  },
  {
    "id": "ent.elasticsearch.generic.disabled",
    "translation": "ElasticSearch 搜索未在本服务器启用"
  },
  {
    "id": "ent.elasticsearch.index_post.error",
    "translation": "索引消息失败"
  },
  {
    "id": "ent.elasticsearch.indexer.do_job.parse_end_time.error",
    "translation": "Elasticsearch 索引工作者解析中止时间失败"
  },
  {
    "id": "ent.elasticsearch.indexer.do_job.parse_start_time.error",
    "translation": "Elasticsearch 索引工作者解析开始时间失败"
  },
  {
    "id": "ent.elasticsearch.not_started.error",
    "translation": "ElasticSearch没有启动"
  },
  {
    "id": "ent.elasticsearch.purge_indexes.delete_failed",
    "translation": "删除 ElasticSearch 索引失败"
  },
  {
    "id": "ent.elasticsearch.search_posts.disabled",
    "translation": "ElasticSearch 搜索已在本服务器禁用"
  },
  {
    "id": "ent.elasticsearch.search_posts.parse_matches_failed",
    "translation": "解析搜索结果失败"
  },
  {
    "id": "ent.elasticsearch.search_posts.search_failed",
    "translation": "搜索无法完成"
  },
  {
    "id": "ent.elasticsearch.search_posts.unmarshall_post_failed",
    "translation": "解码搜索结果失败"
  },
  {
    "id": "ent.elasticsearch.start.already_started.app_error",
    "translation": "ElasticSearch 已启动。"
  },
  {
    "id": "ent.elasticsearch.start.create_bulk_processor_failed.app_error",
    "translation": "创建 Elasticsearch 批量处理器失败。"
  },
  {
    "id": "ent.elasticsearch.start.start_bulk_processor_failed.app_error",
    "translation": "开始 Elasticsearch 批量处理器失败。"
  },
  {
    "id": "ent.elasticsearch.stop.already_stopped.app_error",
    "translation": "ElasticSearch 已停止。"
  },
  {
    "id": "ent.elasticsearch.test_config.connect_failed",
    "translation": "连接 Elasticsearch 服务器失败。"
  },
  {
    "id": "ent.elasticsearch.test_config.indexing_disabled.error",
    "translation": "Elasticsearch 已停用。"
  },
  {
    "id": "ent.elasticsearch.test_config.license.error",
    "translation": "您的许可证不支持 Elasticsearch。"
  },
  {
    "id": "ent.elasticsearch.test_config.reenter_password",
    "translation": "Elasticsearch 服务端网址或用户名已变更。请重新输入 Elasticsearch 密码测试连接。"
  },
  {
    "id": "ent.ldap.app_error",
    "translation": "ldap 接口为 nil。"
  },
  {
    "id": "ent.ldap.create_fail",
    "translation": "无法创建 LDAP 用户。"
  },
  {
    "id": "ent.ldap.disabled.app_error",
    "translation": "AD/LDAP 已禁用或许可证不支持 AD/LDAP。"
  },
  {
    "id": "ent.ldap.do_login.bind_admin_user.app_error",
    "translation": "无法绑定到 AD/LDAP 服务器。请检查 BindUsername 和 BindPassword。"
  },
  {
    "id": "ent.ldap.do_login.invalid_password.app_error",
    "translation": "无效的密码。"
  },
  {
    "id": "ent.ldap.do_login.licence_disable.app_error",
    "translation": "当前许可证无法使用 AD/LDAP 功能，请联系您的系统管理员关于升级您的企业许可证。"
  },
  {
    "id": "ent.ldap.do_login.matched_to_many_users.app_error",
    "translation": "提供的用户名有多个用户匹配。"
  },
  {
    "id": "ent.ldap.do_login.search_ldap_server.app_error",
    "translation": "搜索 AD/LDAP 服务器失败。"
  },
  {
    "id": "ent.ldap.do_login.unable_to_connect.app_error",
    "translation": "无法连接到 AD/LDAP 服务器。"
  },
  {
    "id": "ent.ldap.do_login.user_filtered.app_error",
    "translation": "您的 AD/LDAP 账号没有使用此 Mattermost 服务器的权限。请向您的系统管理员询问确认 AD/LDAP 用户过滤器。"
  },
  {
    "id": "ent.ldap.do_login.user_not_registered.app_error",
    "translation": "用户未在 AD/LDAP 服务器注册。"
  },
  {
    "id": "ent.ldap.syncronize.get_all.app_error",
    "translation": "无法使用 AD/LDAP 得到所有用户。"
  },
  {
    "id": "ent.ldap.syncronize.get_all_groups.app_error",
    "translation": "获取用户组出错。"
  },
  {
    "id": "ent.ldap.syncronize.populate_syncables",
    "translation": "填充可同步数据出错"
  },
  {
    "id": "ent.ldap.syncronize.search_failure.app_error",
    "translation": "从 AD/LDAP 搜索用户失败。请测试 Mattermost 服务器是否可以连接您的 AD/LDAP 服务器后重新尝试。"
  },
  {
    "id": "ent.ldap.validate_filter.app_error",
    "translation": "无效的 AD/LDAP 筛选器。"
  },
  {
    "id": "ent.ldap_groups.group_search_error",
    "translation": "获取 ldap 用户组出错"
  },
  {
    "id": "ent.ldap_groups.groups_search_error",
    "translation": "获取 ldap 用户组出错"
  },
  {
    "id": "ent.ldap_groups.members_of_group_error",
    "translation": "获取用户组成员出错"
  },
  {
    "id": "ent.ldap_groups.no_rows",
    "translation": "为找到拥有此 uid 的组"
  },
  {
    "id": "ent.ldap_groups.reachable_groups_error",
    "translation": "获取用户的组失败"
  },
  {
    "id": "ent.message_export.global_relay.attach_file.app_error",
    "translation": "无法添加附件到 Global Relay 导出。"
  },
  {
    "id": "ent.message_export.global_relay.close_zip_file.app_error",
    "translation": "无法关闭该 zip 文件。"
  },
  {
    "id": "ent.message_export.global_relay.create_file_in_zip.app_error",
    "translation": "无法创建 eml 文件。"
  },
  {
    "id": "ent.message_export.global_relay.generate_email.app_error",
    "translation": "无法生成 eml 文件数据。"
  },
  {
    "id": "ent.message_export.global_relay_export.deliver.close.app_error",
    "translation": "无法发送邮件到 Global Relay。"
  },
  {
    "id": "ent.message_export.global_relay_export.deliver.from_address.app_error",
    "translation": "无法设定邮件 From 地址。"
  },
  {
    "id": "ent.message_export.global_relay_export.deliver.msg.app_error",
    "translation": "无法设置邮件消息。"
  },
  {
    "id": "ent.message_export.global_relay_export.deliver.msg_data.app_error",
    "translation": "无法写入邮件消息。"
  },
  {
    "id": "ent.message_export.global_relay_export.deliver.parse_mail.app_error",
    "translation": "无法读取邮件信息。"
  },
  {
    "id": "ent.message_export.global_relay_export.deliver.to_address.app_error",
    "translation": "无法设定邮件 To 地址。"
  },
  {
    "id": "ent.message_export.global_relay_export.deliver.unable_to_get_file_info.app_error",
    "translation": "无法获取导出临时文件的信息。"
  },
  {
    "id": "ent.message_export.global_relay_export.deliver.unable_to_open_email_file.app_error",
    "translation": "无法从临时文件获取邮件地址。"
  },
  {
    "id": "ent.message_export.global_relay_export.deliver.unable_to_open_zip_file_data.app_error",
    "translation": "无法打开导出临时文件。"
  },
  {
    "id": "ent.migration.migratetoldap.duplicate_field",
    "translation": "无法移植拥有制定栏的 AD/LDAP 用户。发现重复条目。请删除所有重复后再试。"
  },
  {
    "id": "ent.migration.migratetoldap.user_not_found",
    "translation": "未在 AD/LDAP 服务器上找到用户："
  },
  {
    "id": "ent.migration.migratetosaml.email_already_used_by_other_user",
    "translation": "电子邮箱地址已被其他 SAML 用户使用。"
  },
  {
    "id": "ent.migration.migratetosaml.user_not_found_in_users_mapping_file",
    "translation": "没有在用户文件里找到用户。"
  },
  {
    "id": "ent.migration.migratetosaml.username_already_used_by_other_user",
    "translation": "用户名已被其他 Mattermost 用户使用。"
  },
  {
    "id": "ent.saml.attribute.app_error",
    "translation": "SAML登入因不正确属性而失败。请联系您的系统管理员。"
  },
  {
    "id": "ent.saml.build_request.app_error",
    "translation": "尝试向身份提供商请求时发生错误。请联系您的系统管理员。"
  },
  {
    "id": "ent.saml.build_request.encoding.app_error",
    "translation": "尝试编码身份提供商请求时发生错误。请联系您的系统管理员。"
  },
  {
    "id": "ent.saml.configure.encryption_not_enabled.app_error",
    "translation": "SAML登入因加密未开启而失败。请联系您的系统管理员。"
  },
  {
    "id": "ent.saml.configure.load_idp_cert.app_error",
    "translation": "身份认证提供商公共证书文件没有被发现。请与系统管理员联系。"
  },
  {
    "id": "ent.saml.configure.load_private_key.app_error",
    "translation": "SAML登录失败，因为服务提供商私钥没有被发现。请与系统管理员联系。"
  },
  {
    "id": "ent.saml.configure.not_encrypted_response.app_error",
    "translation": "SAML登录因身份服务提供商回应未加密而失败。请联系您的系统管理员。"
  },
  {
    "id": "ent.saml.do_login.decrypt.app_error",
    "translation": "SAML登入因解码身份服务提供商回复发生错误而失败。请联系您的系统管理员。"
  },
  {
    "id": "ent.saml.do_login.empty_response.app_error",
    "translation": "我们收到留一份来自身份提供商的空白请求。"
  },
  {
    "id": "ent.saml.do_login.parse.app_error",
    "translation": "尝试解析身份提供商回复时发生错误。请联系您的系统管理员。"
  },
  {
    "id": "ent.saml.do_login.validate.app_error",
    "translation": "尝试验证身份提供商回复时发生错误。请联系您的系统管理员。"
  },
  {
    "id": "ent.saml.license_disable.app_error",
    "translation": "您的证书不支持 SAML 验证。"
  },
  {
    "id": "ent.saml.metadata.app_error",
    "translation": "创建服务商元数据时发生错误。"
  },
  {
    "id": "ent.saml.service_disable.app_error",
    "translation": "此服务器没有正确配置或者不支持 SAML 2.0。"
  },
  {
    "id": "interactive_message.decode_trigger_id.base64_decode_failed",
    "translation": "无法为互动对话框解码触发 ID 的 base64。"
  },
  {
    "id": "interactive_message.decode_trigger_id.expired",
    "translation": "互动对话框的触发 ID 已过期。触发 ID 最多有效 {{.Seconds}} 秒。"
  },
  {
    "id": "interactive_message.decode_trigger_id.missing_data",
    "translation": "缺少互动对话框的触发 ID 必须的数据。"
  },
  {
    "id": "interactive_message.decode_trigger_id.signature_decode_failed",
    "translation": "无法为互动对话框解码触发 ID 的 base64 签名。"
  },
  {
    "id": "interactive_message.decode_trigger_id.verify_signature_failed",
    "translation": "无法验证互动对话框解码触发 ID 的签名。"
  },
  {
    "id": "interactive_message.generate_trigger_id.signing_failed",
    "translation": "无法为互动对话框签名生成的触发 ID。"
  },
  {
    "id": "jobs.request_cancellation.status.error",
    "translation": "无法请求取消任务到不允许取消的任务。"
  },
  {
    "id": "jobs.set_job_error.update.error",
    "translation": "设置任务状态为错误失败"
  },
  {
    "id": "manaultesting.manual_test.parse.app_error",
    "translation": "无法解析网址。"
  },
  {
    "id": "manaultesting.test_autolink.unable.app_error",
    "translation": "无法获得频道。"
  },
  {
    "id": "mattermost.bulletin.subject",
    "translation": "Mattermost 安全公告"
  },
  {
    "id": "mfa.activate.bad_token.app_error",
    "translation": "无效的多重验证令牌。"
  },
  {
    "id": "mfa.generate_qr_code.create_code.app_error",
    "translation": "QR 码生成出错。"
  },
  {
    "id": "mfa.mfa_disabled.app_error",
    "translation": "多重验证已在此服务器停用。"
  },
  {
    "id": "mfa.validate_token.authenticate.app_error",
    "translation": "无效的多重验证令牌。"
  },
  {
    "id": "migrations.worker.run_advanced_permissions_phase_2_migration.invalid_progress",
    "translation": "迁移因无效进度数据失败。"
  },
  {
    "id": "migrations.worker.run_migration.unknown_key",
    "translation": "由于未知转移键，无法运行转移任务。"
  },
  {
    "id": "model.access.is_valid.access_token.app_error",
    "translation": "无效的访问令牌。"
  },
  {
    "id": "model.access.is_valid.client_id.app_error",
    "translation": "无效客户端id。"
  },
  {
    "id": "model.access.is_valid.redirect_uri.app_error",
    "translation": "无效重定向网址。"
  },
  {
    "id": "model.access.is_valid.refresh_token.app_error",
    "translation": "无效的刷新令牌。"
  },
  {
    "id": "model.access.is_valid.user_id.app_error",
    "translation": "无效的用户 id。"
  },
  {
    "id": "model.authorize.is_valid.auth_code.app_error",
    "translation": "无效的授权码。"
  },
  {
    "id": "model.authorize.is_valid.client_id.app_error",
    "translation": "无效客户端id。"
  },
  {
    "id": "model.authorize.is_valid.create_at.app_error",
    "translation": "创建时间必须为有效的时间。"
  },
  {
    "id": "model.authorize.is_valid.expires.app_error",
    "translation": "必须设置过期时间。"
  },
  {
    "id": "model.authorize.is_valid.redirect_uri.app_error",
    "translation": "无效重定向网址。"
  },
  {
    "id": "model.authorize.is_valid.response_type.app_error",
    "translation": "无效的响应类型。"
  },
  {
    "id": "model.authorize.is_valid.scope.app_error",
    "translation": "无效的范围。"
  },
  {
    "id": "model.authorize.is_valid.state.app_error",
    "translation": "无效的状态。"
  },
  {
    "id": "model.authorize.is_valid.user_id.app_error",
    "translation": "无效的用户 id。"
  },
  {
    "id": "model.bot.is_valid.create_at.app_error",
    "translation": "无效的创建日期。"
  },
  {
    "id": "model.bot.is_valid.creator_id.app_error",
    "translation": "无效创建者 id。"
  },
  {
    "id": "model.bot.is_valid.description.app_error",
    "translation": "无效的描述。"
  },
  {
    "id": "model.bot.is_valid.update_at.app_error",
    "translation": "无效的更新于。"
  },
  {
    "id": "model.bot.is_valid.user_id.app_error",
    "translation": "无效的用户 id。"
  },
  {
    "id": "model.bot.is_valid.username.app_error",
    "translation": "无效的用户名。"
  },
  {
    "id": "model.channel.is_valid.2_or_more.app_error",
    "translation": "名称必须是2个或更多小写字母数字字符。"
  },
  {
    "id": "model.channel.is_valid.create_at.app_error",
    "translation": "创建时间必须为有效的时间。"
  },
  {
    "id": "model.channel.is_valid.creator_id.app_error",
    "translation": "无效创建者 id。"
  },
  {
    "id": "model.channel.is_valid.display_name.app_error",
    "translation": "无效的显示名。"
  },
  {
    "id": "model.channel.is_valid.header.app_error",
    "translation": "无效的标题。"
  },
  {
    "id": "model.channel.is_valid.id.app_error",
    "translation": "无效的 Id。"
  },
  {
    "id": "model.channel.is_valid.purpose.app_error",
    "translation": "无效的用途。"
  },
  {
    "id": "model.channel.is_valid.type.app_error",
    "translation": "无效的类型。"
  },
  {
    "id": "model.channel.is_valid.update_at.app_error",
    "translation": "更新时必须是有效的时间。"
  },
  {
    "id": "model.channel_member.is_valid.channel_id.app_error",
    "translation": "无效的频道 id。"
  },
  {
    "id": "model.channel_member.is_valid.email_value.app_error",
    "translation": "无效的电子邮件通知值。"
  },
  {
    "id": "model.channel_member.is_valid.ignore_channel_mentions_value.app_error",
    "translation": "无效的忽略频道提及状态。"
  },
  {
    "id": "model.channel_member.is_valid.notify_level.app_error",
    "translation": "无效的通知级别。"
  },
  {
    "id": "model.channel_member.is_valid.push_level.app_error",
    "translation": "无效的推送通知等级。"
  },
  {
    "id": "model.channel_member.is_valid.unread_level.app_error",
    "translation": "无效的未读标记级别。"
  },
  {
    "id": "model.channel_member.is_valid.user_id.app_error",
    "translation": "无效的用户 id。"
  },
  {
    "id": "model.cluster.is_valid.create_at.app_error",
    "translation": "必须设定 CreateAt。"
  },
  {
    "id": "model.cluster.is_valid.hostname.app_error",
    "translation": "必须设定 Hostname。"
  },
  {
    "id": "model.cluster.is_valid.id.app_error",
    "translation": "无效的 Id。"
  },
  {
    "id": "model.cluster.is_valid.last_ping_at.app_error",
    "translation": "必须设定 LastPingAt。"
  },
  {
    "id": "model.cluster.is_valid.name.app_error",
    "translation": "必须设定 ClusterName。"
  },
  {
    "id": "model.cluster.is_valid.type.app_error",
    "translation": "必须设定类型。"
  },
  {
    "id": "model.command.is_valid.create_at.app_error",
    "translation": "创建时间必须为有效的时间。"
  },
  {
    "id": "model.command.is_valid.description.app_error",
    "translation": "无效的描述。"
  },
  {
    "id": "model.command.is_valid.display_name.app_error",
    "translation": "无效的标题。"
  },
  {
    "id": "model.command.is_valid.id.app_error",
    "translation": "无效的 Id。"
  },
  {
    "id": "model.command.is_valid.method.app_error",
    "translation": "无效的方式。"
  },
  {
    "id": "model.command.is_valid.team_id.app_error",
    "translation": "无效的团队 ID。"
  },
  {
    "id": "model.command.is_valid.token.app_error",
    "translation": "无效的令牌。"
  },
  {
    "id": "model.command.is_valid.trigger.app_error",
    "translation": "无效的触发。"
  },
  {
    "id": "model.command.is_valid.update_at.app_error",
    "translation": "更新时必须是有效的时间。"
  },
  {
    "id": "model.command.is_valid.url.app_error",
    "translation": "无效的 URL。"
  },
  {
    "id": "model.command.is_valid.url_http.app_error",
    "translation": "无效的网址。必须以 http:// 或 https:// 开头的有效网址。"
  },
  {
    "id": "model.command.is_valid.user_id.app_error",
    "translation": "无效的用户 id。"
  },
  {
    "id": "model.command_hook.channel_id.app_error",
    "translation": "无效的频道 id。"
  },
  {
    "id": "model.command_hook.command_id.app_error",
    "translation": "无效的命令 id。"
  },
  {
    "id": "model.command_hook.create_at.app_error",
    "translation": "创建时间必须为有效的时间。"
  },
  {
    "id": "model.command_hook.id.app_error",
    "translation": "无效的命令钩子 id。"
  },
  {
    "id": "model.command_hook.root_id.app_error",
    "translation": "无效的根 id。"
  },
  {
    "id": "model.command_hook.user_id.app_error",
    "translation": "无效的用户 id。"
  },
  {
    "id": "model.compliance.is_valid.create_at.app_error",
    "translation": "创建时间必须为有效的时间。"
  },
  {
    "id": "model.compliance.is_valid.desc.app_error",
    "translation": "无效的描述。"
  },
  {
    "id": "model.compliance.is_valid.end_at.app_error",
    "translation": "必须是一个有效时间。"
  },
  {
    "id": "model.compliance.is_valid.id.app_error",
    "translation": "无效的 Id。"
  },
  {
    "id": "model.compliance.is_valid.start_at.app_error",
    "translation": "必须来自一个有效的时间。"
  },
  {
    "id": "model.compliance.is_valid.start_end_at.app_error",
    "translation": "必须比 From 参数大。"
  },
  {
    "id": "model.config.is_valid.allow_cookies_for_subdomains.app_error",
    "translation": "允许子域名 cookie 需要设置 SiteURL。"
  },
  {
    "id": "model.config.is_valid.atmos_camo_image_proxy_options.app_error",
    "translation": "无效的 atmos/camo 设置 RemoteImageProxyOptions。必须设为您的共享密钥。"
  },
  {
    "id": "model.config.is_valid.atmos_camo_image_proxy_url.app_error",
    "translation": "无效的 atmos/camo 设置 RemoteImageProxyURL。必须设为您的共享密钥。"
  },
  {
    "id": "model.config.is_valid.cluster_email_batching.app_error",
    "translation": "当机群启用时没法启动批量电子邮件。"
  },
  {
    "id": "model.config.is_valid.data_retention.deletion_job_start_time.app_error",
    "translation": "数据保留任务开始时间必须为 24 小时制并格式为 HH:MM。"
  },
  {
    "id": "model.config.is_valid.data_retention.file_retention_days_too_low.app_error",
    "translation": "文件保留至少一天。"
  },
  {
    "id": "model.config.is_valid.data_retention.message_retention_days_too_low.app_error",
    "translation": "消息保留至少一天。"
  },
  {
    "id": "model.config.is_valid.display.custom_url_schemes.app_error",
    "translation": "无效的自定义 URL 方案 {{.Scheme}}。自定义 URL 方案必须以字母开头并且只能含有字母、数字以及横杠 (-)。"
  },
  {
    "id": "model.config.is_valid.elastic_search.aggregate_posts_after_days.app_error",
    "translation": "Elasticsearch AggregatePostsAfterDays 设定必须为大于或等于 1 的数字。"
  },
  {
    "id": "model.config.is_valid.elastic_search.bulk_indexing_time_window_seconds.app_error",
    "translation": "Elasticsearch 批量索引时间段必须至少 1 秒。"
  },
  {
    "id": "model.config.is_valid.elastic_search.connection_url.app_error",
    "translation": "当 Elastic Search 索引开启时必须提供 Elastic Search ConnectionUrl 设定。"
  },
  {
    "id": "model.config.is_valid.elastic_search.enable_searching.app_error",
    "translation": "当 Elastic Search SearchEnabled 设为是时必须设定 Elastic Search IndexingEnabled 为是"
  },
  {
    "id": "model.config.is_valid.elastic_search.live_indexing_batch_size.app_error",
    "translation": "Elasticsearch 即时索引批量大小必须至少为 1。"
  },
  {
    "id": "model.config.is_valid.elastic_search.posts_aggregator_job_start_time.app_error",
    "translation": "Elasticsearch PostsAggregatorJobStartTime 设定必须以 \"hh:mm\" 的时间格式。"
  },
  {
    "id": "model.config.is_valid.elastic_search.request_timeout_seconds.app_error",
    "translation": "Elasticsearch 请求超时必须至少 1 秒。"
  },
  {
    "id": "model.config.is_valid.email_batching_buffer_size.app_error",
    "translation": "无效的批量电子邮件缓存大小设定。必须为零或者正整数。"
  },
  {
    "id": "model.config.is_valid.email_batching_interval.app_error",
    "translation": "无效的批量电子邮件间隔设定。必须至少30秒。"
  },
  {
    "id": "model.config.is_valid.email_notification_contents_type.app_error",
    "translation": "无效邮件通知内容类型。必须为 'full' 或 'generic'。"
  },
  {
    "id": "model.config.is_valid.email_security.app_error",
    "translation": "无效的电子邮件设置中的连接安全性。必须为 ''，'TLS' 或 'STARTTLS'。"
  },
  {
    "id": "model.config.is_valid.encrypt_sql.app_error",
    "translation": "无效的 SQL 加密秘钥设置。至少32位及以上字符。"
  },
  {
    "id": "model.config.is_valid.file_driver.app_error",
    "translation": "文件设置中驱动名无效。必须为 'local' 或 'amazons3'。"
  },
  {
    "id": "model.config.is_valid.file_salt.app_error",
    "translation": "文件设置中的公共链接盐无效。必须至少32位字符。"
  },
  {
    "id": "model.config.is_valid.group_unread_channels.app_error",
    "translation": "无效未读频道分组的服务设定。必须为 'disabled'、'default_on' 或 'default_off'。"
  },
  {
    "id": "model.config.is_valid.image_proxy_type.app_error",
    "translation": "无效的图片代理类型。必须为 'local' 或 'atmos/camo'。"
  },
  {
    "id": "model.config.is_valid.ldap_basedn",
    "translation": "AD/LDAP 栏 \"BaseDN\" 为必须。"
  },
  {
    "id": "model.config.is_valid.ldap_email",
    "translation": "AD/LDAP 栏 \"电子邮件\" 为必填。"
  },
  {
    "id": "model.config.is_valid.ldap_id",
    "translation": "AD/LDAP 栏 \"ID\" 为必填。"
  },
  {
    "id": "model.config.is_valid.ldap_login_id",
    "translation": "AD/LDAP 栏 \"登入 ID 属性\" 为必填。"
  },
  {
    "id": "model.config.is_valid.ldap_max_page_size.app_error",
    "translation": "无效的最大页面值。"
  },
  {
    "id": "model.config.is_valid.ldap_security.app_error",
    "translation": "无效的 AD/LDAP 安全连接设置，必须为 ‘’，‘TLS’ 或 ‘STARTTLS’。"
  },
  {
    "id": "model.config.is_valid.ldap_server",
    "translation": "AD/LDAP 栏 \"AD/LDAP 服务器\" 为必填。"
  },
  {
    "id": "model.config.is_valid.ldap_sync_interval.app_error",
    "translation": "无效的同步间隔时间。同步时间必须至少一分钟。"
  },
  {
    "id": "model.config.is_valid.ldap_username",
    "translation": "AD/LDAP 栏 \"用户名\" 为必填。"
  },
  {
    "id": "model.config.is_valid.listen_address.app_error",
    "translation": "无效的服务设置时监听地址，必须设置此项。"
  },
  {
    "id": "model.config.is_valid.localization.available_locales.app_error",
    "translation": "可选语言必须包含默认客户端语言。"
  },
  {
    "id": "model.config.is_valid.login_attempts.app_error",
    "translation": "无效的最大尝试登录数服务设置。必须是正整数。"
  },
  {
    "id": "model.config.is_valid.max_burst.app_error",
    "translation": "最大过载必须大于零。"
  },
  {
    "id": "model.config.is_valid.max_channels.app_error",
    "translation": "团队设置中每团队的最多频道数无效，必须是正整数。"
  },
  {
    "id": "model.config.is_valid.max_file_size.app_error",
    "translation": "无效文件设定的最大文件大小。必须为大于零的整数。"
  },
  {
    "id": "model.config.is_valid.max_notify_per_channel.app_error",
    "translation": "无效团队设置中每频道最大通知数。必须是正整数。"
  },
  {
    "id": "model.config.is_valid.max_users.app_error",
    "translation": "团队设置中每团队的最大用户数无效。必须是正整数。"
  },
  {
    "id": "model.config.is_valid.message_export.batch_size.app_error",
    "translation": "消息导出任务 BatchSize 必须为正整数。"
  },
  {
    "id": "model.config.is_valid.message_export.daily_runtime.app_error",
    "translation": "消息导出任务 DailyRuntime 必须为 24 小时制 HH:MM 格式。"
  },
  {
    "id": "model.config.is_valid.message_export.enable.app_error",
    "translation": "消息导出任务 EnableExport 设置必须为是或否。"
  },
  {
    "id": "model.config.is_valid.message_export.export_from.app_error",
    "translation": "消息导出任务 ExportFromTimestamp 必须为时间戳 (unix 时间)。只有在此时间后发送的消息会被导出。"
  },
  {
    "id": "model.config.is_valid.message_export.export_type.app_error",
    "translation": "消息导出任务 ExportFormat 必须为 ‘actiance’，‘csv’ 或 ‘globalrelay’。"
  },
  {
    "id": "model.config.is_valid.message_export.global_relay.config_missing.app_error",
    "translation": "消息导出任务 ExportFormat 为 ‘globalrelay’，但缺少 GlobalRelaySettings。"
  },
  {
    "id": "model.config.is_valid.message_export.global_relay.customer_type.app_error",
    "translation": "消息导出 GlobalRelaySettings.CustomerType 必须设为 ‘A9’ 或 ‘A10’。"
  },
  {
    "id": "model.config.is_valid.message_export.global_relay.email_address.app_error",
    "translation": "消息导出任务 GlobalRelaySettings.EmailAddress 必须为有效的电子邮箱地址。"
  },
  {
    "id": "model.config.is_valid.message_export.global_relay.smtp_password.app_error",
    "translation": "必须设定消息导出任务 GlobalRelaySettings.SmtpPassword。"
  },
  {
    "id": "model.config.is_valid.message_export.global_relay.smtp_username.app_error",
    "translation": "必须设定消息导出任务 GlobalRelaySettings.SmtpUsername。"
  },
  {
    "id": "model.config.is_valid.password_length.app_error",
    "translation": "最短密码长度必须为整数大于或等于 {{.MinLength}} 以及小于或等于 {{.MaxLength}}。"
  },
  {
    "id": "model.config.is_valid.rate_mem.app_error",
    "translation": "用于速率的内存大小设置无效。必须是正整数。"
  },
  {
    "id": "model.config.is_valid.rate_sec.app_error",
    "translation": "速率限制设置无效。必须是正整数。"
  },
  {
    "id": "model.config.is_valid.read_timeout.app_error",
    "translation": "错误的读取超时值。"
  },
  {
    "id": "model.config.is_valid.restrict_direct_message.app_error",
    "translation": "无效的私信限制。必须为 ‘any’ 或 ‘team’。"
  },
  {
    "id": "model.config.is_valid.saml_assertion_consumer_service_url.app_error",
    "translation": "服务提供商登入网址必须为有效URL并且以 http:// 或 https:// 开头。"
  },
  {
    "id": "model.config.is_valid.saml_email_attribute.app_error",
    "translation": "无效的电子邮件属性。此属性必须设定。"
  },
  {
    "id": "model.config.is_valid.saml_idp_cert.app_error",
    "translation": "找不到身份识别提供商公开凭证。您忘了上传？"
  },
  {
    "id": "model.config.is_valid.saml_idp_descriptor_url.app_error",
    "translation": "身份提供商签发网址必须为有效URL并且以 http:// 或 https:// 开头。"
  },
  {
    "id": "model.config.is_valid.saml_idp_url.app_error",
    "translation": "SAML SSO网址必须为有效URL并且以 http:// 或 https:// 开头。"
  },
  {
    "id": "model.config.is_valid.saml_private_key.app_error",
    "translation": "找不到服务提供商私钥。您忘了上传？"
  },
  {
    "id": "model.config.is_valid.saml_public_cert.app_error",
    "translation": "找不到服务提供商公开凭证。您忘了上传？"
  },
  {
    "id": "model.config.is_valid.saml_username_attribute.app_error",
    "translation": "无效的用户名属性。此属性必须设定。"
  },
  {
    "id": "model.config.is_valid.site_url.app_error",
    "translation": "网站网址必须为以 http:// 或 https:// 开头的有效网址。"
  },
  {
    "id": "model.config.is_valid.site_url_email_batching.app_error",
    "translation": "当SiteURL未设置时没法启动批量电子邮件。"
  },
  {
    "id": "model.config.is_valid.sitename_length.app_error",
    "translation": "站点名必须小于或等于 {{.MaxLength}} 个字符。"
  },
  {
    "id": "model.config.is_valid.sql_conn_max_lifetime_milliseconds.app_error",
    "translation": "无效的 SQL 连接最大时限。不能为负数。"
  },
  {
    "id": "model.config.is_valid.sql_data_src.app_error",
    "translation": "SQL 设置中的数据源无效。必须设定。"
  },
  {
    "id": "model.config.is_valid.sql_driver.app_error",
    "translation": "SQL 设置中的驱动名无效。必须为‘mysql’或‘postgres’。"
  },
  {
    "id": "model.config.is_valid.sql_idle.app_error",
    "translation": "SQL 设置中的最大的空闲连接数无效。必须是正整数。"
  },
  {
    "id": "model.config.is_valid.sql_max_conn.app_error",
    "translation": "SQL 设置中最大开启连接数无效。必须是正整数。"
  },
  {
    "id": "model.config.is_valid.sql_query_timeout.app_error",
    "translation": "无效 SQL 查询超时设定。必须是正整数。"
  },
  {
    "id": "model.config.is_valid.teammate_name_display.app_error",
    "translation": "无效的团员显示。必须为 ‘full_name’，‘nickname_full_name’ 或 ‘username’。"
  },
  {
    "id": "model.config.is_valid.time_between_user_typing.app_error",
    "translation": "用户键入更新间隔不应设置为小于1000毫秒。"
  },
  {
    "id": "model.config.is_valid.tls_cert_file_missing.app_error",
    "translation": "无效的 TLS 证书文件值 - 使用 LetsEncrypt 或设置为现有的证书文件路径。"
  },
  {
    "id": "model.config.is_valid.tls_key_file_missing.app_error",
    "translation": "无效的 TLS 证书钥匙文件值 - 使用 LetsEncrypt 或设置为现有的钥匙文件路径。"
  },
  {
    "id": "model.config.is_valid.tls_overwrite_cipher.app_error",
    "translation": "无效的 TLS 覆盖加密模式值 - 请参阅文档了解有效的值。"
  },
  {
    "id": "model.config.is_valid.webserver_security.app_error",
    "translation": "错误的网页服务器连接安全值。"
  },
  {
    "id": "model.config.is_valid.websocket_url.app_error",
    "translation": "Websocket 网址必须时有效的网址并且以 ws:// 或 wss:// 开头。"
  },
  {
    "id": "model.config.is_valid.write_timeout.app_error",
    "translation": "错误的写入超时值。"
  },
  {
    "id": "model.emoji.create_at.app_error",
    "translation": "创建时间必须为有效的时间。"
  },
  {
    "id": "model.emoji.id.app_error",
    "translation": "无效的表情符 ID。"
  },
  {
    "id": "model.emoji.name.app_error",
    "translation": "名称必须在 1 至 64 个的小写英文数字。"
  },
  {
    "id": "model.emoji.update_at.app_error",
    "translation": "更新时必须是有效的时间。"
  },
  {
    "id": "model.emoji.user_id.app_error",
    "translation": "无效创建者 id。"
  },
  {
    "id": "model.file_info.get.gif.app_error",
    "translation": "无法解码 gif。"
  },
  {
    "id": "model.file_info.is_valid.create_at.app_error",
    "translation": "错误的 create_at 值。"
  },
  {
    "id": "model.file_info.is_valid.id.app_error",
    "translation": "错误的 id 值。"
  },
  {
    "id": "model.file_info.is_valid.path.app_error",
    "translation": "错误的 path 值。"
  },
  {
    "id": "model.file_info.is_valid.post_id.app_error",
    "translation": "错误的 post_id 值。"
  },
  {
    "id": "model.file_info.is_valid.update_at.app_error",
    "translation": "错误的 update_at 值。"
  },
  {
    "id": "model.file_info.is_valid.user_id.app_error",
    "translation": "错误的 user_id 值。"
  },
  {
    "id": "model.group.create_at.app_error",
    "translation": "无效的组创建日期属性。"
  },
  {
    "id": "model.group.description.app_error",
    "translation": "无效的组描述属性。"
  },
  {
    "id": "model.group.display_name.app_error",
    "translation": "无效的组显示名属性。"
  },
  {
    "id": "model.group.name.app_error",
    "translation": "无效的组名称属性。"
  },
  {
    "id": "model.group.remote_id.app_error",
    "translation": "无效的组远程 id 属性。"
  },
  {
    "id": "model.group.source.app_error",
    "translation": "无效的组来源属性。"
  },
  {
    "id": "model.group.update_at.app_error",
    "translation": "无效的组更新日期属性。"
  },
  {
    "id": "model.group_member.group_id.app_error",
    "translation": "无效的组成员的组 id 属性。"
  },
  {
    "id": "model.group_member.user_id.app_error",
    "translation": "无效的组成员用户 id 属性。"
  },
  {
    "id": "model.group_syncable.group_id.app_error",
    "translation": "无效的可同步组组 id 属性。"
  },
  {
    "id": "model.group_syncable.syncable_id.app_error",
    "translation": "无效的可同步组 id。"
  },
  {
    "id": "model.incoming_hook.channel_id.app_error",
    "translation": "无效的频道 id。"
  },
  {
    "id": "model.incoming_hook.create_at.app_error",
    "translation": "创建时间必须为有效的时间。"
  },
  {
    "id": "model.incoming_hook.description.app_error",
    "translation": "无效的描述。"
  },
  {
    "id": "model.incoming_hook.display_name.app_error",
    "translation": "无效的标题。"
  },
  {
    "id": "model.incoming_hook.icon_url.app_error",
    "translation": "无效帖子图标。"
  },
  {
    "id": "model.incoming_hook.id.app_error",
    "translation": "无效的 Id。"
  },
  {
    "id": "model.incoming_hook.parse_data.app_error",
    "translation": "无法解析传入数据。"
  },
  {
    "id": "model.incoming_hook.team_id.app_error",
    "translation": "无效的团队 ID。"
  },
  {
    "id": "model.incoming_hook.update_at.app_error",
    "translation": "更新时必须是有效的时间。"
  },
  {
    "id": "model.incoming_hook.user_id.app_error",
    "translation": "无效的用户 id。"
  },
  {
    "id": "model.incoming_hook.username.app_error",
    "translation": "无效的用户名。"
  },
  {
    "id": "model.job.is_valid.create_at.app_error",
    "translation": "创建时间必须为有效的时间。"
  },
  {
    "id": "model.job.is_valid.id.app_error",
    "translation": "无效的任务 Id。"
  },
  {
    "id": "model.job.is_valid.status.app_error",
    "translation": "无效的任务状态。"
  },
  {
    "id": "model.job.is_valid.type.app_error",
    "translation": "无效的任务类型。"
  },
  {
    "id": "model.license_record.is_valid.create_at.app_error",
    "translation": "上传许可证时错误的 create_at 值。"
  },
  {
    "id": "model.license_record.is_valid.id.app_error",
    "translation": "上传许可证时错误的 id 值。"
  },
  {
    "id": "model.link_metadata.is_valid.data.app_error",
    "translation": "连接元数据不能为 nil。"
  },
  {
    "id": "model.link_metadata.is_valid.data_type.app_error",
    "translation": "连接元数据不符合指定的类型。"
  },
  {
    "id": "model.link_metadata.is_valid.timestamp.app_error",
    "translation": "连接元数据日期必须有效并且精确到小时。"
  },
  {
    "id": "model.link_metadata.is_valid.type.app_error",
    "translation": "无效的连接元数据类型。"
  },
  {
    "id": "model.link_metadata.is_valid.url.app_error",
    "translation": "必须设定连接元数据网址。"
  },
  {
    "id": "model.oauth.is_valid.app_id.app_error",
    "translation": "无效的应用 id。"
  },
  {
    "id": "model.oauth.is_valid.callback.app_error",
    "translation": "回调网址必须为有效URL并且以 http:// 或 https:// 开头。"
  },
  {
    "id": "model.oauth.is_valid.client_secret.app_error",
    "translation": "无效的客户端秘钥。"
  },
  {
    "id": "model.oauth.is_valid.create_at.app_error",
    "translation": "创建时间必须为有效的时间。"
  },
  {
    "id": "model.oauth.is_valid.creator_id.app_error",
    "translation": "无效创建者 id。"
  },
  {
    "id": "model.oauth.is_valid.description.app_error",
    "translation": "无效的描述。"
  },
  {
    "id": "model.oauth.is_valid.homepage.app_error",
    "translation": "首页网址必须为有效URL并且以 http:// 或 https:// 开头。"
  },
  {
    "id": "model.oauth.is_valid.icon_url.app_error",
    "translation": "图标网址必须为有效URL并且以 http:// 或 https:// 开头。"
  },
  {
    "id": "model.oauth.is_valid.name.app_error",
    "translation": "无效的名称。"
  },
  {
    "id": "model.oauth.is_valid.update_at.app_error",
    "translation": "更新时必须是有效的时间。"
  },
  {
    "id": "model.outgoing_hook.icon_url.app_error",
    "translation": "无效的图标。"
  },
  {
    "id": "model.outgoing_hook.is_valid.callback.app_error",
    "translation": "无效的回调网址。"
  },
  {
    "id": "model.outgoing_hook.is_valid.channel_id.app_error",
    "translation": "无效的频道 id。"
  },
  {
    "id": "model.outgoing_hook.is_valid.content_type.app_error",
    "translation": "错误的 content_type 值。"
  },
  {
    "id": "model.outgoing_hook.is_valid.create_at.app_error",
    "translation": "创建时间必须为有效的时间。"
  },
  {
    "id": "model.outgoing_hook.is_valid.description.app_error",
    "translation": "无效的描述。"
  },
  {
    "id": "model.outgoing_hook.is_valid.display_name.app_error",
    "translation": "无效的标题。"
  },
  {
    "id": "model.outgoing_hook.is_valid.id.app_error",
    "translation": "无效的 Id。"
  },
  {
    "id": "model.outgoing_hook.is_valid.team_id.app_error",
    "translation": "无效的团队 ID。"
  },
  {
    "id": "model.outgoing_hook.is_valid.token.app_error",
    "translation": "无效的令牌。"
  },
  {
    "id": "model.outgoing_hook.is_valid.trigger_words.app_error",
    "translation": "无效的触发关键词。"
  },
  {
    "id": "model.outgoing_hook.is_valid.update_at.app_error",
    "translation": "更新时必须是有效的时间。"
  },
  {
    "id": "model.outgoing_hook.is_valid.url.app_error",
    "translation": "无效的回调网址。每一个必须以 http:// 或者 https:// 开头的有效网址。"
  },
  {
    "id": "model.outgoing_hook.is_valid.user_id.app_error",
    "translation": "无效的用户 id。"
  },
  {
    "id": "model.outgoing_hook.is_valid.words.app_error",
    "translation": "无效的触发关键词。"
  },
  {
    "id": "model.outgoing_hook.username.app_error",
    "translation": "无效的用户名。"
  },
  {
    "id": "model.plugin_command.error.app_error",
    "translation": "执行此指令时发生了错误。"
  },
  {
    "id": "model.plugin_key_value.is_valid.key.app_error",
    "translation": "无效键，必须为 {{.Min}} 至 {{.Max}} 个字符。"
  },
  {
    "id": "model.plugin_key_value.is_valid.plugin_id.app_error",
    "translation": "无效插件 ID，必须为 {{.Min}} 至 {{.Max}} 个字符。"
  },
  {
    "id": "model.post.is_valid.channel_id.app_error",
    "translation": "无效的频道 id。"
  },
  {
    "id": "model.post.is_valid.create_at.app_error",
    "translation": "创建时间必须为有效的时间。"
  },
  {
    "id": "model.post.is_valid.file_ids.app_error",
    "translation": "无效的文件 id。上传只允许最多 10 个文件。请考虑创建新的消息以上传更多文件。"
  },
  {
    "id": "model.post.is_valid.filenames.app_error",
    "translation": "无效的文件名。"
  },
  {
    "id": "model.post.is_valid.hashtags.app_error",
    "translation": "无效的标签。"
  },
  {
    "id": "model.post.is_valid.id.app_error",
    "translation": "无效的 Id。"
  },
  {
    "id": "model.post.is_valid.msg.app_error",
    "translation": "无效的消息。"
  },
  {
    "id": "model.post.is_valid.original_id.app_error",
    "translation": "无效的原始 id。"
  },
  {
    "id": "model.post.is_valid.props.app_error",
    "translation": "无效的属性。"
  },
  {
    "id": "model.post.is_valid.root_id.app_error",
    "translation": "无效的根 id。"
  },
  {
    "id": "model.post.is_valid.type.app_error",
    "translation": "无效的类型。"
  },
  {
    "id": "model.post.is_valid.update_at.app_error",
    "translation": "更新时必须是有效的时间。"
  },
  {
    "id": "model.post.is_valid.user_id.app_error",
    "translation": "无效的用户 id。"
  },
  {
    "id": "model.preference.is_valid.category.app_error",
    "translation": "无效的分类。"
  },
  {
    "id": "model.preference.is_valid.id.app_error",
    "translation": "无效的用户 id。"
  },
  {
    "id": "model.preference.is_valid.name.app_error",
    "translation": "无效的名称。"
  },
  {
    "id": "model.preference.is_valid.theme.app_error",
    "translation": "无效的主题。"
  },
  {
    "id": "model.preference.is_valid.value.app_error",
    "translation": "值过长。"
  },
  {
    "id": "model.reaction.is_valid.create_at.app_error",
    "translation": "创建时间必须为有效的时间。"
  },
  {
    "id": "model.reaction.is_valid.emoji_name.app_error",
    "translation": "无效的表情符名。"
  },
  {
    "id": "model.reaction.is_valid.post_id.app_error",
    "translation": "无效的消息 id。"
  },
  {
    "id": "model.reaction.is_valid.user_id.app_error",
    "translation": "无效的用户 id。"
  },
  {
    "id": "model.team.is_valid.characters.app_error",
    "translation": "名称必须是2个或更多小写字母数字字符。"
  },
  {
    "id": "model.team.is_valid.company.app_error",
    "translation": "无效的公司名。"
  },
  {
    "id": "model.team.is_valid.create_at.app_error",
    "translation": "创建时间必须为有效的时间。"
  },
  {
    "id": "model.team.is_valid.description.app_error",
    "translation": "无效的描述。"
  },
  {
    "id": "model.team.is_valid.domains.app_error",
    "translation": "无效的允许域。"
  },
  {
    "id": "model.team.is_valid.email.app_error",
    "translation": "无效的邮箱。"
  },
  {
    "id": "model.team.is_valid.id.app_error",
    "translation": "无效的 Id。"
  },
  {
    "id": "model.team.is_valid.name.app_error",
    "translation": "无效的名称。"
  },
  {
    "id": "model.team.is_valid.reserved.app_error",
    "translation": "这个网址是不可用。请尝试另一个。"
  },
  {
    "id": "model.team.is_valid.type.app_error",
    "translation": "无效的类型。"
  },
  {
    "id": "model.team.is_valid.update_at.app_error",
    "translation": "更新时必须是有效的时间。"
  },
  {
    "id": "model.team.is_valid.url.app_error",
    "translation": "无效的网址标识。"
  },
  {
    "id": "model.team_member.is_valid.team_id.app_error",
    "translation": "无效的团队 ID。"
  },
  {
    "id": "model.team_member.is_valid.user_id.app_error",
    "translation": "无效的用户 id。"
  },
  {
    "id": "model.token.is_valid.expiry",
    "translation": "无效的令牌过期"
  },
  {
    "id": "model.token.is_valid.size",
    "translation": "无效的令牌。"
  },
  {
    "id": "model.user.is_valid.email.app_error",
    "translation": "无效的邮箱。"
  },
  {
    "id": "model.user.is_valid.pwd.app_error",
    "translation": "你的密码需要至少 {{.Min}} 字符。"
  },
  {
    "id": "model.user.is_valid.pwd_lowercase.app_error",
    "translation": "您的密码必须包含至少 {{.Min}} 字符元且至少有一个小写字母。"
  },
  {
    "id": "model.user.is_valid.pwd_lowercase_number.app_error",
    "translation": "您的密码必须包含至少 {{.Min}} 个字符且至少有一个小写字母以及一个数字。"
  },
  {
    "id": "model.user.is_valid.pwd_lowercase_number_symbol.app_error",
    "translation": "您的密码必须包含至少 {{.Min}} 个字符且至少有一个小写字母，一个数字，以及一个符号（如\"~!@#$%^&*()\"）。"
  },
  {
    "id": "model.user.is_valid.pwd_lowercase_symbol.app_error",
    "translation": "您的密码必须包含至少 {{.Min}} 个字符且至少有一个小写字母以及一个符号（如\"~!@#$%^&*()\"）。"
  },
  {
    "id": "model.user.is_valid.pwd_lowercase_uppercase.app_error",
    "translation": "您的密码必须包含至少 {{.Min}} 个字符且至少有一个小写字母以及一个大写字母。"
  },
  {
    "id": "model.user.is_valid.pwd_lowercase_uppercase_number.app_error",
    "translation": "您的密码必须包含至少 {{.Min}} 个字符且至少有一个小写字母，一个大写字母，以及一个数字。"
  },
  {
    "id": "model.user.is_valid.pwd_lowercase_uppercase_number_symbol.app_error",
    "translation": "您的密码必须包含至少 {{.Min}} 个字符且至少有一个小写字母，一个大写字母，一个数字，以及一个符号（如\"~!@#$%^&*()\"）。"
  },
  {
    "id": "model.user.is_valid.pwd_lowercase_uppercase_symbol.app_error",
    "translation": "您的密码必须包含至少 {{.Min}} 个字符且至少有一个小写字母，一个大写字母，以及一个符号（如\"~!@#$%^&*()\"）。"
  },
  {
    "id": "model.user.is_valid.pwd_number.app_error",
    "translation": "您的密码必须包含至少 {{.Min}} 个字符且至少有一个数字。"
  },
  {
    "id": "model.user.is_valid.pwd_number_symbol.app_error",
    "translation": "您的密码必须包含至少 {{.Min}} 个字符且至少有一个数字以及一个符号（如\"~!@#$%^&*()\"）。"
  },
  {
    "id": "model.user.is_valid.pwd_symbol.app_error",
    "translation": "您的密码必须包含至少 {{.Min}} 个字符且至少有一个符号（如\"~!@#$%^&*()\"）。"
  },
  {
    "id": "model.user.is_valid.pwd_uppercase.app_error",
    "translation": "您的密码必须包含至少 {{.Min}} 个字符且至少有一个大写字母。"
  },
  {
    "id": "model.user.is_valid.pwd_uppercase_number.app_error",
    "translation": "您的密码必须包含至少 {{.Min}} 个字符且至少有一个大写字母以及一个数字。"
  },
  {
    "id": "model.user.is_valid.pwd_uppercase_number_symbol.app_error",
    "translation": "您的密码必须包含至少 {{.Min}} 个字符且至少有一个大写字母，一个数字，以及一个符号（如\"~!@#$%^&*()\"）。"
  },
  {
    "id": "model.user.is_valid.pwd_uppercase_symbol.app_error",
    "translation": "您的密码必须包含至少 {{.Min}} 个字元且至少有一个大写字母以及一个符号（如\"~!@#$%^&*()\"）。"
  },
  {
    "id": "model.user.is_valid.username.app_error",
    "translation": "用户名必须是一个以字母开头，可以包含数字、小写字母以及符号 \".\"、\"-\" 和 \"_\" 在内的3-22位字符。"
  },
  {
    "id": "model.user_access_token.is_valid.description.app_error",
    "translation": "无效的描述，必须 255 字以内。"
  },
  {
    "id": "model.user_access_token.is_valid.id.app_error",
    "translation": "错误的 id 值。"
  },
  {
    "id": "model.user_access_token.is_valid.token.app_error",
    "translation": "无效的访问令牌。"
  },
  {
    "id": "model.user_access_token.is_valid.user_id.app_error",
    "translation": "无效的用户 id。"
  },
  {
    "id": "model.utils.decode_json.app_error",
    "translation": "无法解码。"
  },
  {
    "id": "model.websocket_client.connect_fail.app_error",
    "translation": "无法连接 WebSocket 服务器。"
  },
  {
    "id": "oauth.gitlab.tos.error",
    "translation": "GitLab 的使用条款已更新。请到 gitlab.com 接受新的使用条款后再尝试登入 Mattermost。"
  },
  {
    "id": "plugin.api.update_user_status.bad_status",
    "translation": "无法设定用户状态。未知用户状态。"
  },
  {
    "id": "plugin_api.get_file_link.disabled.app_error",
    "translation": "公共链接已被禁用。"
  },
  {
    "id": "plugin_api.get_file_link.no_post.app_error",
    "translation": "无法获取文件公开链接。文件必须附在当前用户可读的消息上。"
  },
  {
    "id": "plugin_api.send_mail.missing_htmlbody",
    "translation": "缺少 HTML 内容。"
  },
  {
    "id": "plugin_api.send_mail.missing_subject",
    "translation": "缺少标题。"
  },
  {
    "id": "plugin_api.send_mail.missing_to",
    "translation": "缺少 TO 地址。"
  },
  {
    "id": "store.sql.convert_string_array",
    "translation": "来自数据库：不能从 StringArray 转换到 *string"
  },
  {
    "id": "store.sql.convert_string_interface",
    "translation": "来自数据库：不能从 StringInterface 转换到 *string"
  },
  {
    "id": "store.sql.convert_string_map",
    "translation": "来自数据库：不能从 StringMap 转换到 *string"
  },
  {
    "id": "store.sql_bot.get.missing.app_error",
    "translation": "机器人不存在。"
  },
  {
    "id": "store.sql_channel.get.existing.app_error",
    "translation": "无法找到频道。"
  },
  {
    "id": "store.sql_channel.save.archived_channel.app_error",
    "translation": "您不能更改已归档的频道。"
  },
  {
    "id": "store.sql_channel.save.direct_channel.app_error",
    "translation": "使用 SaveDirectChannel 创建私聊频道。"
  },
  {
    "id": "store.sql_channel.save_channel.existing.app_error",
    "translation": "必须对现有的频道执行更新。"
  },
  {
    "id": "store.sql_channel.save_channel.exists.app_error",
    "translation": "频道名称在团队中已存在。"
  },
  {
    "id": "store.sql_channel.save_channel.limit.app_error",
    "translation": "您已经达到了允许的频道数量上限。"
  },
  {
    "id": "store.sql_channel.save_direct_channel.not_direct.app_error",
    "translation": "不能试图用 SaveDirectChannel 创建私聊频道。"
  },
  {
    "id": "store.sql_command.save.get.app_error",
    "translation": "无法获取命令。"
  },
  {
    "id": "store.sql_post.search.disabled",
    "translation": "此服务器已禁用搜索。请联系您的系统管理员。"
  },
  {
    "id": "store.sql_team.save_member.exists.app_error",
    "translation": "已存在拥有此 ID 的团队成员。"
  },
  {
    "id": "store.sql_user.get_for_login.app_error",
    "translation": "未找到符合您的凭证的帐号。此团队或许需要从团队拥有者获得邀请才可加入。"
  },
  {
    "id": "system.message.name",
    "translation": "系统"
  },
  {
    "id": "web.command_webhook.command.app_error",
    "translation": "找不到该命令。"
  },
  {
    "id": "web.command_webhook.parse.app_error",
    "translation": "无法解析传入数据。"
  },
  {
    "id": "web.get_access_token.internal_saving.app_error",
    "translation": "无法更新用户访问数据。"
  },
  {
    "id": "web.incoming_webhook.channel.app_error",
    "translation": "找不到该频道。"
  },
  {
    "id": "web.incoming_webhook.channel_locked.app_error",
    "translation": "此 webhook 不允许发消息到指定的频道。"
  },
  {
    "id": "web.incoming_webhook.disabled.app_error",
    "translation": "传入webhooks已经被系统管理员禁用。"
  },
  {
    "id": "web.incoming_webhook.invalid.app_error",
    "translation": "无效的 webhook。"
  },
  {
    "id": "web.incoming_webhook.parse.app_error",
    "translation": "无法解析传入数据。"
  },
  {
    "id": "web.incoming_webhook.permissions.app_error",
    "translation": "不合适的频道权限。"
  },
  {
    "id": "web.incoming_webhook.split_props_length.app_error",
    "translation": "无法拆分 webhook 属性信息到 {{.Max}} 字符块。"
  },
  {
    "id": "web.incoming_webhook.text.app_error",
    "translation": "未指定文本。"
  },
  {
    "id": "web.incoming_webhook.user.app_error",
    "translation": "找不到用户。"
  },
  {
    "id": "app.channel.get_more_channels.get.app_error",
    "translation": "无法获取频道。"
  },
  {
    "id": "app.channel.permanent_delete.app_error",
    "translation": "无法删除频道。"
  },
  {
    "id": "app.channel.restore.app_error",
    "translation": "无法恢复频道。"
  },
  {
    "id": "app.channel.update.bad_id",
    "translation": "无法更新频道。"
  },
  {
    "id": "app.channel.update_channel.internal_error",
    "translation": "无法更新频道。"
  },
  {
    "id": "app.channel_member_history.log_join_event.internal_error",
    "translation": "记录频道成员历史失败。"
  },
  {
    "id": "app.channel_member_history.log_leave_event.internal_error",
    "translation": "记录频道成员历史失败。更新加入记录失败"
  },
  {
    "id": "app.emoji.create.internal_error",
    "translation": "无法保存表情符。"
  },
  {
    "id": "app.emoji.delete.app_error",
    "translation": "无法删除表情符。"
  },
  {
    "id": "app.emoji.delete.no_results",
    "translation": "找不到要删除的表情符。"
  },
  {
    "id": "app.emoji.get_by_name.app_error",
    "translation": "无法获取表情符。"
  },
  {
    "id": "app.emoji.get_by_name.no_result",
    "translation": "无法找到表情符。"
  },
  {
    "id": "app.emoji.get.no_result",
    "translation": "无法找到表情符。"
  },
  {
    "id": "app.emoji.get_list.internal_error",
    "translation": "无法获取表情符。"
  },
  {
    "id": "app.import.get_teams_by_names.some_teams_not_found.error",
    "translation": "一些团队未找到"
  },
  {
    "id": "app.import.get_users_by_username.some_users_not_found.error",
    "translation": "一些用户未找到"
  },
  {
    "id": "app.import.import_user_teams.save_preferences.error",
    "translation": "无法保存团队风格偏好"
  },
  {
    "id": "app.import.validate_user_import_data.advanced_props_formatting.error",
    "translation": "无效的用户消息格式设定"
  },
  {
    "id": "app.import.validate_user_import_data.advanced_props_show_unread_section.error",
    "translation": "无效的用户显示未读块设定"
  },
  {
    "id": "app.import.validate_user_import_data.auth_data_and_service_dependency.error",
    "translation": "AuthService 与 AuthData 必须同时使用。"
  },
  {
    "id": "app.plugin.flag_managed.app_error",
    "translation": "无法设定插件由文件储存管理。"
  },
  {
    "id": "app.plugin.get_public_key.get_file.app_error",
    "translation": "从储存获取公钥时遇到错误。"
  },
  {
    "id": "app.plugin.install_marketplace_plugin.app_error",
    "translation": "安装集市插件失败。"
  },
  {
    "id": "app.plugin.invalid_version.app_error",
    "translation": "无法解析插件版本。"
  },
  {
    "id": "app.plugin.marketplace_client.app_error",
    "translation": "创建集市客户端失败。"
  },
  {
    "id": "app.plugin.marketplace_disabled.app_error",
    "translation": "集市已停用。请检查您的日志了解详情。"
  },
  {
    "id": "app.plugin.marketplace_plugin_request.app_error",
    "translation": "无法解码集市插件请求。"
  },
  {
    "id": "app.plugin.marketplace_plugins.not_found.app_error",
    "translation": "无法找到请求的集市插件。"
  },
  {
    "id": "app.plugin.marketplace_plugins.signature_not_found.app_error",
    "translation": "无法找到请求的集市插件签字。"
  },
  {
    "id": "app.plugin.marshal.app_error",
    "translation": "封装集市插件失败。"
  },
  {
    "id": "app.plugin.modify_saml.app_error",
    "translation": "无法修改 saml 文件。"
  },
  {
    "id": "app.plugin.restart.app_error",
    "translation": "无法升级时重启插件。"
  },
  {
    "id": "app.plugin.signature_decode.app_error",
    "translation": "无法解码 base64 签名。"
  },
  {
    "id": "app.plugin.store_bundle.app_error",
    "translation": "无法储存插件到配置的文件储存。"
  },
  {
    "id": "app.plugin.sync.list_filestore.app_error",
    "translation": "从文件储存读取插件文件失败。"
  },
  {
    "id": "app.plugin.sync.read_local_folder.app_error",
    "translation": "读取本地插件文件夹错误。"
  },
  {
    "id": "app.plugin.webapp_bundle.app_error",
    "translation": "无法生成插件应用包。"
  },
  {
    "id": "app.plugin.write_file.read.app_error",
    "translation": "读取文件时发生错误。"
  },
  {
    "id": "app.plugin.write_file.saving.app_error",
    "translation": "保存文件时发生错误。"
  },
  {
    "id": "app.team.invite_token.group_constrained.error",
    "translation": "无法以令牌加入组受限团队。"
  },
  {
    "id": "app.terms_of_service.create.app_error",
    "translation": "无法保存服务条款。"
  },
  {
    "id": "app.user_terms_of_service.save.app_error",
    "translation": "无法保存服务条款。"
  },
  {
    "id": "bleveengine.already_started.error",
    "translation": "Bleve 已启动。"
  },
  {
    "id": "app.terms_of_service.create.existing.app_error",
    "translation": "不能为现有的服务条款调用保存。"
  },
  {
    "id": "bleveengine.create_channel_index.error",
    "translation": "创建 bleve 频道索引错误。"
  },
  {
    "id": "app.terms_of_service.get.app_error",
    "translation": "无法获取服务条款。"
  },
  {
    "id": "app.user_terms_of_service.get_by_user.app_error",
    "translation": "无法获取服务条款。"
  },
  {
    "id": "app.terms_of_service.get.no_rows.app_error",
    "translation": "未找到服务条款。"
  },
  {
    "id": "bleveengine.create_post_index.error",
    "translation": "创建 bleve 消息索引错误。"
  },
  {
    "id": "bleveengine.create_user_index.error",
    "translation": "创建 bleve 用户索引错误。"
  },
  {
    "id": "bleveengine.delete_channel.error",
    "translation": "删除频道失败。"
  },
  {
    "id": "bleveengine.delete_post.error",
    "translation": "删除消息失败。"
  },
  {
    "id": "bleveengine.delete_user.error",
    "translation": "删除用户失败。"
  },
  {
    "id": "bleveengine.index_channel.error",
    "translation": "索引频道失败。"
  },
  {
    "id": "bleveengine.index_post.error",
    "translation": "索引消息失败。"
  },
  {
    "id": "bleveengine.indexer.do_job.bulk_index_channels.batch_error",
    "translation": "批量索引频道失败。"
  },
  {
    "id": "bleveengine.indexer.do_job.bulk_index_posts.batch_error",
    "translation": "批量索引消息失败。"
  },
  {
    "id": "bleveengine.indexer.do_job.bulk_index_users.batch_error",
    "translation": "批量索引用户失败。"
  },
  {
    "id": "bleveengine.indexer.do_job.get_oldest_entity.error",
    "translation": "无法从数据库中获取最早的实体（用户、频道或帖子）。"
  },
  {
    "id": "bleveengine.indexer.do_job.parse_end_time.error",
    "translation": "Bleve 索引工作者解析中止时间失败。"
  },
  {
    "id": "bleveengine.indexer.do_job.parse_start_time.error",
    "translation": "Bleve 索引工作者解析开始时间失败。"
  },
  {
    "id": "bleveengine.indexer.index_batch.nothing_left_to_index.error",
    "translation": "尝试在所有实体已完成时创建新批量索引。"
  },
  {
    "id": "bleveengine.purge_channel_index.error",
    "translation": "清除频道索引失败。"
  },
  {
    "id": "app.user_terms_of_service.delete.app_error",
    "translation": "无法删除服务条款。"
  },
  {
    "id": "bleveengine.purge_user_index.error",
    "translation": "清除用户索引失败。"
  },
  {
    "id": "bleveengine.search_posts.error",
    "translation": "消息搜索无法完成。"
  },
  {
    "id": "bleveengine.search_users_in_channel.nuchan.error",
    "translation": "用户搜索无法完成。"
  },
  {
    "id": "bleveengine.search_users_in_team.error",
    "translation": "用户搜索无法完成。"
  },
  {
    "id": "bleveengine.stop_channel_index.error",
    "translation": "关闭频道索引失败。"
  },
  {
    "id": "bleveengine.search_users_in_channel.uchan.error",
    "translation": "用户搜索无法完成。"
  },
  {
    "id": "bleveengine.stop_user_index.error",
    "translation": "关闭用户索引失败。"
  },
  {
    "id": "ent.cluster.json_encode.error",
    "translation": "编码 JSON 请求出错"
  },
  {
    "id": "ent.cluster.timeout.error",
    "translation": "等待机群回应超时"
  },
  {
    "id": "ent.compliance.csv.metadata.json.zipfile.appError",
    "translation": "无法创建 zip 文件"
  },
  {
    "id": "ent.compliance.csv.warning.appError",
    "translation": "无法创建警告文件。"
  },
  {
    "id": "ent.elasticsearch.create_template_posts_if_not_exists.template_create_failed",
    "translation": "创建 Elasticsearch 消息模板失败"
  },
  {
    "id": "ent.elasticsearch.create_template_users_if_not_exists.template_create_failed",
    "translation": "创建 Elasticsearch 用户模板失败"
  },
  {
    "id": "ent.elasticsearch.delete_channel.error",
    "translation": "删除频道失败"
  },
  {
    "id": "ent.elasticsearch.delete_user.error",
    "translation": "删除用户失败"
  },
  {
    "id": "ent.elasticsearch.index_channel.error",
    "translation": "索引频道失败"
  },
  {
    "id": "ent.elasticsearch.index_user.error",
    "translation": "索引用户失败"
  },
  {
    "id": "ent.elasticsearch.indexer.index_batch.nothing_left_to_index.error",
    "translation": "尝试在所有实体已完成时创建新批量索引"
  },
  {
    "id": "ent.elasticsearch.refresh_indexes.refresh_failed",
    "translation": "刷新 ElasticSearch 索引失败"
  },
  {
    "id": "ent.elasticsearch.search_channels.search_failed",
    "translation": "搜索无法完成"
  },
  {
    "id": "ent.elasticsearch.search_channels.unmarshall_channel_failed",
    "translation": "解码搜索结果失败"
  },
  {
    "id": "ent.elasticsearch.search_users.search_failed",
    "translation": "搜索无法完成"
  },
  {
    "id": "ent.elasticsearch.search_users.unmarshall_user_failed",
    "translation": "解码搜索结果失败"
  },
  {
    "id": "ent.elasticsearch.start.get_server_version.app_error",
    "translation": "获取 Elasticsearch 服务器版本失败。"
  },
  {
    "id": "ent.id_loaded.license_disable.app_error",
    "translation": "您的授权不支持 ID Loaded Push Notifications。"
  },
  {
    "id": "ent.ldap.syncronize.delete_group_constained_memberships",
    "translation": "删除团队或频道成员出错"
  },
  {
    "id": "ent.ldap.validate_admin_filter.app_error",
    "translation": "无效的 AD/LDAP 管理筛选器。"
  },
  {
    "id": "ent.ldap.validate_guest_filter.app_error",
    "translation": "无效的 AD/LDAP 访客筛选器。"
  },
  {
    "id": "groups.unsupported_syncable_type",
    "translation": "不支持的可同步类型 '{{.Value}}'。"
  },
  {
    "id": "model.command.is_valid.autocomplete_data.app_error",
    "translation": "无效的 AutocompleteData"
  },
  {
    "id": "model.config.is_valid.bleve_search.enable_searching.app_error",
    "translation": "当 Bleve EnableSearching 设为是时必须设定 Bleve EnableIndexing 为是"
  },
  {
    "id": "model.config.is_valid.bleve_search.filename.app_error",
    "translation": "当 Bleve IndexingDir 设为是时必须设定 Bleve EnableIndexing 为是"
  },
  {
    "id": "model.config.is_valid.elastic_search.enable_autocomplete.app_error",
    "translation": "当 Elasticsearch EnableAutocomplete 设为是时必须设定 Elasticsearch EnableIndexing 为是"
  },
  {
    "id": "model.config.is_valid.saml_admin_attribute.app_error",
    "translation": "无效的管理员属性。必须为格式 '栏=值'。"
  },
  {
    "id": "model.config.is_valid.saml_canonical_algorithm.app_error",
    "translation": "无效的规范化算法。"
  },
  {
    "id": "model.config.is_valid.saml_signature_algorithm.app_error",
    "translation": "无效的签名算法。"
  },
  {
    "id": "model.guest.is_valid.channel.app_error",
    "translation": "无效的频道。"
  },
  {
    "id": "model.guest.is_valid.channels.app_error",
    "translation": "无效的频道。"
  },
  {
    "id": "model.guest.is_valid.emails.app_error",
    "translation": "无效的邮箱。"
  },
  {
    "id": "model.plugin_kvset_options.is_valid.old_value.app_error",
    "translation": "无效的旧值，操作非原子操作时不应该设定。"
  },
  {
    "id": "model.team.is_valid.invite_id.app_error",
    "translation": "无效的邀请 id。"
  },
  {
    "id": "model.user.is_valid.auth_data.app_error",
    "translation": "无效的认证数据。"
  },
  {
    "id": "model.user.is_valid.auth_data_pwd.app_error",
    "translation": "无效的用户名，密码和验证数据不能同时设置。"
  },
  {
    "id": "model.user.is_valid.auth_data_type.app_error",
    "translation": "无效的用户，认证数据必须设置认证类型。"
  },
  {
    "id": "model.user.is_valid.first_name.app_error",
    "translation": "无效的名字。"
  },
  {
    "id": "model.user.is_valid.id.app_error",
    "translation": "无效的用户 id。"
  },
  {
    "id": "model.user.is_valid.last_name.app_error",
    "translation": "无效的姓氏。"
  },
  {
    "id": "model.user.is_valid.locale.app_error",
    "translation": "无效的地区。"
  },
  {
    "id": "model.user.is_valid.nickname.app_error",
    "translation": "无效的昵称。"
  },
  {
    "id": "model.user.is_valid.position.app_error",
    "translation": "无效位置：不能超过 128 个字符。"
  },
  {
    "id": "plugin.api.get_users_in_channel",
    "translation": "无法获取用户，无效的排序条件。"
  },
  {
    "id": "plugin_api.bot_cant_create_bot",
    "translation": "机器人用户无法创建机器人用户。"
  },
  {
    "id": "searchengine.bleve.disabled.error",
    "translation": "清除 Bleve 索引错误：引擎未启用"
  },
  {
    "id": "api.admin.delete_brand_image.storage.not_found",
    "translation": "无法删除品牌图片，文件未找到。"
  },
  {
    "id": "api.admin.saml.failure_parse_idp_certificate.app_error",
    "translation": "解析身份提供商返回的元数据为证书失败。"
  },
  {
    "id": "api.channel.add_members.error",
    "translation": "添加频道成员时发生错误。"
  },
  {
    "id": "api.channel.add_members.user_denied",
    "translation": "频道权限拒绝以下用户因为组限制：{{ .UserIDs }}"
  },
  {
    "id": "api.license.request-trial.bad-request",
    "translation": "请求的用户数不正确。"
  },
  {
    "id": "api.channel.remove_member.group_constrained.app_error",
    "translation": "无法从组受限频道移除用户。"
  },
  {
    "id": "api.channel.remove_members.denied",
    "translation": "移除以下频道成员因组限制被拒绝：{{ .UserIDs }}"
  },
  {
    "id": "api.channel.update_channel_member_roles.changing_guest_role.app_error",
    "translation": "无效的频道成员更新：您不能手动添加或移除游客角色。"
  },
  {
    "id": "api.command.execute_command.format.app_error",
    "translation": "命令触发词缺少斜杠符号"
  },
  {
    "id": "api.command_invite.group_constrained_user_denied",
    "translation": "此频道由组管理。此用户并不属于同步到此频道的组。"
  },
  {
    "id": "api.command_remove.group_constrained_user_denied",
    "translation": "用户不能从此频道移除因为他们属于关联到此频道的组。如果想从此频道移除他们，必须从关联组里移除。"
  },
  {
    "id": "api.file.upload_file.incorrect_channelId.app_error",
    "translation": "无法上传文件。不正确的频道 ID：{{.channelId}}"
  },
  {
    "id": "api.plugin.verify_plugin.app_error",
    "translation": "无法验证插件签名。"
  },
  {
    "id": "api.post.check_for_out_of_channel_groups_mentions.message.multiple",
    "translation": "@{{.Usernames}} 以及 @{{.LastUsername}} 未被通知因为他们不在此频道。他们未能被添加到频道因为他们不是关联组的成员。他们必须添加到关联组才能添加到此频道。"
  },
  {
    "id": "api.push_notification.disabled.app_error",
    "translation": "此服务器已停用推送。"
  },
  {
    "id": "api.push_notification.id_loaded.fetch.app_error",
    "translation": "获取 ID 加载的推送发生错误。"
  },
  {
    "id": "api.push_notifications.session.expired",
    "translation": "会话已超时：请登入再以继续接收通知。{{.siteName}} 的会话过期时间设定为 {{.daysCount}} 天。"
  },
  {
    "id": "api.slackimport.slack_import.zip.file_too_large",
    "translation": "zip 压缩包中的 {{.Filename}} 过大，无法进行 Slack 导入\r\n"
  },
  {
    "id": "api.team.add_members.user_denied",
    "translation": "此团队由组管理。此用户并不属于同步到此团队的组。"
  },
  {
    "id": "api.team.import_team.unknown_import_from.app_error",
    "translation": "位置导入来源。"
  },
  {
    "id": "api.user.login.guest_accounts.license.error",
    "translation": "您的许可证不支持访客帐号"
  },
  {
    "id": "api.team.invite_guests.channel_in_invalid_team.app_error",
    "translation": "邀请到的频道必须属于团队。"
  },
  {
    "id": "api.team.update_team_member_roles.guest_and_user.app_error",
    "translation": "无效的团队成员更新：用户不能同时为游客和用户。"
  },
  {
    "id": "api.templates.invite_guest_subject",
    "translation": "[{{ .SiteName }}] {{ .SenderName }} 邀请您以访客加入团队 {{ .TeamDisplayName }}"
  },
  {
    "id": "api.templates.remove_expired_license.body.renew_button",
    "translation": "立刻续订许可证"
  },
  {
    "id": "api.templates.remove_expired_license.body.title",
    "translation": "您的企业许可证已过期并且部分功能已停用。请立刻续订您的许可证。"
  },
  {
    "id": "api.user.create_password_token.error",
    "translation": "未能创建找回密码令牌"
  },
  {
    "id": "api.user.login.invalid_credentials_email_username",
    "translation": "输入有效的邮箱、用户名以及密码。"
  },
  {
    "id": "api.user.reset_password.token_parse.error",
    "translation": "未能解析重置密码令牌"
  },
  {
    "id": "api.user.update_active.cannot_enable_guest_when_guest_feature_is_disabled.app_error",
    "translation": "您无法启动访客帐号因为访客功能未启用。"
  },
  {
    "id": "api.user.update_user.accepted_guest_domain.app_error",
    "translation": "您提供的电子邮件不属于访客允许的域名。请与您的管理员联系或使用一个不同的电子邮件注册。"
  },
  {
    "id": "app.export.export_custom_emoji.copy_emoji_images.error",
    "translation": "无法复制自定义表情符图片"
  },
  {
    "id": "app.import.import_user_channels.channel_not_found.error",
    "translation": "导入用户频道错误。未找到频道。"
  },
  {
    "id": "app.import.validate_post_import_data.props_too_large.error",
    "translation": "消息属性超过最大允许的长度。"
  },
  {
    "id": "app.import.validate_user_import_data.advanced_props_email_interval.error",
    "translation": "无效的用户邮件批量间隔设定"
  },
  {
    "id": "app.import.validate_user_import_data.advanced_props_feature_markdown_preview.error",
    "translation": "无效的用户 markdown 预览设定"
  },
  {
    "id": "app.import.validate_user_teams_import_data.invalid_team_theme.error",
    "translation": "无效的用户风格"
  },
  {
    "id": "app.plugin.delete_public_key.delete.app_error",
    "translation": "删除公钥时遇到错误。"
  },
  {
    "id": "app.plugin.marketplace_client.failed_to_fetch",
    "translation": "从集市服务器获取插件失败。"
  },
  {
    "id": "app.plugin.remove_bundle.app_error",
    "translation": "无法从文件储存移除插件。"
  },
  {
    "id": "app.plugin.store_signature.app_error",
    "translation": "无法储存插件签名到文件储存。"
  },
  {
    "id": "app.team.invite_id.group_constrained.error",
    "translation": "无法以邀请加入组受限团队。"
  },
  {
    "id": "app.team.rename_team.name_occupied",
    "translation": "无法重命名团队，该名称已被使用。"
  },
  {
    "id": "app.user_terms_of_service.get_by_user.no_rows.app_error",
    "translation": "未找到服务条款。"
  },
  {
    "id": "bleveengine.index_user.error",
    "translation": "索引用户失败。"
  },
  {
    "id": "bleveengine.indexer.do_job.engine_inactive",
    "translation": "运行 Bleve 索引任务失败：引擎未启用。"
  },
  {
    "id": "bleveengine.purge_post_index.error",
    "translation": "清除消息索引失败。"
  },
  {
    "id": "bleveengine.search_channels.error",
    "translation": "频道搜索无法完成。"
  },
  {
    "id": "ent.elasticsearch.create_template_channels_if_not_exists.template_create_failed",
    "translation": "创建 Elasticsearch 频道模板失败"
  },
  {
    "id": "ent.elasticsearch.search_channels.disabled",
    "translation": "ElasticSearch 搜索已在本服务器停用"
  },
  {
    "id": "ent.elasticsearch.start.parse_server_version.app_error",
    "translation": "解析 Elasticsearch 服务器版本失败。"
  },
  {
    "id": "ent.ldap.syncronize.search_failure_size_exceeded.app_error",
    "translation": "尺寸超过限制。请检查您的[最大页面尺寸](https://docs.mattermost.com/deployment/sso-ldap.html#i-see-the-log-error-ldap-result-code-4-size-limit-exceeded)。"
  },
  {
    "id": "group_not_associated_to_synced_team",
    "translation": "组在关联到父组同步的团队前不能关联到频道。"
  },
  {
    "id": "interactive_message.decode_trigger_id.base64_decode_failed_signature",
    "translation": "无法为互动对话框解码触发 ID 的 base64 签名。"
  },
  {
    "id": "model.channel.is_valid.name.app_error",
    "translation": "无效的频道名。用户 id 不能作为私信以外的频道名。"
  },
  {
    "id": "model.config.is_valid.bleve_search.bulk_indexing_time_window_seconds.app_error",
    "translation": "Bleve 批量索引时间段必须至少 1 秒。"
  },
  {
    "id": "model.config.is_valid.bleve_search.enable_autocomplete.app_error",
    "translation": "当 Bleve AutocompleteEnabled 设为是时必须设定 Bleve EnableIndexing 为是"
  },
  {
    "id": "model.config.is_valid.saml_guest_attribute.app_error",
    "translation": "无效的访客属性。必须为格式 '栏=值'。"
  },
  {
    "id": "model.group.name.invalid_chars.app_error",
    "translation": "组中的名称属性有无效的字符"
  },
  {
    "id": "model.guest.is_valid.email.app_error",
    "translation": "无效的邮箱。"
  },
  {
    "id": "model.post.channel_notifications_disabled_in_channel.message",
    "translation": "{{.ChannelName}}已停用频道通知。{{.Mention}}未触发任何通知。"
  },
  {
    "id": "model.user.is_valid.create_at.app_error",
    "translation": "创建时间必须为有效的时间。"
  },
  {
    "id": "model.user.is_valid.password_limit.app_error",
    "translation": "因 bcrypt 限制，密码不能设置超过 72 个字符。"
  },
  {
    "id": "model.user.is_valid.update_at.app_error",
    "translation": "更新时必须是有效的时间。"
  },
  {
    "id": "bleveengine.stop_post_index.error",
    "translation": "关闭消息索引失败。"
  },
  {
    "id": "api.admin.saml.failure_get_metadata_from_idp.app_error",
    "translation": "未能从身份提供商网址获取元数据。"
  },
  {
    "id": "api.admin.saml.failure_save_idp_certificate_file.app_error",
    "translation": "无法保存证书文件。"
  },
  {
    "id": "api.admin.saml.invalid_xml_missing_idpssodescriptors.app_error",
    "translation": "XML 缺少身份提供商 SSO 描述。"
  },
  {
    "id": "api.admin.saml.invalid_xml_missing_keydescriptor.app_error",
    "translation": "XML 缺少身份提供商密钥描述。"
  },
  {
    "id": "api.admin.saml.invalid_xml_missing_ssoservices.app_error",
    "translation": "XML 缺少身份提供商服务描述。"
  },
  {
    "id": "api.admin.saml.set_certificate_from_metadata.invalid_body.app_error",
    "translation": "无效的证书文本。"
  },
  {
    "id": "api.admin.saml.set_certificate_from_metadata.invalid_content_type.app_error",
    "translation": "无效的内容类型。"
  },
  {
    "id": "api.admin.saml.set_certificate_from_metadata.missing_content_type.app_error",
    "translation": "缺少内容类型。"
  },
  {
    "id": "api.bot.create_disabled",
    "translation": "机器人创建已停用。"
  },
  {
    "id": "api.bot.teams_channels.add_message_mobile",
    "translation": "请加我到您想要我互动的团队与频道。请使用浏览器或桌面应用进行操作。"
  },
  {
    "id": "api.channel.add_guest.added",
    "translation": "%v 由 %v 以访客身份加入频道。"
  },
  {
    "id": "api.channel.channel_member_counts_by_group.license.error",
    "translation": "您的许可证不支持组"
  },
  {
    "id": "api.channel.get_channel_moderations.license.error",
    "translation": "您的许可证不支持频道管理"
  },
  {
    "id": "api.channel.guest_join_channel.post_and_forget",
    "translation": "%v 以游客身份加入此频道。"
  },
  {
    "id": "api.channel.patch_channel_moderations.license.error",
    "translation": "您的许可证不支持频道管理"
  },
  {
    "id": "api.channel.remove_user_from_channel.app_error",
    "translation": "不能从此频道类型移除该用户。"
  },
  {
    "id": "api.channel.restore_channel.restored.app_error",
    "translation": "无法取消归档频道。此频道并未归档。"
  },
  {
    "id": "api.channel.restore_channel.unarchived",
    "translation": "{{.Username}}取消归档了频道。"
  },
  {
    "id": "api.channel.update_channel.typechange.app_error",
    "translation": "频道类型无法更新。"
  },
  {
    "id": "api.channel.update_channel_member_roles.guest_and_user.app_error",
    "translation": "无效的频道成员更新：用户不能同时为游客和用户。"
  },
  {
    "id": "api.channel.update_channel_privacy.default_channel_error",
    "translation": "默认频道无法改为私有。"
  },
  {
    "id": "api.channel.update_team_member_roles.changing_guest_role.app_error",
    "translation": "无效的团队成员更新：您不能手动添加或移除游客角色。"
  },
  {
    "id": "api.command_invite.user_not_in_team.app_error",
    "translation": "@{{.Username}} 不是此团队的成员。"
  },
  {
    "id": "api.config.update_config.clear_siteurl.app_error",
    "translation": "无法清除站点网址。"
  },
  {
    "id": "api.config.update_config.restricted_merge.app_error",
    "translation": "合并配置失败。"
  },
  {
    "id": "api.context.local_origin_required.app_error",
    "translation": "此接口需要本地请求来源。"
  },
  {
    "id": "api.context.server_busy.app_error",
    "translation": "服务器繁忙，非重要服务暂时无法使用。"
  },
  {
    "id": "api.emoji.create.internal_error",
    "translation": "server_error：创建表情符时遇到内部错误。"
  },
  {
    "id": "api.license.request_trial_license.app_error",
    "translation": "无法获取试用证书，请重试或联系 support@mattermost.com。"
  },
  {
    "id": "api.image.get.app_error",
    "translation": "无法解析请求的图片网址。"
  },
  {
    "id": "api.ldap_groups.existing_group_name_error",
    "translation": "组名已存在"
  },
  {
    "id": "api.ldap_groups.existing_reserved_name_error",
    "translation": "组名为预留名"
  },
  {
    "id": "api.ldap_groups.existing_user_name_error",
    "translation": "组名与现有的用户名重复"
  },
  {
    "id": "api.license.remove_expired_license.failed.error",
    "translation": "无法发送许可证注销邮件。"
  },
  {
    "id": "api.plugin.install.download_failed.app_error",
    "translation": "下载插件时遇到错误。"
  },
  {
    "id": "api.post.check_for_out_of_channel_group_users.message.none",
    "translation": "@{{.GroupName}}没有在此团队的成员"
  },
  {
    "id": "api.post.check_for_out_of_channel_groups_mentions.message.one",
    "translation": "@{{.Username}} 未被通知因为他不在此频道。他们未能被添加到频道因为他们不是关联组的成员。他们必须添加到关联组才能添加到此频道。"
  },
  {
    "id": "api.post.error_get_post_id.pending",
    "translation": "无法获取待处理消息。"
  },
  {
    "id": "api.push_notification.id_loaded.default_message",
    "translation": "您有新的消息。"
  },
  {
    "id": "api.push_notifications.message.parse.app_error",
    "translation": "建立推送消息出现错误。"
  },
  {
    "id": "api.push_notifications_ack.forward.app_error",
    "translation": "发送接收标记到推送服务发生错误。"
  },
  {
    "id": "api.push_notifications_ack.message.parse.app_error",
    "translation": "建立推送确认消息出现错误。"
  },
  {
    "id": "api.system.id_loaded.not_available.app_error",
    "translation": "此服务器未配置或支持 ID 加载的推送。"
  },
  {
    "id": "api.team.add_members.error",
    "translation": "添加团队成员时发生错误。"
  },
  {
    "id": "api.team.add_user_to_team_from_invite.guest.app_error",
    "translation": "游客不能使用邀请链接加入团队。请申请使用游客邮件邀请加入团队."
  },
  {
    "id": "api.team.get_all_teams.insufficient_permissions",
    "translation": "您没有权限列出所有团队"
  },
  {
    "id": "api.team.demote_user_to_guest.license.error",
    "translation": "您的许可证不支持访客帐号"
  },
  {
    "id": "api.team.demote_user_to_guest.disabled.error",
    "translation": "访客帐号已停用。"
  },
  {
    "id": "api.team.invalidate_all_email_invites.app_error",
    "translation": "作废邮件邀请错误。"
  },
  {
    "id": "api.team.invate_guests_to_channels.license.error",
    "translation": "您的许可证不支持访客帐号"
  },
  {
    "id": "api.team.remove_member.group_constrained.app_error",
    "translation": "无法从组受限团队移除用户。"
  },
  {
    "id": "api.team.search_teams.pagination_not_implemented.private_team_search",
    "translation": "仅搜索私有团队不支持分页。"
  },
  {
    "id": "api.team.search_teams.pagination_not_implemented.public_team_search",
    "translation": "仅搜索公共团队不支持分页。"
  },
  {
    "id": "api.team.invate_guests_to_channels.disabled.error",
    "translation": "访客帐号已停用"
  },
  {
    "id": "api.templates.remove_expired_license.subject",
    "translation": "Mattermost 企业许可证已停用。"
  },
  {
    "id": "api.user.create_user.guest_accounts.disabled.app_error",
    "translation": "访客帐号已停用。"
  },
  {
    "id": "api.user.create_user.guest_accounts.license.app_error",
    "translation": "您的许可证不支持访客帐号。"
  },
  {
    "id": "api.user.create_user.invalid_invitation_type.app_error",
    "translation": "无法创建用户，无效的邀请。"
  },
  {
    "id": "api.user.demote_user_to_guest.already_guest.app_error",
    "translation": "无法转换该用户至访客因为他已经是访客。"
  },
  {
    "id": "api.user.login.guest_accounts.disabled.error",
    "translation": "访客帐号已停用"
  },
  {
    "id": "api.user.login.invalid_credentials_email",
    "translation": "输入有效的邮箱和密码"
  },
  {
    "id": "api.user.login.invalid_credentials_sso",
    "translation": "输入有效的邮箱、用户名以及密码，或使用其他方式登入。"
  },
  {
    "id": "api.user.login.invalid_credentials_username",
    "translation": "输入有效的用户名和密码。"
  },
  {
    "id": "api.user.promote_guest_to_user.no_guest.app_error",
    "translation": "无法转换该访客至普通用户因为他不是访客。"
  },
  {
    "id": "api.user.update_user.accepted_domain.app_error",
    "translation": "您提供的电子邮件不属于允许的域名。请与您的管理员联系或使用一个不同的电子邮件注册。"
  },
  {
    "id": "api.websocket_handler.server_busy.app_error",
    "translation": "服务器繁忙，非重要服务暂时无法使用。"
  },
  {
    "id": "app.admin.saml.failure_decode_metadata_xml_from_idp.app_error",
    "translation": "无法解码身份提供商返回的 XML 元数据。"
  },
  {
    "id": "app.admin.saml.failure_read_response_body_from_idp.app_error",
    "translation": "读取身份提供商返回的数据失败。"
  },
  {
    "id": "app.admin.saml.invalid_response_from_idp.app_error",
    "translation": "无法读取身份提供商返回的数据。"
  },
  {
    "id": "app.admin.test_site_url.failure",
    "translation": "不是有效的网址"
  },
  {
    "id": "app.bot.createbot.internal_error",
    "translation": "无法保存机器人。"
  },
  {
    "id": "app.emoji.get.app_error",
    "translation": "无法获取表情符。"
  },
  {
    "id": "app.bot.get_disable_bot_sysadmin_message",
    "translation": "{{if .disableBotsSetting}}{{if .printAllBots}}{{.UserName}} 已注销。他们管理以下已停用的机器人帐号。\n\n{{.BotNames}}{{else}}{{.UserName}} 已注销。他们管理 {{.NumBots}} 个已停用的机器人帐号，其中包括：\n\n{{.BotNames}}{{end}}您可以在**整合> 机器人帐号**启用并创建新的令牌以获取所有权。\n\n更多详情，参见我们的[文档](https://docs.mattermost.com/developer/bot-accounts.html#what-happens-when-a-user-who-owns-bot-accounts-is-disabled)。{{else}}{{if .printAllBots}}{{.UserName}} 已注销。他们管理以下机器人帐号。\n\n{{.BotNames}}\n{{else}}{{.UserName}} 已注销。他们管理 {{.NumBots}} 个机器人帐号，其中包括：\n\n{{.BotNames}}{{end}}我们强烈推荐您在**整合> 机器人帐号**启用并创建新的令牌以获取所有权。\n\n更多详情，参见我们的[文档](https://docs.mattermost.com/developer/bot-accounts.html#what-happens-when-a-user-who-owns-bot-accounts-is-disabled)。\n\n如果您想在用户被注销后自动停用机器人帐号，在**系统控制台 > 整合 > 机器人帐号**设定“在用户注销后自动停用机器人帐号”为是。{{end}}"
  },
  {
    "id": "app.bot.getbot.internal_error",
    "translation": "无法获取机器人。"
  },
  {
    "id": "app.bot.getbots.internal_error",
    "translation": "无法获取机器人。"
  },
  {
    "id": "app.bot.patchbot.internal_error",
    "translation": "无法更新机器人。"
  },
  {
    "id": "app.bot.permanent_delete.internal_error",
    "translation": "无法永久删除机器人。"
  },
  {
    "id": "app.bot.permenent_delete.bad_id",
    "translation": "无法删除机器人。"
  },
  {
    "id": "app.channel.create_channel.internal_error",
    "translation": "无法保存频道。"
  },
  {
    "id": "app.channel.create_direct_channel.internal_error",
    "translation": "无法保存私信频道。"
  },
  {
    "id": "app.channel.delete.app_error",
    "translation": "无法删除频道。"
  },
  {
    "id": "app.channel.get.existing.app_error",
    "translation": "无法找到频道。"
  },
  {
    "id": "app.channel.get_by_name.existing.app_error",
    "translation": "无法找到频道。"
  },
  {
    "id": "app.channel.get_by_name.missing.app_error",
    "translation": "频道不存在。"
  },
  {
    "id": "app.channel.get_channels.get.app_error",
    "translation": "无法获取频道。"
  },
  {
    "id": "app.channel.get_channels.not_found.app_error",
    "translation": "未找到频道。"
  },
  {
    "id": "app.channel.get_deleted.existing.app_error",
    "translation": "未查找到已删除的频道。"
  },
  {
    "id": "app.channel.get_deleted.missing.app_error",
    "translation": "没有已删除的频道。"
  },
  {
    "id": "app.channel.get.find.app_error",
    "translation": "我们查找该频道时遇到了错误。"
  },
  {
    "id": "app.channel.get_all_channels.app_error",
    "translation": "无法获取所有频道。"
  },
  {
    "id": "app.channel.get_all_channels_count.app_error",
    "translation": "无法统计频道数。"
  },
  {
    "id": "model.group.name.invalid_length.app_error",
    "translation": "名称必须在 1 至 64 个的小写英文数字。"
  },
  {
    "id": "app.scheme.save.invalid_scheme.app_error",
    "translation": "无效的方案。"
  },
  {
    "id": "app.scheme.save.app_error",
    "translation": "无法创建方案。"
  },
  {
    "id": "app.scheme.permanent_delete_all.app_error",
    "translation": "我们无法永久删除方案。"
  },
  {
    "id": "app.scheme.get.app_error",
    "translation": "无法获取方案。"
  },
  {
    "id": "web.error.unsupported_browser.system_browser_or",
    "translation": "或"
  },
  {
    "id": "web.error.unsupported_browser.system_browser_make_default",
    "translation": "设为默认"
  },
  {
    "id": "web.error.unsupported_browser.open_system_browser.edge",
    "translation": "打开 Edge"
  },
  {
    "id": "web.error.unsupported_browser.no_longer_support_version",
    "translation": "您的浏览器不再被 Mattermost 支持"
  },
  {
    "id": "web.error.unsupported_browser.no_longer_support",
    "translation": "Mattermost 不再支持此浏览器"
  },
  {
    "id": "web.error.unsupported_browser.min_os_version.windows",
    "translation": "Windows 7+"
  },
  {
    "id": "web.error.unsupported_browser.min_os_version.mac",
    "translation": "macOS 10.14+"
  },
  {
    "id": "web.error.unsupported_browser.min_browser_version.safari",
    "translation": "版本 12+"
  },
  {
    "id": "web.error.unsupported_browser.min_browser_version.firefox",
    "translation": "版本 78+"
  },
  {
    "id": "web.error.unsupported_browser.min_browser_version.edge",
    "translation": "版本 44+"
  },
  {
    "id": "web.error.unsupported_browser.min_browser_version.chrome",
    "translation": "版本 89+"
  },
  {
    "id": "web.error.unsupported_browser.learn_more",
    "translation": "了解更多关于支持的浏览器。"
  },
  {
    "id": "web.error.unsupported_browser.install_guide.windows",
    "translation": "安装说明"
  },
  {
    "id": "web.error.unsupported_browser.install_guide.mac",
    "translation": "安装说明"
  },
  {
    "id": "web.error.unsupported_browser.download_the_app",
    "translation": "下载应用"
  },
  {
    "id": "web.error.unsupported_browser.download_app_or_upgrade_browser",
    "translation": "下载 Mattermost 应用或使用支持的浏览器以获得更好的体验。"
  },
  {
    "id": "web.error.unsupported_browser.download",
    "translation": "下载应用"
  },
  {
    "id": "web.error.unsupported_browser.browser_title.safari",
    "translation": "Safari"
  },
  {
    "id": "web.error.unsupported_browser.browser_title.firefox",
    "translation": "火狐"
  },
  {
    "id": "web.error.unsupported_browser.browser_title.edge",
    "translation": "Microsoft Edge"
  },
  {
    "id": "web.error.unsupported_browser.browser_title.chrome",
    "translation": "Google Chrome"
  },
  {
    "id": "web.error.unsupported_browser.browser_get_latest.safari",
    "translation": "获取最新的 Safari 浏览器"
  },
  {
    "id": "web.error.unsupported_browser.browser_get_latest.firefox",
    "translation": "获取最新的火狐浏览器"
  },
  {
    "id": "web.error.unsupported_browser.browser_get_latest.chrome",
    "translation": "获取最新的 Chrome 浏览器"
  },
  {
    "id": "model.config.is_valid.saml_spidentifier_attribute.app_error",
    "translation": "必须提供服务提供商标识"
  },
  {
    "id": "ent.elasticsearch.delete_user_posts.error",
    "translation": "删除用户消息失败"
  },
  {
    "id": "ent.elasticsearch.delete_channel_posts.error",
    "translation": "删除频道消息失败"
  },
  {
    "id": "bleveengine.delete_user_posts.error",
    "translation": "删除用户消息失败"
  },
  {
    "id": "bleveengine.delete_channel_posts.error",
    "translation": "删除频道消息失败"
  },
  {
    "id": "app.scheme.delete.app_error",
    "translation": "无法删除此方案。"
  },
  {
    "id": "app.audit.save.saving.app_error",
    "translation": "我们保存审计时遇到错误。"
  },
  {
    "id": "app.audit.permanent_delete_by_user.app_error",
    "translation": "我们删除审计时遇到了错误。"
  },
  {
    "id": "app.audit.get.limit.app_error",
    "translation": "分页已超出限制。"
  },
  {
    "id": "app.audit.get.finding.app_error",
    "translation": "我们查找审计时遇到错误。"
  },
  {
    "id": "api.user.autocomplete_users.missing_team_id.app_error",
    "translation": "需要团队 id 参数才能按频道自动完成。"
  },
  {
    "id": "api.channel.move_channel.type.invalid",
    "translation": "无法移动私信或群组消息频道"
  },
  {
    "id": "app.reaction.save.save.app_error",
    "translation": "无法保存互动。"
  },
  {
    "id": "app.reaction.get_for_post.app_error",
    "translation": "无法获取消息的互动。"
  },
  {
    "id": "app.reaction.delete_all_with_emoji_name.get_reactions.app_error",
    "translation": "无法用提供的表情符获取互动。"
  },
  {
    "id": "app.reaction.bulk_get_for_post_ids.app_error",
    "translation": "无法获取消息的互动。"
  },
  {
    "id": "app.command.listteamcommands.internal_error",
    "translation": "无法列出团队命令。"
  },
  {
    "id": "app.command_webhook.try_use.invalid",
    "translation": "无效的 webhook。"
  },
  {
    "id": "app.command_webhook.try_use.internal_error",
    "translation": "无法使用 webhook。"
  },
  {
    "id": "app.command_webhook.handle_command_webhook.parse",
    "translation": "无法解析传入数据。"
  },
  {
    "id": "app.command_webhook.get.missing",
    "translation": "无法查找 webhook。"
  },
  {
    "id": "app.command_webhook.get.internal_error",
    "translation": "无法获取 webhook。"
  },
  {
    "id": "app.command_webhook.create_command_webhook.internal_error",
    "translation": "无法保存 CommandWebhook。"
  },
  {
    "id": "app.command_webhook.create_command_webhook.existing",
    "translation": "您不能更新现有的 CommandWebhook。"
  },
  {
    "id": "app.oauth.update_app.updating.app_error",
    "translation": "更新此应用时遇到错误。"
  },
  {
    "id": "app.oauth.update_app.find.app_error",
    "translation": "未找到现有的应用进行更新。"
  },
  {
    "id": "app.oauth.save_app.save.app_error",
    "translation": "无法保存应用。"
  },
  {
    "id": "app.oauth.save_app.existing.app_error",
    "translation": "必须对现有的应用执行更新。"
  },
  {
    "id": "app.oauth.remove_access_data.app_error",
    "translation": "无法移除令牌。"
  },
  {
    "id": "app.oauth.permanent_delete_auth_data_by_user.app_error",
    "translation": "无法删除授权码。"
  },
  {
    "id": "app.oauth.get_apps.find.app_error",
    "translation": "寻找 OAuth2 应用时遇到错误。"
  },
  {
    "id": "app.oauth.get_app_by_user.find.app_error",
    "translation": "没找到现有的应用。"
  },
  {
    "id": "app.oauth.get_app.finding.app_error",
    "translation": "我们查找此应用时遇到错误。"
  },
  {
    "id": "app.oauth.get_app.find.app_error",
    "translation": "无法找到请求的应用。"
  },
  {
    "id": "app.oauth.get_access_data_by_user_for_app.app_error",
    "translation": "我们查找所有访问令牌时遇到错误。"
  },
  {
    "id": "app.oauth.delete_app.app_error",
    "translation": "删除 OAuth2 应用时遇到错误。"
  },
  {
    "id": "app.user.permanentdeleteuser.internal_error",
    "translation": "无法删除用户。"
  },
  {
    "id": "app.team.permanentdeleteteam.internal_error",
    "translation": "无法删除团队。"
  },
  {
    "id": "app.session.update_device_id.app_error",
    "translation": "无法更新设备 id。"
  },
  {
    "id": "app.session.save.existing.app_error",
    "translation": "无法更新现有会话。"
  },
  {
    "id": "app.session.save.app_error",
    "translation": "无法保存会话。"
  },
  {
    "id": "app.session.remove_all_sessions_for_team.app_error",
    "translation": "无法移除所有会话。"
  },
  {
    "id": "app.session.remove.app_error",
    "translation": "无法移除该会话。"
  },
  {
    "id": "app.session.permanent_delete_sessions_by_user.app_error",
    "translation": "无法删除该用户所有的会话。"
  },
  {
    "id": "app.session.get_sessions.app_error",
    "translation": "查找用户会话时遇到错误。"
  },
  {
    "id": "app.session.get.app_error",
    "translation": "查找会话时遇到错误。"
  },
  {
    "id": "app.session.analytics_session_count.app_error",
    "translation": "无法计算会话数。"
  },
  {
    "id": "app.command.updatecommand.internal_error",
    "translation": "无法更新命令。"
  },
  {
    "id": "app.command.movecommand.internal_error",
    "translation": "无法移动命令。"
  },
  {
    "id": "app.command.listallcommands.internal_error",
    "translation": "无法列出命令。"
  },
  {
    "id": "app.command.getcommand.internal_error",
    "translation": "无法获取命令。"
  },
  {
    "id": "app.command.deletecommand.internal_error",
    "translation": "无法删除命令。"
  },
  {
    "id": "app.command.createcommand.internal_error",
    "translation": "无法保存命令。"
  },
  {
    "id": "app.recover.save.app_error",
    "translation": "无法保存令牌。"
  },
  {
    "id": "app.recover.delete.app_error",
    "translation": "无法删除令牌。"
  },
  {
    "id": "ent.get_users_in_channel_during",
    "translation": "指定时间段内获取频道用户失败。"
  },
  {
    "id": "store.sql_command.update.missing.app_error",
    "translation": "命令不存在。"
  },
  {
    "id": "store.sql_command.get.missing.app_error",
    "translation": "命令不存在。"
  },
  {
    "id": "ent.ldap_id_migrate.app_error",
    "translation": "无法迁移。"
  },
  {
    "id": "app.command.tryexecutecustomcommand.internal_error",
    "translation": "无法执行自定义指令。"
  },
  {
    "id": "app.command.regencommandtoken.internal_error",
    "translation": "无法重新生成命令令牌。"
  },
  {
    "id": "app.command.listautocompletecommands.internal_error",
    "translation": "无法列出命令自动完成。"
  },
  {
    "id": "app.channel.create_initial_sidebar_categories.internal_error",
    "translation": "无法创建用户初始侧栏分类。"
  },
  {
    "id": "app.analytics.getanalytics.internal_error",
    "translation": "无法获取分析结果。"
  },
  {
    "id": "api.user.delete_team.not_enabled.app_error",
    "translation": "永久删除团队功能未开启。请联系系统管理员。"
  },
  {
    "id": "api.license.request_trial_license.no-site-url.app_error",
    "translation": "无法请求试用许可证。请在 Mattermost 系统控制台设置站点网址。"
  },
  {
    "id": "api.license.request-trial.bad-request.terms-not-accepted",
    "translation": "您在请求许可证前必须接受 Mattermost Software Evaluation Agreement 以及隐私政策。"
  },
  {
    "id": "api.invalid_channel",
    "translation": "请求中的频道列表不属于用户"
  },
  {
    "id": "app.user_access_token.update_token_enable.app_error",
    "translation": "无法开启该访问令牌。"
  },
  {
    "id": "app.user_access_token.update_token_disable.app_error",
    "translation": "无法停用该访问令牌。"
  },
  {
    "id": "app.user_access_token.search.app_error",
    "translation": "查找用户访问令牌时遇到错误。"
  },
  {
    "id": "app.user_access_token.save.app_error",
    "translation": "无法保存个人访问令牌。"
  },
  {
    "id": "app.user_access_token.get_by_user.app_error",
    "translation": "无法从用户获取个人访问令牌。"
  },
  {
    "id": "app.user_access_token.get_all.app_error",
    "translation": "无法获取所有个人访问令牌。"
  },
  {
    "id": "app.user_access_token.delete.app_error",
    "translation": "无法删除个人访问令牌。"
  },
  {
    "id": "api.email.send_warn_metric_ack.missing_server.app_error",
    "translation": "需要 SMTP 服务器"
  },
  {
    "id": "ent.message_export.run_export.app_error",
    "translation": "无法选择帖子导出数据。"
  },
  {
    "id": "app.compliance.save.saving.app_error",
    "translation": "保存合规报告时遇到错误。"
  },
  {
    "id": "app.compliance.get.finding.app_error",
    "translation": "获取合规报告时遇到错误。"
  },
  {
    "id": "app.preference.save.updating.app_error",
    "translation": "我们在更新偏好设置时遇到错误。"
  },
  {
    "id": "app.preference.permanent_delete_by_user.app_error",
    "translation": "我们在删除偏好设置时遇到错误。"
  },
  {
    "id": "app.preference.get_category.app_error",
    "translation": "我们在查找偏好设置时遇到错误。"
  },
  {
    "id": "app.preference.get_all.app_error",
    "translation": "我们在查找偏好设置时遇到错误。"
  },
  {
    "id": "app.preference.get.app_error",
    "translation": "我们在查找偏好设置时遇到错误。"
  },
  {
    "id": "app.preference.delete.app_error",
    "translation": "我们在删除偏好设置时遇到错误。"
  },
  {
    "id": "api.templates.warn_metric_ack.body.site_url_header",
    "translation": "站点网址： "
  },
  {
    "id": "api.templates.warn_metric_ack.body.registered_users_header",
    "translation": "总活动用户： "
  },
  {
    "id": "api.templates.warn_metric_ack.body.contact_email_header",
    "translation": "电子邮件： "
  },
  {
    "id": "api.user.delete_user.not_enabled.app_error",
    "translation": "永久删除用户功能未开启。请联系系统管理员。"
  },
  {
    "id": "app.system.warn_metric.notification.empty_admin_list.app_error",
    "translation": "管理列表为空。"
  },
  {
    "id": "api.templates.warn_metric_ack.body.diagnostic_id_header",
    "translation": "诊断 Id： "
  },
  {
    "id": "api.templates.warn_metric_ack.body.contact_name_header",
    "translation": "联络： "
  },
  {
    "id": "api.server.warn_metric.number_of_active_users_500.notification_title",
    "translation": "与 Mattermost 扩展"
  },
  {
    "id": "api.server.warn_metric.number_of_active_users_200.notification_title",
    "translation": "与 Mattermost 扩展"
  },
  {
    "id": "api.server.warn_metric.contacting_us",
    "translation": "联系我们"
  },
  {
    "id": "api.server.warn_metric.contact_us",
    "translation": "联系我们"
  },
  {
    "id": "api.server.warn_metric.bot_response.notification_success.message",
    "translation": "感谢您联系 Mattermost，我们会尽快与您联络。"
  },
  {
    "id": "api.server.warn_metric.bot_response.notification_failure.message",
    "translation": "无法发送消息。"
  },
  {
    "id": "api.server.warn_metric.bot_response.mailto_site_url_header",
    "translation": "网站地址：{{.SiteUrl}}"
  },
  {
    "id": "api.server.warn_metric.bot_response.mailto_email_header",
    "translation": "电子邮件：{{.Email}}"
  },
  {
    "id": "api.server.warn_metric.bot_response.mailto_diagnostic_id_header",
    "translation": "诊断 ID：{{.DiagnosticId}}"
  },
  {
    "id": "api.server.warn_metric.bot_response.mailto_contact_header",
    "translation": "联络：{{.Contact}}"
  },
  {
    "id": "app.webhooks.update_outgoing.app_error",
    "translation": "无法更新 webhook。"
  },
  {
    "id": "app.webhooks.update_incoming.app_error",
    "translation": "无法更新 IncomingWebhook."
  },
  {
    "id": "app.webhooks.save_outgoing.override.app_error",
    "translation": "你不能覆盖现有的 OutgoingWebhook。"
  },
  {
    "id": "app.webhooks.save_outgoing.app_error",
    "translation": "无法保存 OutgoingWebhook。"
  },
  {
    "id": "app.webhooks.save_incoming.existing.app_error",
    "translation": "您不能覆盖现有的 IncomingWebhook。"
  },
  {
    "id": "app.webhooks.save_incoming.app_error",
    "translation": "无法保存 IncomingWebhook。"
  },
  {
    "id": "app.webhooks.permanent_delete_outgoing_by_user.app_error",
    "translation": "无法删除 webhook。"
  },
  {
    "id": "app.webhooks.permanent_delete_outgoing_by_channel.app_error",
    "translation": "无法删除 webhook。"
  },
  {
    "id": "app.webhooks.permanent_delete_incoming_by_user.app_error",
    "translation": "无法删除 webhook。"
  },
  {
    "id": "app.webhooks.permanent_delete_incoming_by_channel.app_error",
    "translation": "无法删除 webhook。"
  },
  {
    "id": "app.webhooks.get_outgoing_by_team.app_error",
    "translation": "无法获取 webhook。"
  },
  {
    "id": "app.webhooks.get_outgoing_by_channel.app_error",
    "translation": "无法获取 webhook。"
  },
  {
    "id": "app.webhooks.get_outgoing.app_error",
    "translation": "无法获取 webhook。"
  },
  {
    "id": "app.webhooks.get_incoming_by_user.app_error",
    "translation": "无法获取 webhook。"
  },
  {
    "id": "app.webhooks.get_incoming_by_channel.app_error",
    "translation": "无法获取 webhook。"
  },
  {
    "id": "app.webhooks.get_incoming.app_error",
    "translation": "无法获取 webhook。"
  },
  {
    "id": "app.webhooks.delete_outgoing.app_error",
    "translation": "无法删除 webhook。"
  },
  {
    "id": "app.webhooks.delete_incoming.app_error",
    "translation": "无法删除 webhook。"
  },
  {
    "id": "app.webhooks.analytics_outgoing_count.app_error",
    "translation": "无法获得传出的 webhook 数。"
  },
  {
    "id": "app.webhooks.analytics_incoming_count.app_error",
    "translation": "无法获得传入的 webhook 数。"
  },
  {
    "id": "app.role.save.invalid_role.app_error",
    "translation": "无效的角色。"
  },
  {
    "id": "app.role.save.insert.app_error",
    "translation": "无法保存新角色。"
  },
  {
    "id": "app.role.permanent_delete_all.app_error",
    "translation": "我们无法永久删除所有角色。"
  },
  {
    "id": "app.role.get_by_names.app_error",
    "translation": "无法获取角色。"
  },
  {
    "id": "app.role.get_by_name.app_error",
    "translation": "无法获取角色。"
  },
  {
    "id": "app.role.get.app_error",
    "translation": "无法获取角色。"
  },
  {
    "id": "app.post.update.app_error",
    "translation": "无法更新消息。"
  },
  {
    "id": "app.post.save.existing.app_error",
    "translation": "您无法更新现有消息。"
  },
  {
    "id": "app.post.save.app_error",
    "translation": "无法保存消息。"
  },
  {
    "id": "app.post.permanent_delete_by_user.app_error",
    "translation": "无法删除该用户被选择的帖子。"
  },
  {
    "id": "app.post.permanent_delete_by_channel.app_error",
    "translation": "无法根据频道删除帖子。"
  },
  {
    "id": "app.post.get.app_error",
    "translation": "无法获取消息。"
  },
  {
    "id": "app.post.delete.app_error",
    "translation": "无法删除帖子。"
  },
  {
    "id": "app.status.get.missing.app_error",
    "translation": "该状态没有对应的数据。"
  },
  {
    "id": "app.status.get.app_error",
    "translation": "获取状态时遇到错误。"
  },
  {
    "id": "app.plugin_store.save.app_error",
    "translation": "无法保存或更新插件键值。"
  },
  {
    "id": "app.plugin_store.list.app_error",
    "translation": "无法列出所有插件密钥。"
  },
  {
    "id": "app.plugin_store.get.app_error",
    "translation": "无法获取插件键值。"
  },
  {
    "id": "app.plugin_store.delete.app_error",
    "translation": "无法删除插件键值。"
  },
  {
    "id": "migrations.system.save.app_error",
    "translation": "保存系统属性时遇到错误。"
  },
  {
    "id": "app.system.save.app_error",
    "translation": "保存系统属性时遇到错误。"
  },
  {
    "id": "app.system.permanent_delete_by_name.app_error",
    "translation": "无法永久删除系统表数据。"
  },
  {
    "id": "app.system.get_by_name.app_error",
    "translation": "无法找到该系统变量。"
  },
  {
    "id": "app.system.get.app_error",
    "translation": "查找系统属性遇到错误。"
  },
  {
    "id": "ent.user.complete_switch_with_oauth.blank_email.app_error",
    "translation": "无法用空的邮件地址完成 SAML 登入。"
  },
  {
    "id": "ent.saml.save_user.username_exists.saml_app_error",
    "translation": "已有帐号使用该用户名。请联系您的管理员。"
  },
  {
    "id": "ent.saml.save_user.email_exists.saml_app_error",
    "translation": "这个账号不使用LDAP验证。请使用电子邮件和密码登陆。"
  },
  {
    "id": "ent.ldap.save_user.username_exists.ldap_app_error",
    "translation": "已有帐号使用该用户名。请联系您的管理员。"
  },
  {
    "id": "ent.ldap.save_user.email_exists.ldap_app_error",
    "translation": "这个账号不使用 AD/LDAP 验证。请使用电子邮件和密码登陆。"
  },
  {
    "id": "ent.jobs.start_synchronize_job.timeout",
    "translation": "AD/LDAP 同步任务超时。"
  },
  {
    "id": "ent.jobs.do_job.batch_start_timestamp.parse_error",
    "translation": "无法解析 ExportFromTimestamp 导出任务消息。"
  },
  {
    "id": "ent.jobs.do_job.batch_size.parse_error",
    "translation": "无法解析 BatchSize 导出任务消息。"
  },
  {
    "id": "ent.cluster.404.app_error",
    "translation": "未找到机群 API 接口。"
  },
  {
    "id": "ent.api.post.send_notifications_and_forget.push_image_only",
    "translation": " 附加了文件。"
  },
  {
    "id": "ent.actiance.export.marshalToXml.appError",
    "translation": "无法转换导出到 XML。"
  },
  {
    "id": "app.job.update.app_error",
    "translation": "无法更新作业。"
  },
  {
    "id": "app.job.save.app_error",
    "translation": "无法保存作业。"
  },
  {
    "id": "app.job.get_newest_job_by_status_and_type.app_error",
    "translation": "无法以状态和类型获取最新作业。"
  },
  {
    "id": "app.job.get_count_by_status_and_type.app_error",
    "translation": "无法以状态和类型获取作业数。"
  },
  {
    "id": "app.job.get_all.app_error",
    "translation": "无法获取作业。"
  },
  {
    "id": "app.job.get.app_error",
    "translation": "无法获取作业。"
  },
  {
    "id": "app.file_info.save.app_error",
    "translation": "无法保存文件信息。"
  },
  {
    "id": "app.file_info.permanent_delete_by_user.app_error",
    "translation": "无法删除用户的附件。"
  },
  {
    "id": "app.file_info.get_with_options.app_error",
    "translation": "无法使用选项获取文件信息"
  },
  {
    "id": "app.file_info.get_for_post.app_error",
    "translation": "无法从消息获取文件信息。"
  },
  {
    "id": "app.file_info.get.app_error",
    "translation": "无法获取文件信息。"
  },
  {
    "id": "api.user.delete_channel.not_enabled.app_error",
    "translation": "永久删除频道功能未开启。请联系系统管理员。"
  },
  {
    "id": "api.post.search_posts.invalid_body.app_error",
    "translation": "无法解析请求内容。"
  },
  {
    "id": "api.migrate_to_saml.error",
    "translation": "无法迁移 SAML。"
  },
  {
    "id": "api.job.unable_to_download_job",
    "translation": "无法下载此工作"
  },
  {
    "id": "api.email.send_warn_metric_ack.invalid_warn_metric.app_error",
    "translation": "未找到警告指标。"
  },
  {
    "id": "api.email.send_warn_metric_ack.failure.app_error",
    "translation": "发送管理员确认电子邮件失败"
  },
  {
    "id": "api.context.get_user.app_error",
    "translation": "无法从会话 UserID 获取用户。"
  },
  {
    "id": "api.config.migrate_config.app_error",
    "translation": "迁移设定储存失败。"
  },
  {
    "id": "api.admin.ldap.not_available.app_error",
    "translation": "无法使用 LDAP。"
  },
  {
    "id": "api.admin.add_certificate.parseform.app_error",
    "translation": "解析 multiform 请求错误"
  },
  {
    "id": "app.user.convert_bot_to_user.app_error",
    "translation": "无法转换机器人为用户。"
  },
  {
    "id": "app.upload.upload_data.save.app_error",
    "translation": "保存文件信息失败。"
  },
  {
    "id": "app.upload.upload_data.large_image.app_error",
    "translation": "{{.Filename}} 的尺寸 ({{.Width}}x{{.Height}} 像素) 超过了限制。"
  },
  {
    "id": "app.upload.upload_data.concurrent.app_error",
    "translation": "无法从多个请求上传数据。"
  },
  {
    "id": "app.upload.create.save.app_error",
    "translation": "保存上传失败。"
  },
  {
    "id": "app.team.update.updating.app_error",
    "translation": "更新该团队时遇到错误。"
  },
  {
    "id": "app.team.search_all_team.app_error",
    "translation": "搜索团队时遇到错误。"
  },
  {
    "id": "app.team.reset_all_team_schemes.app_error",
    "translation": "无法重置团队方案。"
  },
  {
    "id": "app.team.join_user_to_team.save_member.max_accounts.app_error",
    "translation": "由于团队已达到成员数上限，因此无法创建新的团队成员身份"
  },
  {
    "id": "app.team.get_unread.app_error",
    "translation": "无法获取团队未读消息。"
  },
  {
    "id": "app.team.get_member.missing.app_error",
    "translation": "未找到该用户 ID 和团队 ID 的团队成员。"
  },
  {
    "id": "app.team.get_by_name.app_error",
    "translation": "未找到现有团队。"
  },
  {
    "id": "app.upload.get.app_error",
    "translation": "获取上传失败。"
  },
  {
    "id": "app.upload.create.upload_too_large.app_error",
    "translation": "无法上传文件。文件过大。"
  },
  {
    "id": "app.upload.create.incorrect_channel_id.app_error",
    "translation": "无法上传到指定的频道。"
  },
  {
    "id": "app.team.user_belongs_to_teams.app_error",
    "translation": "无法确定用户是否属于这些团队。"
  },
  {
    "id": "app.team.update.find.app_error",
    "translation": "未找到可更新的现有团队。"
  },
  {
    "id": "app.team.search_open_team.app_error",
    "translation": "搜索公开团队时遇到错误。"
  },
  {
    "id": "app.team.save_member.save.app_error",
    "translation": "无法保存团队成员。"
  },
  {
    "id": "app.team.save.app_error",
    "translation": "无法保存团队。"
  },
  {
    "id": "app.team.remove_member.app_error",
    "translation": "无法移除团队成员。"
  },
  {
    "id": "app.team.migrate_team_members.update.app_error",
    "translation": "更新团队成员失败。"
  },
  {
    "id": "app.team.join_user_to_team.save_member.conflict.app_error",
    "translation": "无法创建新的团队成员身份，因为它已经存在"
  },
  {
    "id": "app.team.get_user_team_ids.app_error",
    "translation": "无法获取用户的团队列表。"
  },
  {
    "id": "app.team.get_members_by_ids.app_error",
    "translation": "无法获取团队成员。"
  },
  {
    "id": "app.team.get_member_count.app_error",
    "translation": "无法计算团队成员数。"
  },
  {
    "id": "app.team.get_member.app_error",
    "translation": "无法获取团队成员。"
  },
  {
    "id": "app.team.get_by_name.missing.app_error",
    "translation": "未找到现有团队。"
  },
  {
    "id": "app.team.get_by_invite_id.finding.app_error",
    "translation": "未找到现有团队。"
  },
  {
    "id": "app.team.get_all_team_listing.app_error",
    "translation": "无法获取所有的团队。"
  },
  {
    "id": "app.team.get_all_private_team_listing.app_error",
    "translation": "无法获取所有私有团队。"
  },
  {
    "id": "app.team.get_all.app_error",
    "translation": "无法获取所有的团队。"
  },
  {
    "id": "app.team.get_active_member_count.app_error",
    "translation": "无法计算团队成员数。"
  },
  {
    "id": "app.team.get.finding.app_error",
    "translation": "查找团队时遇到错误。"
  },
  {
    "id": "app.team.get.find.app_error",
    "translation": "未找到现有团队。"
  },
  {
    "id": "app.team.clear_all_custom_role_assignments.select.app_error",
    "translation": "获取团队成员失败。"
  },
  {
    "id": "app.team.analytics_team_count.app_error",
    "translation": "无法计算团队数。"
  },
  {
    "id": "app.system.warn_metric.store.app_error",
    "translation": "储存 {{.WarnMetricName}} 值失败"
  },
  {
    "id": "app.system.warn_metric.notification.invalid_metric.app_error",
    "translation": "未找到指标。"
  },
  {
    "id": "app.system.warn_metric.bot_displayname",
    "translation": "Mattermost Advisor"
  },
  {
    "id": "app.system.warn_metric.bot_description",
    "translation": "[了解更多关于 Mattermost Advisor](https://about.mattermost.com/default-channel-handle-documentation)"
  },
  {
    "id": "app.post.search.app_error",
    "translation": "消息搜索错误"
  },
  {
    "id": "ent.elasticsearch.post.get_posts_batch_for_indexing.error",
    "translation": "无法为索引获取帖子。"
  },
  {
    "id": "app.post.get_posts_batch_for_indexing.get.app_error",
    "translation": "无法为索引获取帖子。"
  },
  {
    "id": "app.post.overwrite.app_error",
    "translation": "无法覆盖消息。"
  },
  {
    "id": "app.post.get_root_posts.app_error",
    "translation": "无法获取此频道的消息。"
  },
  {
    "id": "app.post.get_posts_created_at.app_error",
    "translation": "无法获取此频道的消息。"
  },
  {
    "id": "app.post.get_posts_since.app_error",
    "translation": "无法获取此频道的消息。"
  },
  {
    "id": "app.post.get_posts_around.get.app_error",
    "translation": "无法获取此频道的消息。"
  },
  {
    "id": "app.post.get_posts.app_error",
    "translation": "分页已超出限制。"
  },
  {
    "id": "app.post.get_post_id_around.app_error",
    "translation": "无法获取时间附近的消息。"
  },
  {
    "id": "app.post.get_post_after_time.app_error",
    "translation": "无法获取时间限制后的消息。"
  },
  {
    "id": "app.post.get_flagged_posts.app_error",
    "translation": "无法获取被标记的消息。"
  },
  {
    "id": "app.post.get_direct_posts.app_error",
    "translation": "无法获取私信。"
  },
  {
    "id": "app.post.analytics_user_counts_posts_by_day.app_error",
    "translation": "无法获得消息的用户数。"
  },
  {
    "id": "app.post.analytics_posts_count_by_day.app_error",
    "translation": "无法获取以天计数的消息数。"
  },
  {
    "id": "app.post.analytics_posts_count.app_error",
    "translation": "无法获得消息数。"
  },
  {
    "id": "app.job.download_export_results_not_enabled",
    "translation": "config.json 中的 DownloadExportResults 为 false。请将此选项设置为 true 以下载此作业的结果。"
  },
  {
    "id": "app.import.import_user_teams.save_members.max_accounts.app_error",
    "translation": "无法导入团队成员身份，因为该团队中不允许再有其他成员"
  },
  {
    "id": "app.import.import_user_teams.save_members.error",
    "translation": "无法导入团队成员身份"
  },
  {
    "id": "app.import.import_user_teams.save_members.conflict.app_error",
    "translation": "无法导入新的团队成员身份，因为它已经存在"
  },
  {
    "id": "app.email.setup_rate_limiter.app_error",
    "translation": "频率限制发生错误。"
  },
  {
    "id": "app.email.rate_limit_exceeded.app_error",
    "translation": "邀请电子邮件超出频率限制。计时器将在 {{.ResetAfter}} 秒后重置。请在 {{.RetryAfter}} 秒后重试。"
  },
  {
    "id": "app.email.no_rate_limiter.app_error",
    "translation": "未设置频率限制。"
  },
  {
    "id": "app.create_basic_user.save_member.max_accounts.app_error",
    "translation": "无法创建默认的团队成员身份，因为该团队中不允许再有其他成员"
  },
  {
    "id": "app.create_basic_user.save_member.conflict.app_error",
    "translation": "无法创建默认团队成员身份，因为它们已经存在"
  },
  {
    "id": "app.create_basic_user.save_member.app_error",
    "translation": "无法创建默认团队成员身份"
  },
  {
    "id": "app.channel.update_last_viewed_at_post.app_error",
    "translation": "无法标频道为未读。"
  },
  {
    "id": "app.channel.update_last_viewed_at.app_error",
    "translation": "无法能更新最后查看时间。"
  },
  {
    "id": "app.channel.sidebar_categories.app_error",
    "translation": "插入数据至数据库失败。"
  },
  {
    "id": "app.channel.remove_member.app_error",
    "translation": "无法移除频道成员。"
  },
  {
    "id": "app.channel.pinned_posts.app_error",
    "translation": "无法找到标注的消息。"
  },
  {
    "id": "app.channel.permanent_delete_members_by_user.app_error",
    "translation": "无法移除频道成员。"
  },
  {
    "id": "app.channel.increment_mention_count.app_error",
    "translation": "无法增加提及数。"
  },
  {
    "id": "app.channel.get_public_channels.get.app_error",
    "translation": "无法获取公共频道。"
  },
  {
    "id": "app.channel.get_private_channels.get.app_error",
    "translation": "无法获取私有频道。"
  },
  {
    "id": "app.channel.get_pinnedpost_count.app_error",
    "translation": "无法获得该频道标注消息数。"
  },
  {
    "id": "app.channel.get_members.app_error",
    "translation": "无法获取频道成员。"
  },
  {
    "id": "app.channel.get_member_count.app_error",
    "translation": "无法获得该频道成员数。"
  },
  {
    "id": "app.channel.get_member.missing.app_error",
    "translation": "无法找到与此用户 ID 和频道 ID 相关联的频道成员。"
  },
  {
    "id": "app.channel.get_member.app_error",
    "translation": "无法获取频道成员。"
  },
  {
    "id": "app.channel.get_for_post.app_error",
    "translation": "无法获得该消息的频道。"
  },
  {
    "id": "app.channel.get_channels_by_ids.not_found.app_error",
    "translation": "未找到频道。"
  },
  {
    "id": "app.channel.get_channels_by_ids.get.app_error",
    "translation": "无法获取频道。"
  },
  {
    "id": "app.channel.get_channels_by_ids.app_error",
    "translation": "无法以 id 获得频道。"
  },
  {
    "id": "app.channel.get_channel_counts.get.app_error",
    "translation": "无法获取频道数。"
  },
  {
    "id": "app.channel.count_posts_since.app_error",
    "translation": "无法以指定的日期计算消息数。"
  },
  {
    "id": "app.channel.analytics_type_count.app_error",
    "translation": "无法获取频道类型数。"
  },
  {
    "id": "api.user.update_password.user_and_hashed.app_error",
    "translation": "只有系统管理员才能设置已哈希过的的密码。"
  },
  {
    "id": "api.user.login_cws.license.error",
    "translation": "禁止 CWS 登入。"
  },
  {
    "id": "api.user.login_by_cws.invalid_token.app_error",
    "translation": "无效的 CWS 令牌"
  },
  {
    "id": "api.user.get_uploads_for_user.forbidden.app_error",
    "translation": "获取上传失败。"
  },
  {
    "id": "api.upload.upload_data.multipart_error",
    "translation": "无法处理分段数据。"
  },
  {
    "id": "api.upload.upload_data.invalid_content_type",
    "translation": "分段上传的 Content-Type 无效。"
  },
  {
    "id": "api.upload.upload_data.invalid_content_length",
    "translation": "无效的 Content-Length。"
  },
  {
    "id": "api.upload.get_upload.forbidden.app_error",
    "translation": "获取上传失败。"
  },
  {
    "id": "api.upgrade_to_enterprise_status.signature.app_error",
    "translation": "Mattermost 无法升级至企业版。无法验证下载的二进制文件的数字签名。"
  },
  {
    "id": "api.upgrade_to_enterprise_status.app_error",
    "translation": "Mattermost 无法升级至企业版。"
  },
  {
    "id": "api.upgrade_to_enterprise.system_not_supported.app_error",
    "translation": "Mattermost 无法升级至企业版。此功能只能用于 x86-64 构架的 Linux 系统。"
  },
  {
    "id": "api.upgrade_to_enterprise.invalid-user.app_error",
    "translation": "Mattermost 无法升级至企业版。Mattermost 系统用户 {{.MattermostUsername}} 没有写入二进制文件权限。系统管理员可在服务器上运行以下指令更新文件权限：\n\n```\nchown {{.MattermostUsername}} \"{{.Path}}\"\n```\n\n更新文件权限后，请重新尝试升级 Mattermost。当您升级并重启后，请务必恢复二进制文件权限：\n\n```\nchown {{.FileUsername}} \"{{.Path}}\"\n```"
  },
  {
    "id": "api.upgrade_to_enterprise.invalid-user-and-permission.app_error",
    "translation": "Mattermost 无法升级至企业版。Mattermost 系统用户 {{.MattermostUsername}} 没有写入二进制文件权限。系统管理员可在服务器上运行以下指令更新文件权限：\n\n```\nchown {{.MattermostUsername}} \"{{.Path}}\"\nchmod +w \"{{.Path}}\"\n```\n\n更新文件权限后，请重新尝试升级 Mattermost。当您升级并重启后，请务必恢复二进制文件权限：\n\n```\nchown {{.FileUsername}} \"{{.Path}}\"\nchmod -w \"{{.Path}}\"\n```"
  },
  {
    "id": "api.upgrade_to_enterprise.invalid-permission.app_error",
    "translation": "Mattermost 无法升级至企业版。Mattermost 系统用户 {{.MattermostUsername}} 没有写入二进制文件权限。系统管理员可在服务器上运行以下指令更新文件权限：\n\n```\nchmod +w \"{{.Path}}\"\n```\n\n更新文件权限后，请重新尝试升级 Mattermost。当您升级并重启后，请务必恢复二进制文件权限：\n\n```\nchmod -w \"{{.Path}}\"\n```"
  },
  {
    "id": "api.upgrade_to_enterprise.generic_error.app_error",
    "translation": "Mattermost 无法升级至企业版。"
  },
  {
    "id": "api.upgrade_to_enterprise.app_error",
    "translation": "升级至企业版已在进行中。"
  },
  {
    "id": "api.upgrade_to_enterprise.already-enterprise.app_error",
    "translation": "您不能升级因为您已正在运行 Mattermost 企业版。"
  },
  {
    "id": "api.upgrade_to_enterprise.already-done.app_error",
    "translation": "您已升级至 Mattermost 企业版。请重启以完成升级。"
  },
  {
    "id": "api.templates.warn_metric_ack.subject",
    "translation": "Mattermost 联络我们请求"
  },
  {
    "id": "api.templates.warn_metric_ack.footer",
    "translation": "如果您有其他的查询，请联络 support@mattermost.com"
  },
  {
    "id": "api.team.invite_members.limit_reached.app_error",
    "translation": "您已达到免费套餐的用户数限制"
  },
  {
    "id": "api.team.add_team_member.invalid_body.app_error",
    "translation": "无法解析请求内容。"
  },
  {
    "id": "api.system.update_notices.validating_failed",
    "translation": "验证产品通知条件失败"
  },
  {
    "id": "api.system.update_notices.parse_failed",
    "translation": "解析产品通知失败"
  },
  {
    "id": "api.system.update_notices.fetch_failed",
    "translation": "获取产品通知失败"
  },
  {
    "id": "api.system.update_notices.clear_failed",
    "translation": "清除旧产品通知失败"
  },
  {
    "id": "api.server.warn_metric.number_of_active_users_500.notification_body",
    "translation": "Mattermost 强烈建议超过 500 个用户的部署使用用户管理，服务器群集和性能监视等功能。与我们联系以了解更多信息，并让我们知道我们将如何提供帮助。\n\n通过单击“联系我们”，您将与 Mattermost，Inc. 分享您的信息。[了解更多]（https://mattermost.com/pl/default-admin-advisory）"
  },
  {
    "id": "api.server.warn_metric.number_of_active_users_200.notification_body",
    "translation": "您的 Mattermost 系统现在有 200 个用户。当您将 Mattermost 与组织的单一登录提供商连接时，用户无需重新输入凭据即可访问 Mattermost。我们建议您将 SAML 2.0 提供商与 Mattermost 服务器集成。[了解有关与 SAML 2.0 集成的更多信息](https://www.mattermost.com/docs-saml/?utm_medium=product&utm_source=mattermost-advisor-bot&utm_content=saml)。\n\n通过单击“联系我们”，您将与 Mattermost，Inc. 分享您的信息。[了解更多](https://mattermost.com/pl/default-admin-advisory)"
  },
  {
    "id": "api.server.warn_metric.email_us",
    "translation": "电子邮件我们"
  },
  {
    "id": "api.server.warn_metric.bot_response.notification_failure.body",
    "translation": "请电子邮件我们。"
  },
  {
    "id": "api.server.warn_metric.bot_response.mailto_subject",
    "translation": "Mattermost 联络我们请求"
  },
  {
    "id": "api.server.warn_metric.bot_response.mailto_registered_users_header",
    "translation": "总活跃用户：{{.NoRegisteredUsers}}"
  },
  {
    "id": "api.server.warn_metric.bot_response.mailto_footer",
    "translation": "如果您有其他的查询，请联络 support@mattermost.com"
  },
  {
    "id": "api.preference.update_preferences.update_sidebar.app_error",
    "translation": "无法更新侧栏以匹配更新的偏好设定"
  },
  {
    "id": "api.preference.delete_preferences.update_sidebar.app_error",
    "translation": "无法更新侧栏以匹配删除的偏好设定"
  },
  {
    "id": "api.cloud.request_error",
    "translation": "处理对 CWS 的请求时出错。"
  },
  {
    "id": "api.cloud.license_error",
    "translation": "您的许可证不支持云请求。"
  },
  {
    "id": "api.cloud.app_error",
    "translation": "云 API 请求时发生内部错误。"
  },
  {
    "id": "app.upload.get_for_user.app_error",
    "translation": "无法获取用户的上传。"
  },
  {
    "id": "app.upload.create.cannot_upload_to_deleted_channel.app_error",
    "translation": "无法上传到已删除的频道。"
  },
  {
    "id": "app.team.search_private_team.app_error",
    "translation": "搜索私有团队时遇到错误。"
  },
  {
    "id": "app.team.save.existing.app_error",
    "translation": "必须更新现有团队。"
  },
  {
    "id": "app.team.permanent_delete.app_error",
    "translation": "无法删除团队。"
  },
  {
    "id": "app.team.join_user_to_team.save_member.app_error",
    "translation": "无法创建新团队成员身份"
  },
  {
    "id": "app.team.get_members.app_error",
    "translation": "无法获取团队成员。"
  },
  {
    "id": "app.team.get_by_scheme.app_error",
    "translation": "无法用提供的方案获取频道。"
  },
  {
    "id": "api.server.warn_metric.starting_trial",
    "translation": "获取试用"
  },
  {
    "id": "api.server.warn_metric.start_trial",
    "translation": "开始试用"
  },
  {
    "id": "api.server.warn_metric.number_of_channels_50.contact_us.email_body",
    "translation": "Mattermost 与我们联系的请求。我有兴趣了解有关将高级权限与系统方案结合使用的更多信息。\n"
  },
  {
    "id": "api.server.warn_metric.number_of_active_users_500.start_trial.notification_success.message",
    "translation": "您的企业试用版已激活。转到系统控制台以启用高级功能。"
  },
  {
    "id": "api.server.warn_metric.number_of_active_users_500.start_trial.notification_body",
    "translation": "Mattermost 强烈建议超过 500 个用户的部署使用用户管理，服务器群集和性能监视等功能。与我们联系以了解更多信息，并让我们知道我们将如何提供帮助。\n\n单击“开始试用”，即表示我同意[Mattermost 软件评估协议](https://mattermost.com/software-evaluation-agreement/)，[隐私权政策](https://mattermost.com/privacy-policy/) ，并接收产品电子邮件。"
  },
  {
    "id": "api.server.warn_metric.number_of_active_users_500.contact_us.email_body",
    "translation": "Mattermost 与我们联系的请求。我的团队现在有 500 个用户，我正在考虑使用 Mattermost 企业版。\n"
  },
  {
    "id": "api.server.warn_metric.number_of_active_users_300.start_trial.notification_title",
    "translation": "只读公告频道"
  },
  {
    "id": "api.server.warn_metric.number_of_active_users_300.start_trial.notification_success.message",
    "translation": "您的企业试用版已激活。创建一个频道后转到**系统控制台>用户管理>频道 **以将发布限制为频道管理员。"
  },
  {
    "id": "api.server.warn_metric.number_of_active_users_300.start_trial.notification_body",
    "translation": "当在 Mattermost 上有众多对话时，知道在哪里查找重要信息可能是一个挑战。如果要向大量受众广播消息，则可以设置只读的公告频道，任何人都可以加入，但只有频道管理员可以发布消息。\n\n[了解有关创建只读公告频道的更多信息](https://www.mattermost.com/docs-channel-moderation/?utm_medium=product&utm_source=mattermost-advisor-bot&utm_content=channel-moderation)\n\n单击“开始试用”，即表示我同意[Mattermost 软件评估协议](https://mattermost.com/software-evaluation-agreement/)，[隐私权政策](https://mattermost.com/privacy-policy/)，并接收产品电子邮件。"
  },
  {
    "id": "api.server.warn_metric.number_of_active_users_300.notification_body",
    "translation": "当在 Mattermost 上有众多对话时，知道在哪里查找重要信息可能是一个挑战。如果要向大量受众广播消息，则可以设置只读的公告频道，任何人都可以加入，但只有频道管理员可以发布消息。\n\n[了解有关创建只读公告频道的更多信息](https://www.mattermost.com/docs-channel-moderation/?utm_medium=product&utm_source=mattermost-advisor-bot&utm_content=channel-moderation)\n\n通过单击“联系我们”，您将与 Mattermost，Inc. 分享您的信息。[了解更多](https://mattermost.com/pl/default-admin-advisory)"
  },
  {
    "id": "api.server.warn_metric.number_of_active_users_300.contact_us.email_body",
    "translation": "Mattermost 与我们联系的请求。我有兴趣了解有关创建只读公告频道的更多信息。\n"
  },
  {
    "id": "api.server.warn_metric.number_of_active_users_200.start_trial.notification_success.message",
    "translation": "您的企业试用版已激活。转到**系统控制台>验证> SAML 2.0**以与您的 SAML 2.0 提供商集成。"
  },
  {
    "id": "api.server.warn_metric.number_of_active_users_200.start_trial.notification_body",
    "translation": "您的 Mattermost 系统现在有 200 个用户。当您将 Mattermost 与组织的单一登录提供商连接时，用户无需重新输入凭据即可访问 Mattermost。我们建议您将 SAML 2.0 提供商与 Mattermost 服务器集成。[了解有关与 SAML 2.0 集成的更多信息](https://www.mattermost.com/docs-saml/?utm_medium=product&utm_source=mattermost-advisor-bot&utm_content=saml)。\n\n单击“开始试用”，即表示我同意[Mattermost 软件评估协议t](https://mattermost.com/software-evaluation-agreement/)，[隐私权政策](https://mattermost.com/privacy-policy/)，并接收产品电子邮件。"
  },
  {
    "id": "api.server.warn_metric.number_of_active_users_200.contact_us.email_body",
    "translation": "Mattermost 与我们联系的请求。我的团队现在有 200 个用户，我正在考虑使用 Mattermost 企业版。\n"
  },
  {
    "id": "api.server.warn_metric.number_of_active_users_100.start_trial.notification_success.message",
    "translation": "您的企业试用版已激活。转到“系统控制台>验证> AD / LDAP”以集成您 的AD / LDAP 服务。"
  },
  {
    "id": "api.server.warn_metric.number_of_active_users_100.start_trial.notification_body",
    "translation": "您的 Mattermost 系统拥有 100 多个用户。随着用户群的增长，配置新帐户会变得很耗时。我们建议您集成组织的 Active Directory / LDAP，这将使拥有帐户的任何人都可以访问 Mattermost。\n\n[了解有关与AD / LDAP集成的更多信息](https://www.mattermost.com/docs-adldap/?utm_medium=product&utm_source=mattermost-advisor-bot&utm_content=adldap)\n\n单击“开始试用”，即表示我同意[Mattermost 软件评估协议](https://mattermost.com/software-evaluation-agreement/)，[隐私权政策](https://mattermost.com/privacy-policy/) ，并接收产品电子邮件。"
  },
  {
    "id": "api.server.warn_metric.number_of_active_users_100.notification_title",
    "translation": "与 Mattermost 扩展"
  },
  {
    "id": "api.server.warn_metric.number_of_active_users_100.notification_body",
    "translation": "您的 Mattermost 系统拥有 100 多个用户。随着用户群的增长，部署新帐户会变得很耗时。我们建议您集成组织的 Active Directory / LDAP，这将使拥有帐户的任何人都可以访问 Mattermost。\n\n[了解有关 与AD / LDAP 集成的更多信息](https://www.mattermost.com/docs-adldap/?utm_medium=product&utm_source=mattermost-advisor-bot&utm_content=adldap)\n\n通过单击“联系我们”，您将与 Mattermost，Inc. 分享您的信息。[了解更多](https://mattermost.com/pl/default-admin-advisory)"
  },
  {
    "id": "api.server.warn_metric.number_of_active_users_100.contact_us.email_body",
    "translation": "Mattermost 与我们联系的请求。我的团队现在有 100 个用户，我正在考虑使用 Mattermost 企业版。\n"
  },
  {
    "id": "api.server.warn_metric.mfa.start_trial_notification_success.message",
    "translation": "您的企业试用版已激活。转到**系统控制台>验证> 多重验证**以强制执行多重身份验证。"
  },
  {
    "id": "api.server.warn_metric.mfa.start_trial.notification_body",
    "translation": "您的 Mattermost 系统启用了多重身份验证，让户可以选择使用密码以外的其他身份验证方法来保护自己的帐户。为了提高整个系统的安全性，您可以要求所有 Mattermost 帐户都使用多重身份验证。\n\n[了解有关实施多重身份验证的更多信息](https://www.mattermost.com/docs-multi-factor-authentication/?utm_medium=product&utm_source=mattermost-advisor-bot&utm_content=multi-factor-authentication)。\n\n单击“开始试用”，即表示我同意 [Mattermost 软件评估协议](https://mattermost.com/software-evaluation-agreement/)，[隐私权政策](https://mattermost.com/privacy-policy/)，并接收产品电子邮件。"
  },
  {
    "id": "api.server.warn_metric.mfa.notification_title",
    "translation": "开启多重身份验证"
  },
  {
    "id": "api.server.warn_metric.mfa.notification_body",
    "translation": "您的 Mattermost 系统启用了多重身份验证，让户可以选择使用密码以外的其他身份验证方法来保护自己的帐户。为了提高整个系统的安全性，您可以要求所有 Mattermost 帐户都使用多重身份验证。\n\n[了解有关实施多重身份验证的更多信息](https://www.mattermost.com/docs-multi-factor-authentication/?utm_medium=product&utm_source=mattermost-advisor-bot&utm_content=multi-factor-authentication)。\n\n通过单击“联系我们”，您将与 Mattermost，Inc. 分享您的信息。[了解更多](https://mattermost.com/pl/default-admin-advisory)"
  },
  {
    "id": "api.server.warn_metric.mfa.contact_us.email_body",
    "translation": "Mattermost 与我们联系的请求。我有兴趣了解有关实施强制多重身份验证。\n"
  },
  {
    "id": "api.server.warn_metric.email_domain.start_trial_notification_success.message",
    "translation": "您的企业试用版已激活。转到“系统控制台>验证>访客访问”以启用访客帐户。"
  },
  {
    "id": "api.server.warn_metric.email_domain.start_trial.notification_body",
    "translation": "项目通常涉及组织内部和外部的人员。使用访客帐户，您可以将外部合作伙伴带入您的 Mattermost 系统并指定他们可以与谁合作以及看到什么。\n\n[了解有关启用访客帐户的更多信息](https://www.mattermost.com/docs-guest-accounts/?utm_medium=product&utm_source=mattermost-advisor-bot&utm_content=guest-accounts)。\n\n单击“开始试用”，即表示我同意 [Mattermost 软件评估协议](https://mattermost.com/software-evaluation-agreement/)，[隐私权政策](https://mattermost.com/privacy-policy/)，并接收产品电子邮件。"
  },
  {
    "id": "api.server.warn_metric.email_domain.notification_title",
    "translation": "创建访客帐号"
  },
  {
    "id": "api.server.warn_metric.email_domain.notification_body",
    "translation": "项目通常涉及组织内部和外部的人员。使用访客帐户，您可以将外部合作伙伴带入您的 Mattermost 系统并指定他们可以与谁合作以及看到什么。\n\n[了解有关启用访客帐户的更多信息](https://www.mattermost.com/docs-guest-accounts/?utm_medium=product&utm_source=mattermost-advisor-bot&utm_content=guest-accounts)。\n\n通过单击联系我们，您将与 Mattermost，Inc. 分享您的信息。[了解更多](https://mattermost.com/pl/default-admin-advisory)"
  },
  {
    "id": "api.server.warn_metric.email_domain.contact_us.email_body",
    "translation": "Mattermost 与我们联系的要求。我有兴趣了解有关使用访客帐户。\n"
  },
  {
    "id": "api.server.warn_metric.bot_response.start_trial_failure.message",
    "translation": "无法获取试用许可证。访问 https://mattermost.com/trial/ 申请许可证。"
  },
  {
    "id": "api.license.request_trial_license.fail_get_user_count.app_error",
    "translation": "无法获得试用许可证，请重试或联系 support@mattermost.com。无法获取注册用户数。"
  },
  {
    "id": "ent.elasticsearch.index_channels_batch.error",
    "translation": "无法为索引批量获取频道。"
  },
  {
    "id": "app.channel.user_belongs_to_channels.app_error",
    "translation": "无法确定用户是否属于这些频道。"
  },
  {
    "id": "app.channel.search_group_channels.app_error",
    "translation": "无法以指定的用户和关键字获取群组频道。"
  },
  {
    "id": "app.channel.search.app_error",
    "translation": "搜索频道时遇到错误。"
  },
  {
    "id": "app.channel.reset_all_channel_schemes.app_error",
    "translation": "无法重置频道方案。"
  },
  {
    "id": "app.channel.remove_all_deactivated_members.app_error",
    "translation": "我们无法从频道移除已停用的用户。"
  },
  {
    "id": "app.channel.migrate_channel_members.select.app_error",
    "translation": "批量选择频道成员失败。"
  },
  {
    "id": "app.channel.get_unread.app_error",
    "translation": "无法获取频道未读消息。"
  },
  {
    "id": "app.channel.get_members_by_ids.app_error",
    "translation": "无法获取频道成员。"
  },
  {
    "id": "app.channel.get_channels_batch_for_indexing.get.app_error",
    "translation": "无法为索引批量获取频道。"
  },
  {
    "id": "app.channel.get_by_scheme.app_error",
    "translation": "无法用提供的方案获取频道。"
  },
  {
    "id": "app.channel.get_all_direct.app_error",
    "translation": "无法获取所有私信频道。"
  },
  {
    "id": "app.channel.get_all.app_error",
    "translation": "无法获取所有频道。"
  },
  {
    "id": "app.channel.clear_all_custom_role_assignments.select.app_error",
    "translation": "获取频道成员失败。"
  },
  {
    "id": "api.server.warn_metric.number_of_teams_5.contact_us.email_body",
    "translation": "Mattermost 与我们联系的请求。我有兴趣了解有关试用团队方案实现高级权限的更多信息。\n"
  },
  {
    "id": "api.server.warn_metric.number_of_posts_2M.notification_title",
    "translation": "改善性能"
  },
  {
    "id": "model.upload_session.is_valid.user_id.app_error",
    "translation": "无效的 UserId"
  },
  {
    "id": "model.upload_session.is_valid.type.app_error",
    "translation": "无效的类型"
  },
  {
    "id": "model.upload_session.is_valid.path.app_error",
    "translation": "无效的路径"
  },
  {
    "id": "model.upload_session.is_valid.id.app_error",
    "translation": "无效的 Id"
  },
  {
    "id": "model.upload_session.is_valid.create_at.app_error",
    "translation": "无效的 CreateAt"
  },
  {
    "id": "model.config.is_valid.directory.app_error",
    "translation": "无效的本地储存目录。不能为空字串。"
  },
  {
    "id": "model.upload_session.is_valid.filename.app_error",
    "translation": "无效的 Filename"
  },
  {
    "id": "model.upload_session.is_valid.file_offset.app_error",
    "translation": "无效的 FileOffset"
  },
  {
    "id": "model.search_params_list.is_valid.include_deleted_channels.app_error",
    "translation": "所有 IncludeDeletedChannels 参数必须有相同的值。"
  },
  {
    "id": "ent.message_export.actiance_export.get_attachment_error",
    "translation": "无法获取帖子的文件信息。"
  },
  {
    "id": "ent.ldap.do_login.x509.app_error",
    "translation": "创建密钥对时出错"
  },
  {
    "id": "ent.ldap.do_login.certificate.app_error",
    "translation": "加载 LDAP TLS 证书文件时发生错误。"
  },
  {
    "id": "app.upload.upload_data.update.app_error",
    "translation": "更新上传会话失败。"
  },
  {
    "id": "app.upload.upload_data.first_part_too_small.app_error",
    "translation": "上传数据失败。第一部分必须至少为 {{.Size}} 字节。"
  },
  {
    "id": "model.upload_session.is_valid.file_size.app_error",
    "translation": "无效的 FileSize"
  },
  {
    "id": "model.upload_session.is_valid.channel_id.app_error",
    "translation": "无效的 ChannelId。"
  },
  {
    "id": "model.plugin_command_error.error.app_error",
    "translation": "/{{.Command}} 的插件无法正常工作。请联系系统管理员"
  },
  {
    "id": "model.command.is_valid.plugin_id.app_error",
    "translation": "无效的插件 id。"
  },
  {
    "id": "ent.saml.do_login.invalid_signature.app_error",
    "translation": "我们在身份提供商的回复中收到了无效的签名。请与系统管理员联系。"
  },
  {
    "id": "ent.message_export.csv_export.get_attachment_error",
    "translation": "无法获取帖子的文件信息。"
  },
  {
    "id": "ent.ldap.no.users.checkcertificate",
    "translation": "找不到 LDAP 用户，请检查您的用户过滤器和证书。"
  },
  {
    "id": "ent.ldap.do_login.key.app_error",
    "translation": "加载 LDAP TLS 密钥文件时发生错误。"
  },
  {
    "id": "ent.elasticsearch.indexer.do_job.get_oldest_entity.error",
    "translation": "无法从数据库中获取最早的实体（用户、频道或帖子）"
  },
  {
    "id": "app.upload.upload_data.read_file.app_error",
    "translation": "读取文件失败。"
  },
  {
    "id": "app.upload.run_plugins_hook.rejected",
    "translation": "无法上传文件 {{.Filename}}。被插件拒绝：{{.Reason}}"
  },
  {
    "id": "api.server.warn_metric.number_of_teams_5.notification_title",
    "translation": "使用高级权限"
  },
  {
    "id": "api.server.warn_metric.number_of_channels_50.notification_title",
    "translation": "使用高级权限"
  },
  {
    "id": "app.upload.run_plugins_hook.move_fail",
    "translation": "移动文件失败。"
  },
  {
    "id": "api.server.warn_metric.number_of_teams_5.start_trial_notification_success.message",
    "translation": "您的企业试用版已激活。转到**系统控制台>用户管理>权限**以启用高级权限。"
  },
  {
    "id": "api.server.warn_metric.number_of_teams_5.start_trial.notification_body",
    "translation": "您的 Mattermost 系统现有几个团队。许多团队都有自己喜欢的协调和协作方式，包括如何创建频道，谁可以邀请新的团队成员以及如何管理集成。使用团队覆盖方案，您可以自定义每个团队中的用户权限，以满足他们的特定需求。\n\n[了解有关使用高级权限的更多信息](https://www.mattermost.com/docs-advanced-permissions-team-override/?utm_medium=product&utm_source=mattermost-advisor-bot&utm_content=advanced-permissions-team-override)。\n\n单击开始试用，即表示我同意[Mattermost 软件评估协议](https://mattermost.com/software-evaluation-agreement/)，[隐私权政策](https://mattermost.com/privacy-policy/) ，并接收产品电子邮件。"
  },
  {
    "id": "api.server.warn_metric.number_of_teams_5.notification_body",
    "translation": "您的 Mattermost 系统现有几个团队。许多团队都有自己喜欢的协调和协作方式，包括如何创建频道，谁可以邀请新的团队成员以及如何管理集成。使用团队覆盖方案，您可以自定义每个团队中的用户权限，以满足他们的特定需求。\n\n[了解有关使用高级权限的更多信息](https://www.mattermost.com/docs-advanced-permissions-team-override/?utm_medium=product&utm_source=mattermost-advisor-bot&utm_content=advanced-permissions-team-override)。\n\n通过单击“联系我们”，您将与 Mattermost，Inc. 分享您的信息。[了解更多](https://mattermost.com/pl/default-admin-advisory)"
  },
  {
    "id": "api.server.warn_metric.number_of_posts_2M.start_trial.notification_success.message",
    "translation": "您的企业试用版已激活。拥有 Elasticsearch 服务器后，转到**系统控制台>环境> Elasticsearch**以配置 Elasticsearch。"
  },
  {
    "id": "api.server.warn_metric.number_of_posts_2M.start_trial.notification_body",
    "translation": "您的 Mattermost 系统包含大量消息。默认的 Mattermost 数据库搜索在大约 250 万个帖子市开始显示性能下降。 Elasticsearch 在拥有超过 500 万个帖子时可以帮助避免重大性能问题，例如超时，搜索和提示问题。与我们联系以了解更多信息，并让我们知道我们将如何提供帮助。\n\n[了解有关提高性能的更多信息](https://www.mattermost.com/docs-elasticsearch/?utm_medium=product&utm_source=mattermost-advisor-bot&utm_content=elasticsearch)\n\n单击“开始试用”，即表示我同意[Mattermost 软件评估协议](https://mattermost.com/software-evaluation-agreement/)，[隐私权政策](https://mattermost.com/privacy-policy/) ，并接收产品电子邮件。"
  },
  {
    "id": "api.server.warn_metric.number_of_posts_2M.notification_body",
    "translation": "您的 Mattermost 系统包含大量消息。默认的 Mattermost 数据库搜索在大约 250 万个帖子市开始显示性能下降。 Elasticsearch 在拥有超过 500 万个帖子时可以帮助避免重大性能问题，例如超时，搜索和提示问题。与我们联系以了解更多信息，并让我们知道我们将如何提供帮助。\n\n[了解有关提高性能的更多信息](https://www.mattermost.com/docs-elasticsearch/?utm_medium=product&utm_source=mattermost-advisor-bot&utm_content=elasticsearch)\n\n通过单击“联系我们”，您将与 Mattermost，Inc. 分享您的信息。[了解更多](https://mattermost.com/pl/default-admin-advisory)"
  },
  {
    "id": "api.server.warn_metric.number_of_posts_2M.contact_us.email_body",
    "translation": "Mattermost 与我们联系的请求。我有兴趣了解更多有关使用 Elasticsearch 提高性能的信息。\n"
  },
  {
    "id": "api.server.warn_metric.number_of_channels_50.start_trial.notification_success.message",
    "translation": "您的企业试用版已激活。转到**系统控制台>用户管理>权限**以启用高级权限。"
  },
  {
    "id": "api.server.warn_metric.number_of_channels_50.start_trial.notification_body",
    "translation": "频道有助于改善沟通，但是随着 Mattermost 的用户加入并创建频道，保持系统井井有条的挑战越来越大。使用高级权限，您可以设置哪些用户或角色可以执行某些操作，包括管理频道设置与成员，使用 @channel 或 @here 标记广泛的用户组以及创建新的 Webhook。\n\n[了解有关使用高级权限的更多信息](https://www.mattermost.com/docs-advanced-permissions/?utm_medium=product&utm_source=mattermost-advisor-bot&utm_content=advanced-permissions)\n\n单击“开始试用”，即表示我同意[Mattermost 软件评估协议t](https://mattermost.com/software-evaluation-agreement/)，[隐私权政策](https://mattermost.com/privacy-policy/)，并接收产品电子邮件。"
  },
  {
    "id": "api.server.warn_metric.number_of_channels_50.notification_body",
    "translation": "频道有助于改善沟通，但是随着 Mattermost 的用户加入并创建频道，保持系统井井有条的挑战越来越大。使用高级权限，您可以设置哪些用户或角色可以执行某些操作，包括管理频道设置与成员，使用 @channel 或 @here 标记广泛的用户组以及创建新的 Webhook。\n\n[了解有关使用高级权限的更多信息](https://www.mattermost.com/docs-advanced-permissions/?utm_medium=product&utm_source=mattermost-advisor-bot&utm_content=advanced-permissions)\n\n通过单击“联系我们”，您将与 Mattermost，Inc. 分享您的信息。[了解更多](https://mattermost.com/pl/default-admin-advisory)"
  },
  {
    "id": "ent.saml.do_login.invalid_time.app_error",
    "translation": "从身份提供商的回复中含有无效的时间。请与系统管理员联系。"
  },
  {
    "id": "app.channel.autofollow.app_error",
    "translation": "更新提及用户的串成员失败"
  },
  {
    "id": "model.plugin_command_crash.error.app_error",
    "translation": "/{{.Command}} 命令导致 {{.PluginId}} 插件崩溃。请联系系统管理员"
  },
  {
    "id": "ent.message_export.global_relay_export.get_attachment_error",
    "translation": "无法获取帖子的文件信息。"
  },
  {
    "id": "api.templates.over_limit_fix_now",
    "translation": "立刻修复"
  },
  {
    "id": "api.templates.over_limit_suspended_contact_support",
    "translation": "联系客服"
  },
  {
    "id": "api.templates.over_limit_7_days_title",
    "translation": "无付款方式"
  },
  {
    "id": "api.templates.over_limit_14_days_subject",
    "translation": "您的 Mattermost Cloud 订阅的付款已过期"
  },
  {
    "id": "api.templates.over_limit_14_days_info1",
    "translation": "提醒您，我们尚未收到您在 {{.OverLimitDate}} 开具的 Mattermost 订阅的付款。如果未收到付款，我们将在近期开始冻结您的服务。"
  },
  {
    "id": "api.templates.over_limit_14_days_title",
    "translation": "未收到付款"
  },
  {
    "id": "api.templates.email_us_anytime_at",
    "translation": "随时通过电子邮件发送给我们 "
  },
  {
    "id": "api.templates.copyright",
    "translation": "© 2021 Mattermost, Inc. 530 Lytton Avenue, Second floor, Palo Alto, CA, 94301"
  },
  {
    "id": "api.templates.at_limit_title",
    "translation": "您已达到免费套餐的用户数限制 "
  },
  {
    "id": "api.templates.at_limit_subject",
    "translation": "达到 Mattermost Cloud 用户限制"
  },
  {
    "id": "api.templates.at_limit_info2",
    "translation": "或者，您可以在管理控制台中停用用户释放更多用户的位置或保持在免费用户限制内。"
  },
  {
    "id": "api.templates.at_limit_info1",
    "translation": "看来您的工作区中现在有10个或更多用户 - 太好了！如果您想邀请更多的团队成员，请考虑立即升级到 Mattermost Cloud Professional。"
  },
  {
    "id": "api.roles.patch_roles.not_allowed_permission.error",
    "translation": "不允许您尝试添加或移除以下一项或多项权限"
  },
  {
    "id": "app.user.get_unread_count.app_error",
    "translation": "无法获得该用户的未读消息数。"
  },
  {
    "id": "app.user.get_total_users_count.app_error",
    "translation": "无法计算用户数。"
  },
  {
    "id": "app.user.get_threads_for_user.app_error",
    "translation": "无法获得用户串"
  },
  {
    "id": "app.user.get_recently_active_users.app_error",
    "translation": "查找最近活跃的用户时遇到错误。"
  },
  {
    "id": "app.user.get_profiles.app_error",
    "translation": "查找用户个人资料时遇到错误。"
  },
  {
    "id": "app.user.get_profile_by_group_channel_ids_for_user.app_error",
    "translation": "查找用户个人资料时遇到错误。"
  },
  {
    "id": "app.user.get_new_users.app_error",
    "translation": "查找新用户时遇到错误。"
  },
  {
    "id": "app.user.get_known_users.get_users.app_error",
    "translation": "无法从数据库中获取已知用户。"
  },
  {
    "id": "app.user.get_by_username.app_error",
    "translation": "找不到与您的用户名匹配的现有帐户。该团队可能需要团队所有者的邀请才能加入。"
  },
  {
    "id": "app.user.get_by_auth.other.app_error",
    "translation": "尝试按身份验证类型查找帐户时遇到错误。"
  },
  {
    "id": "app.user.get_by_auth.missing_account.app_error",
    "translation": "找不到与您的验证类型匹配的现有帐户。该团队可能需要团队所有者的邀请才能加入。"
  },
  {
    "id": "app.user.get.app_error",
    "translation": "查找帐户时遇到错误。"
  },
  {
    "id": "app.user.demote_user_to_guest.user_update.app_error",
    "translation": "更新用户失败。"
  },
  {
    "id": "app.user.clear_all_custom_role_assignments.select.app_error",
    "translation": "检索用户失败。"
  },
  {
    "id": "app.user.analytics_get_inactive_users_count.app_error",
    "translation": "无法计算不活跃的用户。"
  },
  {
    "id": "app.user.analytics_daily_active_users.app_error",
    "translation": "在请求的时间内无法获得活动用户。"
  },
  {
    "id": "app.upload.upload_data.move_file.app_error",
    "translation": "移动上传文件失败。"
  },
  {
    "id": "app.update_error",
    "translation": "更新错误"
  },
  {
    "id": "app.select_error",
    "translation": "选择错误"
  },
  {
    "id": "app.insert_error",
    "translation": "插入出错"
  },
  {
    "id": "app.import.marshal.app_error",
    "translation": "无法封装响应。"
  },
  {
    "id": "app.group.uniqueness_error",
    "translation": "群组成员已存在"
  },
  {
    "id": "app.group.permanent_delete_members_by_user.app_error",
    "translation": "无法删除成员 ID为 “{{.UserId}}” 的组成员。"
  },
  {
    "id": "app.group.no_rows",
    "translation": "未找到匹配的群组"
  },
  {
    "id": "app.group.id.app_error",
    "translation": "无效的群组 id 属性。"
  },
  {
    "id": "app.group.group_syncable_already_deleted",
    "translation": "群组同步已被删除"
  },
  {
    "id": "app.channel.save_member.exists.app_error",
    "translation": "具有该 ID 的频道成员已经存在。"
  },
  {
    "id": "api.user.update_user_roles.license.app_error",
    "translation": "当前许可证不支持自定义权限方案"
  },
  {
    "id": "api.templates.payment_failed_no_card.title",
    "translation": "您的 Mattermost Cloud 发票到期"
  },
  {
    "id": "api.templates.payment_failed_no_card.subject",
    "translation": "您的 Mattermost Cloud 订阅需要付款"
  },
  {
    "id": "api.templates.payment_failed_no_card.info3",
    "translation": "要查看发票并添加付款方式，请选择立即付款。"
  },
  {
    "id": "api.templates.payment_failed_no_card.info1",
    "translation": "您最近计费期的 Mattermost Cloud 发票已处理。但是，我们没有记录您的付款明细。"
  },
  {
    "id": "api.templates.payment_failed_no_card.button",
    "translation": "立刻付款"
  },
  {
    "id": "api.templates.payment_failed.title",
    "translation": "付款失败"
  },
  {
    "id": "api.templates.payment_failed.subject",
    "translation": "需要采取的措施：Mattermost Cloud 付款失败"
  },
  {
    "id": "api.templates.payment_failed.info3",
    "translation": "为确保不间断地订阅 Mattermost Cloud，请与您的金融机构联系以解决潜在问题或更新您的付款信息。付款信息更新后，Mattermost 将尝试结清任何未结余额。"
  },
  {
    "id": "api.templates.payment_failed.info2",
    "translation": "他们提供以下原因："
  },
  {
    "id": "api.templates.payment_failed.info1",
    "translation": "您的金融机构拒绝了与您的 Mattermost Cloud 工作区相关的 {{.CardBrand}} ****{{.LastFour}} 的付款。"
  },
  {
    "id": "api.templates.over_limit_title",
    "translation": "您的工作区超出了免费套餐的用户限制"
  },
  {
    "id": "api.templates.over_limit_suspended_title",
    "translation": "Mattermost Cloud 工作区已被暂停"
  },
  {
    "id": "api.templates.over_limit_suspended_subject",
    "translation": "您的 Mattermost Cloud 订阅已被暂停"
  },
  {
    "id": "api.templates.over_limit_suspended_info2",
    "translation": "与我们联系以重新激活您的工作区。"
  },
  {
    "id": "api.templates.over_limit_subject",
    "translation": "Mattermost Cloud 工作区超出用户限制"
  },
  {
    "id": "api.templates.over_limit_30_days_title",
    "translation": "Mattermost Cloud 工作区暂停"
  },
  {
    "id": "api.templates.over_limit_90_days_title",
    "translation": "您的 Mattermost Cloud 工作区计划在明天暂停"
  },
  {
    "id": "api.templates.over_limit_suspended_info1",
    "translation": "您的 Mattermost 工作区已被暂停。工作区中的所有内容和数据将在 1-3 个月内删除。"
  },
  {
    "id": "api.templates.over_limit_info2",
    "translation": "或者，您可以在管理控制台中停用用户以腾出更多用户的位置，或保持在免费用户限制以下。"
  },
  {
    "id": "api.templates.over_limit_info1",
    "translation": "您的工作区中似乎有 10 个以上的用户，这超出了 Mattermost Cloud Professional 的免费层限制。为了避免对您的 Mattermost 工作区造成任何干扰，请升级。"
  },
  {
    "id": "api.templates.over_limit_90_days_subject",
    "translation": "您的 Mattermost Cloud 订阅即将被暂停"
  },
  {
    "id": "api.templates.over_limit_90_days_info4",
    "translation": "工作区暂停后，工作区中的所有内容和数据将在 1-3 个月内删除。"
  },
  {
    "id": "api.templates.over_limit_90_days_info3",
    "translation": "工作空间暂停后，您将无法登录帐户或更新付款信息。您需要联系我们的支持团队才能重新激活您的服务。"
  },
  {
    "id": "api.templates.over_limit_90_days_info2",
    "translation": "为避免暂停，请添加您的付款信息"
  },
  {
    "id": "api.templates.over_limit_90_days_info1",
    "translation": "这是最后的提醒。我们尚未收到您的 Mattermost Cloud 工作区的付款，该工作区自 {{.OverLimitDate}} 起已经过期。明天我们将暂停您的服务。"
  },
  {
    "id": "api.templates.over_limit_7_days_subject",
    "translation": "您的 Mattermost Cloud 订阅逾期付款"
  },
  {
    "id": "api.templates.over_limit_7_days_info1",
    "translation": "Mattermost 无法处理您最近的自动付款。为了保持您的服务有效，请尽快添加付款明细，否则您的服务可能会被暂停。"
  },
  {
    "id": "api.templates.over_limit_30_days_subject",
    "translation": " 采取行动以保持您的 Mattermost Cloud 订阅"
  },
  {
    "id": "api.templates.over_limit_30_days_info2_item3",
    "translation": "您将无法访问您的消息历史记录"
  },
  {
    "id": "api.templates.over_limit_30_days_info2_item2",
    "translation": "如果不联系我们的支持团队，您将无法更新付款信息"
  },
  {
    "id": "api.templates.over_limit_30_days_info2_item1",
    "translation": "您将无法登录工作区"
  },
  {
    "id": "api.templates.over_limit_30_days_info2",
    "translation": "如果不采取任何措施，您的工作区将被暂停"
  },
  {
    "id": "api.templates.over_limit_30_days_info1",
    "translation": "现在仍有时间通过解决付款方式方面的问题来保持 Mattermost Cloud 工作区的活动状态。为避免服务被暂停，请更新您的付款方式。"
  },
  {
    "id": "api.system.update_viewed_notices.failed",
    "translation": "更新查看的通知失败"
  },
  {
    "id": "api.templates.upgrade_mattermost_cloud",
    "translation": "升级"
  },
  {
    "id": "api.config.patch_config.restricted_merge.app_error",
    "translation": "合并配置失败。"
  },
  {
    "id": "api.config.get_config.restricted_merge.app_error",
    "translation": "合并配置失败。"
  },
  {
    "id": "model.config.is_valid.import.retention_days_too_low.app_error",
    "translation": "RetentionDays值无效。值太低。"
  },
  {
    "id": "model.config.is_valid.import.directory.app_error",
    "translation": "目录值无效。"
  },
  {
    "id": "model.config.is_valid.collapsed_threads.app_error",
    "translation": "CollapsedThreads设置必须为disabled，default_on或default_off"
  },
  {
    "id": "import_process.worker.do_job.open_file",
    "translation": "无法处理导入：无法打开文件。"
  },
  {
    "id": "import_process.worker.do_job.missing_jsonl",
    "translation": "无法处理导入：缺少JSONL文件。"
  },
  {
    "id": "import_process.worker.do_job.missing_file",
    "translation": "无法处理导入：缺少 import_file 参数。"
  },
  {
    "id": "import_process.worker.do_job.file_exists",
    "translation": "无法处理导入：文件不存在。"
  },
  {
    "id": "app.user.verify_email.app_error",
    "translation": "无法更新验证电子邮件字段。"
  },
  {
    "id": "app.user.update_update.app_error",
    "translation": "无法更新用户的最后更新日期。"
  },
  {
    "id": "app.user.update_threads_read_for_user.app_error",
    "translation": "无法更新所有用户的串为已读"
  },
  {
    "id": "app.user.update_thread_read_for_user.app_error",
    "translation": "无法更新串的阅读状态"
  },
  {
    "id": "app.user.update_thread_follow_for_user.app_error",
    "translation": "无法更新主题的关注状态"
  },
  {
    "id": "app.user.update_failed_pwd_attempts.app_error",
    "translation": "无法更新 failed_attempts。"
  },
  {
    "id": "app.user.update_auth_data.email_exists.app_error",
    "translation": "无法将帐户切换到{{.Service}}。使用电子邮件{{.Email}}的帐户已存在。"
  },
  {
    "id": "app.user.update_auth_data.app_error",
    "translation": "无法更新身份验证数据。"
  },
  {
    "id": "app.user.update_active_for_multiple_users.updating.app_error",
    "translation": "无法停用访客。"
  },
  {
    "id": "app.user.update.finding.app_error",
    "translation": "查找帐户时遇到错误。"
  },
  {
    "id": "app.user.update.find.app_error",
    "translation": "找不到要更新的现有帐户。"
  },
  {
    "id": "app.user.search.app_error",
    "translation": "找不到与搜索参数匹配的任何用户。"
  },
  {
    "id": "app.user.save.username_exists.app_error",
    "translation": "具有该用户名的帐户已存在。"
  },
  {
    "id": "app.user.save.existing.app_error",
    "translation": "必须为现有用户调用更新。"
  },
  {
    "id": "app.user.save.email_exists.app_error",
    "translation": "具有该电子邮件的帐户已存在。"
  },
  {
    "id": "app.user.save.app_error",
    "translation": "无法保存账户。"
  },
  {
    "id": "app.user.promote_guest.user_update.app_error",
    "translation": "更新用户失败。"
  },
  {
    "id": "app.user.permanent_delete.app_error",
    "translation": "无法删除现有帐户。"
  },
  {
    "id": "app.user.missing_account.const",
    "translation": "无法找到该用户。"
  },
  {
    "id": "app.user.get_users_batch_for_indexing.get_users.app_error",
    "translation": "无法使用户批量进行索引。"
  },
  {
    "id": "app.license.generate_renewal_token.no_license",
    "translation": "没有许可证"
  },
  {
    "id": "app.license.generate_renewal_token.bad_license",
    "translation": "这种类型的许可证不支持续订令牌生成"
  },
  {
    "id": "app.license.generate_renewal_token.app_error",
    "translation": "无法生成新的续订令牌。"
  },
  {
    "id": "api.license.request_renewal_link.app_error",
    "translation": "获取许可证续订链接时出错"
  },
  {
    "id": "ent.compliance.global_relay.write_file.appError",
    "translation": "无法写入全局中继文件。"
  },
  {
    "id": "ent.compliance.csv.write_file.appError",
    "translation": "无法写入 csv 文件。"
  },
  {
    "id": "ent.actiance.export.write_file.appError",
    "translation": "无法写入导出文件。"
  },
  {
    "id": "api.file.write_file.app_error",
    "translation": "无法写入文件。"
  },
  {
    "id": "api.file.test_connection.app_error",
    "translation": "无法访问文件存储。"
  },
  {
    "id": "api.file.remove_file.app_error",
    "translation": "无法删除文件。"
  },
  {
    "id": "api.file.remove_directory.app_error",
    "translation": "无法删除目录。"
  },
  {
    "id": "api.file.read_file.app_error",
    "translation": "无法读取文件。"
  },
  {
    "id": "api.file.move_file.app_error",
    "translation": "无法移动文件。"
  },
  {
    "id": "api.file.list_directory.app_error",
    "translation": "无法列出目录。"
  },
  {
    "id": "api.file.file_size.app_error",
    "translation": "无法获取文件大小。"
  },
  {
    "id": "api.file.file_reader.app_error",
    "translation": "无法获取文件阅读器。"
  },
  {
    "id": "api.file.file_exists.app_error",
    "translation": "无法检查文件是否存在。"
  },
  {
    "id": "api.file.append_file.app_error",
    "translation": "无法将数据追加到文件。"
  },
  {
    "id": "api.oauth.redirecting_back",
    "translation": "正在重定向回应用程序。"
  },
  {
    "id": "api.oauth.close_browser",
    "translation": "你可以关闭此浏览器窗口。"
  },
  {
    "id": "api.oauth.auth_complete",
    "translation": "验证完成"
  },
  {
    "id": "api.job.unable_to_download_job.incorrect_job_type",
    "translation": "暂不支持你要下载的任务类型"
  },
  {
    "id": "api.file.file_mod_time.app_error",
    "translation": "无法获取文件的最后更改时间。"
  },
  {
    "id": "api.config.update_config.not_allowed_security.app_error",
    "translation": "因为安全原因，不允许更改{{.Name}}。"
  },
  {
    "id": "api.back_to_app",
    "translation": "回到{{.SiteName}}"
  },
  {
    "id": "api.unable_to_read_file_from_backend",
    "translation": "从后端读取文件时出错"
  },
  {
    "id": "api.unable_to_create_zip_file",
    "translation": "创建 zip 文件出错。"
  },
  {
    "id": "api.no_license",
    "translation": "使用此终结点需要 E10 或 E20 许可证。"
  },
  {
    "id": "api.invalid_redirect_url",
    "translation": "无效的重定向网址"
  },
  {
    "id": "api.invalid_custom_url_scheme",
    "translation": "无效的自定义网址方案"
  },
  {
    "id": "api.getThreadsForUser.bad_params",
    "translation": "getThreadsForUser 的 Before 和 After 参数是互斥的"
  },
  {
    "id": "app.user.get_threads_for_user.not_found",
    "translation": "用户串不存在或未关注"
  },
  {
    "id": "model.reaction.is_valid.update_at.app_error",
    "translation": "更新时必须是有效的时间。"
  },
  {
    "id": "model.config.is_valid.sql_conn_max_idle_time_milliseconds.app_error",
    "translation": "无效的 SQL 连接最大空闲时间设定。必须为非负数。"
  },
  {
    "id": "model.config.is_valid.export.retention_days_too_low.app_error",
    "translation": "RetentionDays 的值无效。值应大于 0"
  },
  {
    "id": "model.config.is_valid.export.directory.app_error",
    "translation": "目录的值不能为空。"
  },
  {
    "id": "mfa.deactivate.app_error",
    "translation": "无法更新用户的两步验证活动状态。"
  },
  {
    "id": "mfa.activate.app_error",
    "translation": "无法更新用户的两步验证活动状态。"
  },
  {
    "id": "error",
    "translation": "错误"
  },
  {
    "id": "ent.message_export.global_relay_export.deliver.unable_to_connect_smtp_server.app_error",
    "translation": "无法链接 smtp 服务器"
  },
  {
    "id": "ent.elasticsearch.search_files.unmarshall_file_failed",
    "translation": "解码搜索结果失败"
  },
  {
    "id": "ent.elasticsearch.search_files.search_failed",
    "translation": "搜索无法完成"
  },
  {
    "id": "ent.elasticsearch.search_files.disabled",
    "translation": "Elasticsearch 文件搜索已在本服务器禁用"
  },
  {
    "id": "ent.elasticsearch.index_file.error",
    "translation": "索引文件失败"
  },
  {
    "id": "ent.elasticsearch.delete_user_files.error",
    "translation": "删除用户文件失败"
  },
  {
    "id": "ent.elasticsearch.delete_post_files.error",
    "translation": "删除消息文件失败"
  },
  {
    "id": "ent.elasticsearch.delete_file.error",
    "translation": "删除文件失败"
  },
  {
    "id": "ent.elasticsearch.create_template_file_info_if_not_exists.template_create_failed",
    "translation": "创建 Elasticsearch 文件模板失败"
  },
  {
    "id": "bleveengine.stop_file_index.error",
    "translation": "关闭文件索引失败。"
  },
  {
    "id": "bleveengine.search_files.error",
    "translation": "文件搜索无法完成。"
  },
  {
    "id": "bleveengine.purge_file_index.error",
    "translation": "清除文件索引失败。"
  },
  {
    "id": "bleveengine.indexer.do_job.bulk_index_files.batch_error",
    "translation": "批量索引文件失败。"
  },
  {
    "id": "bleveengine.index_file.error",
    "translation": "索引文件失败。"
  },
  {
    "id": "bleveengine.delete_user_files.error",
    "translation": "删除用户文件失败。"
  },
  {
    "id": "bleveengine.delete_post_files.error",
    "translation": "删除消息文件失败。"
  },
  {
    "id": "bleveengine.delete_files_batch.error",
    "translation": "删除文件失败。"
  },
  {
    "id": "bleveengine.delete_file.error",
    "translation": "删除文件失败。"
  },
  {
    "id": "bleveengine.create_file_index.error",
    "translation": "创建 bleve 文件索引错误。"
  },
  {
    "id": "app.user.send_emails.app_error",
    "translation": "未成功发送电子邮件"
  },
  {
    "id": "app.post.get_files_batch_for_indexing.get.app_error",
    "translation": "无法批量获取要建立索引的文件。"
  },
  {
    "id": "app.import.attachment.read_file_data.error",
    "translation": "导入期间读取文件附件失败。"
  },
  {
    "id": "app.export.zip_create.error",
    "translation": "导出期间添加文件到 zip 归档失败。"
  },
  {
    "id": "app.export.marshal.app_error",
    "translation": "无法封装响应。"
  },
  {
    "id": "app.export.export_attachment.zip_create_header.error",
    "translation": "导出期间创建 zip 标头失败。"
  },
  {
    "id": "app.export.export_attachment.mkdirall.error",
    "translation": "导出期间创建目录失败。"
  },
  {
    "id": "app.export.export_attachment.create_file.error",
    "translation": "导出期间创建文件失败。"
  },
  {
    "id": "app.export.export_attachment.copy_file.error",
    "translation": "导出期间复制文件失败。"
  },
  {
    "id": "api.user.update_user_auth.invalid_request",
    "translation": "请求缺少 AuthData 或 AuthService 参数。"
  },
  {
    "id": "api.user.get_authorization_code.endpoint.app_error",
    "translation": "从发现文档检索端点时出错。"
  },
  {
    "id": "api.templates.upgrade_request_title",
    "translation": "{{.UserName}} 想邀请成员加入您的工作区"
  },
  {
    "id": "api.templates.upgrade_request_subject",
    "translation": "Mattermost 用户请求升级工作空间"
  },
  {
    "id": "api.templates.upgrade_request_info4",
    "translation": "由于您的工作空间已经达到了 Mattermost 云免费版本的用户限制，因此无法发送邀请。立即升级以允许更多用户加入您的工作区。"
  },
  {
    "id": "api.templates.at_limit_info5",
    "translation": "或者，您可以在系统控制台中禁止以释放用户位数并保持在免费用户限制内。"
  },
  {
    "id": "api.export.export_not_found.app_error",
    "translation": "找不到导出文件。"
  },
  {
    "id": "api.custom_status.recent_custom_statuses.delete.app_error",
    "translation": "无法删除最近状态。请先尝试添加状态，或与您的系统管理员联系以获取详细信息。"
  },
  {
    "id": "api.custom_status.disabled",
    "translation": "自定义状态功能已被禁用。请与系统管理员联系以获取详细信息。"
  },
  {
    "id": "api.command_custom_status.success",
    "translation": "你的状态已设为 “{{.EmojiName}} {{.StatusMessage}}”。你可在频道侧栏更改你的状态。"
  },
  {
    "id": "api.command_custom_status.name",
    "translation": "状态"
  },
  {
    "id": "api.command_custom_status.hint",
    "translation": "[:emoji_name:] [status_message] 或清除"
  },
  {
    "id": "api.command_custom_status.desc",
    "translation": "设定或清除您的状态"
  },
  {
    "id": "api.command_custom_status.clear.success",
    "translation": "已清除状态。"
  },
  {
    "id": "api.command_custom_status.clear.app_error",
    "translation": "清除状态错误。"
  },
  {
    "id": "api.command_custom_status.app_error",
    "translation": "设定状态错误。"
  },
  {
    "id": "api.team.invite_guests_to_channels.invalid_body.app_error",
    "translation": "无效或缺少请求正文。"
  },
  {
    "id": "api.team.cloud.subscription.error",
    "translation": "获取云订阅时出错"
  },
  {
    "id": "api.post.search_files.invalid_body.app_error",
    "translation": "无法解析请求内容。"
  },
  {
    "id": "api.cloud.get_subscription.error",
    "translation": "获取云订阅时出错。"
  },
  {
    "id": "api.cloud.get_admins_emails.error",
    "translation": "获取系统管理员电子邮件时出错。"
  },
  {
    "id": "api.cloud.cws_webhook_event_missing_error",
    "translation": "Webhook 事件未处理。它丢失或无效。"
  },
  {
    "id": "api.templates.welcome_body.subTitle2",
    "translation": "单击下面以验证您的电子邮件地址。"
  },
  {
    "id": "api.templates.welcome_body.subTitle1",
    "translation": "感谢您的加入 "
  },
  {
    "id": "api.templates.welcome_body.serverURL",
    "translation": "{{ .ServerURL }}。"
  },
  {
    "id": "api.templates.welcome_body.info1",
    "translation": "如果不是您，则可以放心地忽略此电子邮件。"
  },
  {
    "id": "api.templates.welcome_body.app_download_title",
    "translation": "下载桌面和移动应用"
  },
  {
    "id": "api.templates.welcome_body.app_download_button",
    "translation": "下载"
  },
  {
    "id": "api.templates.verify_body.subTitle2",
    "translation": "单击下面以验证您的电子邮件地址。"
  },
  {
    "id": "api.templates.verify_body.subTitle1",
    "translation": "感谢您的加入 "
  },
  {
    "id": "api.templates.verify_body.serverURL",
    "translation": "{{ .ServerURL }}。"
  },
  {
    "id": "api.templates.verify_body.info1",
    "translation": "如果不是您，则可以放心地忽略此电子邮件。"
  },
  {
    "id": "api.templates.upgrade_request_title2",
    "translation": "新用户无法加入您的工作区"
  },
  {
    "id": "api.templates.upgrade_request_info4_2",
    "translation": "最近有人尝试加入您的工作空间，但由于您的工作空间已达到 Mattermost 云免费版本的用户限制，因此无法加入。立即升级，以允许更多用户加入您的工作区。"
  },
  {
    "id": "api.templates.reset_body.subTitle",
    "translation": "单击下面的按钮以重置密码。如果您未请求重置密码，则可忽略此电子邮件。"
  },
  {
    "id": "api.templates.reset_body.info",
    "translation": "密码重置链接将在24小时后失效。"
  },
  {
    "id": "api.templates.questions_footer.title",
    "translation": "有什么疑问吗？"
  },
  {
    "id": "api.templates.invite_body_guest.subTitle",
    "translation": "您以访客身份被邀请与团队合作"
  },
  {
    "id": "api.templates.invite_body_footer.title",
    "translation": "什么是 Mattermost？"
  },
  {
    "id": "api.templates.invite_body_footer.learn_more",
    "translation": "了解更多"
  },
  {
    "id": "api.templates.invite_body.subTitle",
    "translation": "开始在 Mattermost 与您的团队合作"
  },
  {
    "id": "api.templates.email_footer_v2",
    "translation": "© 2021 Mattermost, Inc. 530 Lytton Avenue, Second floor, Palo Alto, CA, 94301"
  },
  {
    "id": "api.templates.cloud_welcome_email.title",
    "translation": "您的{{.WorkSpace}}工作区的 14 天试用已准备就绪！"
  },
  {
    "id": "api.templates.cloud_welcome_email.subtitle_info",
    "translation": "采取以下步骤建立团队，并充分利用您的工作空间。"
  },
  {
    "id": "api.templates.cloud_welcome_email.subtitle",
    "translation": "设置您的工作区"
  },
  {
    "id": "api.templates.cloud_welcome_email.subject",
    "translation": "恭喜！"
  },
  {
    "id": "api.templates.cloud_welcome_email.mm_apps",
    "translation": "移动和桌面应用"
  },
  {
    "id": "api.templates.cloud_welcome_email.invite_info",
    "translation": "邀请他人进入您的工作区"
  },
  {
    "id": "api.templates.cloud_welcome_email.info2",
    "translation": "确保保存或添加书签以供将来使用。"
  },
  {
    "id": "api.templates.cloud_welcome_email.download_mm_info",
    "translation": "下载 Mattermost 应用"
  },
  {
    "id": "api.templates.cloud_welcome_email.button",
    "translation": "打开 Mattermost"
  },
  {
    "id": "api.templates.cloud_welcome_email.app_market_place",
    "translation": "应用商城。"
  },
  {
    "id": "api.templates.cloud_welcome_email.add_apps_sub_info",
    "translation": "使用 Github、谷歌日历和 Chrome 等工具简化您的工作。探索我们在我们上的所有集成"
  },
  {
    "id": "api.templates.cloud_welcome_email.add_apps_info",
    "translation": "将应用程序添加到您的工作区"
  },
  {
    "id": "store.sql_file_info.search.disabled",
    "translation": "搜索文件在此服务器上已被禁用。请与您的系统管理员联系。"
  },
  {
    "id": "model.user.is_valid.marshal.app_error",
    "translation": "无法将字段编码为 JSON"
  },
  {
    "id": "ent.elasticsearch.post.get_files_batch_for_indexing.error",
    "translation": "无法批量获取要建立索引的文件。"
  },
  {
    "id": "ent.cloud.subscription.error",
    "translation": "获取云订阅时出错"
  },
  {
    "id": "app.import.generate_password.app_error",
    "translation": "生成密码错误。"
  },
  {
    "id": "api.user.upload_profile_user.login_provider_attribute_set.app_error",
    "translation": "个人资料图片必须通过用户的登录提供商设置。"
  },
  {
    "id": "api.user.send_cloud_welcome_email.error",
    "translation": "无法发送云欢迎电子邮件"
  },
  {
    "id": "api.templates.questions_footer.info",
    "translation": "随时通过电子邮件发送给我们 "
  },
  {
    "id": "api.templates.cloud_welcome_email.start_questions",
    "translation": "对入门有疑问吗？给我们发电子邮件"
  },
  {
    "id": "api.templates.cloud_welcome_email.invite_sub_info",
    "translation": "分享此链接以邀请您的成员加入{{.WorkSpace}}："
  },
  {
    "id": "api.templates.cloud_welcome_email.info",
    "translation": "感谢创建 "
  },
  {
    "id": "api.error_set_first_admin_visit_marketplace_status",
    "translation": "尝试保存商店中检索第一个管理员访问市场状态时出错。"
  },
  {
    "id": "api.error_get_first_admin_visit_marketplace_status",
    "translation": "尝试从商店中检索第一个管理员访问市场状态时出错。"
  },
  {
    "id": "api.channel.patch_channel_moderations.cache_invalidation.error",
    "translation": "清除缓存时出错"
  },
  {
    "id": "api.command_remote.site_url_not_set",
    "translation": "未设置站点网址。请在系统控制台 > 环境 > 网页服务器设置。"
  },
  {
    "id": "api.command_remote.remote_table_header",
    "translation": "| 安全连接 | 显示名 | 连接 ID | 站点网址 | 已接受邀请 | 在线 | 最近 ping |"
  },
  {
    "id": "api.command_remote.permission_required",
    "translation": "您需要 `{{.Permission}}` 权限才能管理安全连接。"
  },
  {
    "id": "api.command_remote.name.hint",
    "translation": "安全连接的唯一名称"
  },
  {
    "id": "api.command_remote.missing_empty",
    "translation": "缺少或空 `{{.Arg}}`"
  },
  {
    "id": "api.command_remote.invitation.hint",
    "translation": "来自安全连接的加密邀请"
  },
  {
    "id": "api.command_share.hint",
    "translation": "[操作]"
  },
  {
    "id": "api.command_share.available_actions",
    "translation": "可用操作：{{.Actions}}"
  },
  {
    "id": "api.command_remote.unknown_action",
    "translation": "未知操作 `{{.Action}}`"
  },
  {
    "id": "api.command_remote.status.help",
    "translation": "显示所有安全连接的状态"
  },
  {
    "id": "api.command_remote.service_not_enabled",
    "translation": "未启用安全连接服务。"
  },
  {
    "id": "api.command_remote.service_disabled",
    "translation": "安全连接服务已停用。"
  },
  {
    "id": "api.command_remote.remove_remote.error",
    "translation": "无法移除安全连接：{{.Error}}"
  },
  {
    "id": "api.command_remote.remove.help",
    "translation": "移除安全连接"
  },
  {
    "id": "api.command_remote.remotes_not_found",
    "translation": "未找到安全连接。"
  },
  {
    "id": "api.command_remote.remote_add_remove.help",
    "translation": "添加或移除安全连接。可用操作：{{.Actions}}"
  },
  {
    "id": "api.command_remote.name.help",
    "translation": "安全连接名"
  },
  {
    "id": "api.command_remote.name",
    "translation": "secure-connection"
  },
  {
    "id": "api.command_remote.missing_command",
    "translation": "缺少命令。可用的操作：{{.Actions}}"
  },
  {
    "id": "api.command_remote.invite_summary",
    "translation": "将以下 AES 256-bit 加密的邀请与密码一起发送给外部 Mattermost 管理员。他们将使用 `{{.Command}}` 斜杠命令来接受邀请。\n\n```\n{{.Invitation}}\n```\n\n**确保远程站点可以通过 {{.SiteURL}} 访问您的 Mattermost 实例**"
  },
  {
    "id": "api.command_remote.invite_password.hint",
    "translation": "用于加密邀请的密码"
  },
  {
    "id": "api.command_remote.invite_password.help",
    "translation": "邀请密码"
  },
  {
    "id": "api.command_remote.invite.help",
    "translation": "邀请安全连接"
  },
  {
    "id": "api.command_remote.invitation_created",
    "translation": "已创建邀请。"
  },
  {
    "id": "api.command_remote.invitation.help",
    "translation": "来自安全连接的邀请"
  },
  {
    "id": "api.command_remote.incorrect_password.error",
    "translation": "无法解密邀请。错误的密码或破损的邀请：{{.Error}}"
  },
  {
    "id": "api.command_remote.hint",
    "translation": "[操作]"
  },
  {
    "id": "api.command_remote.fetch_status.error",
    "translation": "无法获取安全连接：{{.Error}}"
  },
  {
    "id": "api.command_remote.encrypt_invitation.error",
    "translation": "无法加密邀请：{{.Error}}"
  },
  {
    "id": "api.command_remote.displayname.hint",
    "translation": "安全连接的显示名"
  },
  {
    "id": "api.command_remote.displayname.help",
    "translation": "安全连接显示名"
  },
  {
    "id": "api.command_remote.desc",
    "translation": "邀请安全连接以在 Mattermost 实例之间进行通信。"
  },
  {
    "id": "api.command_remote.accept.help",
    "translation": "接受来自外部 Mattermost 的邀请"
  },
  {
    "id": "api.command_remote.decode_invitation.error",
    "translation": "无法解码邀请：{{.Error}}"
  },
  {
    "id": "api.command_remote.cluster_removed",
    "translation": "安全连接 {{.RemoteId}} {{.Result}}。"
  },
  {
    "id": "api.command_remote.add_remote.error",
    "translation": "无法添加安全连接：{{.Error}}"
  },
  {
    "id": "api.command_remote.accept_invitation.error",
    "translation": "无法接受邀请：{{.Error}}"
  },
  {
    "id": "api.command_remote.accept_invitation",
    "translation": "邀请已接受并确认。\n站点网址：{{.SiteURL}}"
  },
  {
    "id": "api.command_channel_purpose.update_channel.max_length",
    "translation": "输入的文本超出字符数限制。频道用途不得超过 {{.MaxLength}} 个字符。"
  },
  {
    "id": "api.command_channel_header.update_channel.max_length",
    "translation": "输入的文本超出字符数限制。频道标题不得超过 {{.MaxLength}} 个字符。"
  },
  {
    "id": "api.command_share.channel_status.help",
    "translation": "显示此共享频道的状态"
  },
  {
    "id": "api.command_share.channel_shared",
    "translation": "现在已共享此频道。"
  },
  {
    "id": "api.command_share.channel_invite.error",
    "translation": "邀请 `{{.Name}}` 到此频道出错：{{.Error}}"
  },
  {
    "id": "api.command_remote.remove_remote_id.help",
    "translation": "要删除的安全连接 Id。"
  },
  {
    "id": "api.channel.create_channel.direct_channel.team_restricted_error",
    "translation": "无法在这些用户之间创建直连频道因为他们不属于同一个团队。"
  },
  {
    "id": "api.admin.saml.failure_reset_authdata_to_email.app_error",
    "translation": "重置 AuthData 栏到邮件失败。"
  },
  {
    "id": "api.command_share.remote_not_valid",
    "translation": "必须指定有效的安全连接 ID 才能取消邀请"
  },
  {
    "id": "api.command_share.remote_id_invalid.error",
    "translation": "无效的安全连接 ID：{{.Error}}"
  },
  {
    "id": "api.command_share.remote_already_invited",
    "translation": "已邀请安全连接。"
  },
  {
    "id": "api.command_share.permission_required",
    "translation": "您需要`{{.Permission}}`权限才能管理共享频道。"
  },
  {
    "id": "api.command_share.not_shared_channel_unshare",
    "translation": "无法取消共享未共享的频道。"
  },
  {
    "id": "api.command_share.no_remote_invited",
    "translation": "没有安全连接被邀请到该频道。"
  },
  {
    "id": "api.command_share.name",
    "translation": "share-channel"
  },
  {
    "id": "api.command_share.must_specify_valid_remote",
    "translation": "必须指定有效的安全连接 ID 才能邀请。"
  },
  {
    "id": "api.command_share.missing_action",
    "translation": "缺少操作。可用操作：{{.Actions}}"
  },
  {
    "id": "api.command_share.invite_remote.help",
    "translation": "邀请外部 Mattermost 实例加入当前共享频道"
  },
  {
    "id": "api.command_share.invitation_sent",
    "translation": "共享频道邀请已发送至 `{{.Name}} {{.SiteURL}}`。"
  },
  {
    "id": "api.command_share.invalid_value.error",
    "translation": "'{{.Arg}}'的无效值：{{.Error}}"
  },
  {
    "id": "api.command_share.fetch_remote_status.error",
    "translation": "无法获取安全连接的状态：{{.Error}}。"
  },
  {
    "id": "api.command_share.fetch_remote.error",
    "translation": "获取安全连接时出错：{{.Error}}"
  },
  {
    "id": "api.command_share.desc",
    "translation": "与外部 Mattermost 实例共享当前频道。"
  },
  {
    "id": "api.command_share.could_not_uninvite.error",
    "translation": "无法取消邀请`{{.RemoteId}}`：{{.Error}}"
  },
  {
    "id": "api.command_share.check_channel_exist.error",
    "translation": "检查共享频道是否存在时出错：{{.Error}}"
  },
  {
    "id": "api.command_share.channel_status_id",
    "translation": "频道 ID `{{.ChannelId}}` 的状态"
  },
  {
    "id": "api.command_share.channel_remote_id_not_exists",
    "translation": "共享频道安全连接 `{{.RemoteId}}` 不存在该频道。"
  },
  {
    "id": "api.command_share.channel_invite_not_home.error",
    "translation": "无法邀请来自其他地方的共享频道到安全连接。"
  },
  {
    "id": "api.templates.cloud_trial_ended_email.subject",
    "translation": "Mattermost 云试用已结束"
  },
  {
    "id": "api.templates.cloud_trial_ended_email.start_subscription",
    "translation": "开始订阅"
  },
  {
    "id": "api.team.set_team_icon.check_image_limits.app_error",
    "translation": "图像限制检查失败。分辨率过高。"
  },
  {
    "id": "api.server.warn_metric.support_email_not_configured.start_trial.notification_body",
    "translation": "请转到**系统控制台 > 站点配置 > 自定义**将 [支持电子邮件](https://docs.mattermost.com/administration/config-settings.html#support-email) 设置为您组织的内部 IT 支持用于最终用户反馈、电子邮件通知以及支持请求的电子邮件地址。"
  },
  {
    "id": "api.server.warn_metric.support_email_not_configured.notification_title",
    "translation": "设置您的支持电子邮件地址"
  },
  {
    "id": "api.server.license_up_for_renewal.error_sending_email",
    "translation": "未能为续订电子邮件发送许可证"
  },
  {
    "id": "api.server.license_up_for_renewal.error_generating_link",
    "translation": "无法生成许可证续订链接"
  },
  {
    "id": "api.remote_cluster.update_not_unique.app_error",
    "translation": "已存在具有相同网址的安全连接。"
  },
  {
    "id": "api.remote_cluster.update.app_error",
    "translation": "更新安全连接时遇到错误。"
  },
  {
    "id": "api.remote_cluster.service_not_enabled.app_error",
    "translation": "远程集群服务未启用。"
  },
  {
    "id": "api.remote_cluster.save_not_unique.app_error",
    "translation": "安全连接已被添加。"
  },
  {
    "id": "api.remote_cluster.save.app_error",
    "translation": "保存安全连接时遇到错误。"
  },
  {
    "id": "api.remote_cluster.invalid_topic.app_error",
    "translation": "无效的主题。"
  },
  {
    "id": "api.remote_cluster.invalid_id.app_error",
    "translation": "无效的 id。"
  },
  {
    "id": "api.remote_cluster.get.app_error",
    "translation": "检索安全连接时遇到错误。"
  },
  {
    "id": "api.remote_cluster.delete.app_error",
    "translation": "删除安全连接时遇到错误。"
  },
  {
    "id": "api.oauth.click_redirect",
    "translation": "如果您没有自动重定向，请点击<a href='{{.Link}}'>链接</a>"
  },
  {
    "id": "api.license.request-trial.can-start-trial.not-allowed",
    "translation": "此 Mattermost 企业版的试用许可证密钥已过期。如果您想延长试用期，请[联系我们的销售团队](https://mattermost.com/contact-us/)。"
  },
  {
    "id": "api.license.request-trial.can-start-trial.error",
    "translation": "无法检查是否可以开始试用"
  },
  {
    "id": "api.job.unable_to_create_job.incorrect_job_type",
    "translation": "您尝试创建的作业的作业类型无效"
  },
  {
    "id": "api.job.retrieve.nopermissions",
    "translation": "您尝试检索的作业的作业类型不包含权限"
  },
  {
    "id": "api.file.test_connection_s3_bucket_does_not_exist.app_error",
    "translation": "确保您的 Amazon S3 存储桶可用，并验证您的存储桶权限。"
  },
  {
    "id": "api.file.test_connection_s3_auth.app_error",
    "translation": "无法连接到 S3。验证您的 Amazon S3 连接授权参数和身份验证设置。"
  },
  {
    "id": "api.email_batching.send_batched_email_notification.title",
    "translation": "你有新消息"
  },
  {
    "id": "api.email_batching.send_batched_email_notification.time",
    "translation": "{{.Hour}}:{{.Minute}} {{.TimeZone}}"
  },
  {
    "id": "api.email_batching.send_batched_email_notification.subTitle",
    "translation": "请参阅下面的新消息摘要。"
  },
  {
    "id": "api.email_batching.send_batched_email_notification.messageButton",
    "translation": "查看此消息"
  },
  {
    "id": "api.email_batching.send_batched_email_notification.button",
    "translation": "打开 Mattermost"
  },
  {
    "id": "api.context.remote_id_missing.app_error",
    "translation": "缺少安全连接 ID。"
  },
  {
    "id": "api.context.remote_id_mismatch.app_error",
    "translation": "安全连接 ID 不匹配。"
  },
  {
    "id": "api.context.remote_id_invalid.app_error",
    "translation": "无法找到安全连接 ID {{.RemoteId}}。"
  },
  {
    "id": "api.context.json_encoding.app_error",
    "translation": "JSON 编码错误。"
  },
  {
    "id": "api.context.invitation_expired.error",
    "translation": "邀请已过期。"
  },
  {
    "id": "api.config.update_config.diff.app_error",
    "translation": "差异配置失败"
  },
  {
    "id": "api.config.patch_config.diff.app_error",
    "translation": "差异配置失败"
  },
  {
    "id": "api.command_share.unshare_channel.help",
    "translation": "取消共享当前频道"
  },
  {
    "id": "api.command_share.unknown_action",
    "translation": "未知操作`{{.Action}}`。可用操作：{{.Actions}}"
  },
  {
    "id": "api.command_share.uninvite_remote_id.help",
    "translation": "取消邀请的安全连接的 ID。"
  },
  {
    "id": "api.command_share.uninvite_remote.help",
    "translation": "取消邀请来自此共享频道的安全连接"
  },
  {
    "id": "api.command_share.shared_channel_unshare.error",
    "translation": "无法取消此频道：{{.Error}}。"
  },
  {
    "id": "api.command_share.shared_channel_unavailable",
    "translation": "此频道不再共享。"
  },
  {
    "id": "api.command_share.share_read_only.hint",
    "translation": "[只读] - ‘Y’ 或 ‘N’。默认为 ‘N’"
  },
  {
    "id": "api.command_share.share_read_only.help",
    "translation": "频道将以只读模式共享"
  },
  {
    "id": "api.command_share.share_channel.error",
    "translation": "无法共享此频道：{{.Error}}"
  },
  {
    "id": "api.command_share.service_disabled",
    "translation": "共享频道服务已禁用。"
  },
  {
    "id": "api.command_share.remote_uninvited",
    "translation": "已取消`{{.RemoteId}}`的的安全连接受邀。"
  },
  {
    "id": "api.command_share.remote_table_header",
    "translation": "|安全连接|网站网址|只读|接受邀请|在线 |上次同步|"
  },
  {
    "id": "api.command_share.remote_id.help",
    "translation": "现有安全连接 ID。请参阅 `secure-connection`命令以添加安全连接。"
  },
  {
    "id": "api.templates.license_up_for_renewal_renew_now",
    "translation": "立刻续订"
  },
  {
    "id": "api.templates.cloud_trial_ending_email.title",
    "translation": "您的 Mattermost 14 天免费试用即将结束"
  },
  {
    "id": "api.templates.cloud_trial_ending_email.subject",
    "translation": "Mattermost 云试用结束"
  },
  {
    "id": "api.templates.cloud_trial_ending_email.add_payment_method",
    "translation": "添加付款方式"
  },
  {
    "id": "api.templates.cloud_trial_ended_email.title",
    "translation": "您的 Mattermost 14 天免费试用已于今天结束"
  },
  {
    "id": "sharedchannel.permalink.not_found",
    "translation": "这帖子包含指向其他频道的永久链接，其他网站的用户可能无法看到。"
  },
  {
    "id": "sharedchannel.cannot_deliver_post",
    "translation": "一个或多个帖子无法传送到远程站点 {{.Remote}}，因为它处于离线状态。帖子将在网站上线时发送。"
  },
  {
    "id": "ent.data_retention.run_failed.error",
    "translation": "数据保留作业失败。"
  },
  {
    "id": "ent.data_retention.policies.invalid_policy",
    "translation": "无效的政策。"
  },
  {
    "id": "ent.data_retention.policies.internal_error",
    "translation": "在执行请求的操作时遇到错误。"
  },
  {
    "id": "brand.save_brand_image.check_image_limits.app_error",
    "translation": "图像限制检查失败。分辨率过高。"
  },
  {
    "id": "app.valid_password_generic.app_error",
    "translation": "无效的密码"
  },
  {
    "id": "app.user.send_auto_response.app_error",
    "translation": "无法从用户发送自动响应。"
  },
  {
    "id": "app.user.get_thread_membership_for_user.not_found",
    "translation": "用户串成员身份不存在"
  },
  {
    "id": "app.user.get_thread_membership_for_user.app_error",
    "translation": "无法获得用户串成员身份"
  },
  {
    "id": "app.team.get_common_team_ids_for_users.app_error",
    "translation": "无法获取公共团队 ID。"
  },
  {
    "id": "app.system.system_bot.bot_displayname",
    "translation": "系统"
  },
  {
    "id": "app.sharedchannel.dm_channel_creation.internal_error",
    "translation": "创建共享私信频道时遇到错误。"
  },
  {
    "id": "app.notification.footer.title",
    "translation": "想要更改您的通知设置吗？"
  },
  {
    "id": "app.notification.footer.infoLogin",
    "translation": "登入到 Mattermost"
  },
  {
    "id": "app.notification.footer.info",
<<<<<<< HEAD
    "translation": " 并至账户设定 > 通知"
=======
    "translation": " 并转至设定 > 通知"
>>>>>>> 929caaff
  },
  {
    "id": "app.notification.body.mention.title",
    "translation": "{{.SenderName}} 在消息中提到了您"
  },
  {
    "id": "app.notification.body.mention.subTitle",
    "translation": "当您不在时，{{.SenderName}} 在 {{.ChannelName}} 频道中提到了您。"
  },
  {
    "id": "app.notification.body.group.title",
    "translation": "{{.SenderName}} 向您发送了一条新的消息"
  },
  {
    "id": "app.notification.body.dm.title",
    "translation": "{{.SenderName}} 向您发送了一条新的消息"
  },
  {
    "id": "app.notification.body.group.subTitle",
    "translation": "当您不在时，{{.SenderName}} 向您的群组发送了一条消息。"
  },
  {
    "id": "app.notification.body.dm.time",
    "translation": "{{.Hour}}:{{.Minute}} {{.TimeZone}}"
  },
  {
    "id": "app.notification.body.dm.subTitle",
    "translation": "当您不在时，{{.SenderName}} 向您发送了一条新的私信。"
  },
  {
    "id": "app.bot.get_warn_metrics_bot.empty_admin_list.app_error",
    "translation": "管理列表为空。"
  },
  {
    "id": "app.bot.get_system_bot.empty_admin_list.app_error",
    "translation": "管理列表为空。"
  },
  {
    "id": "api.user.upload_profile_user.check_image_limits.app_error",
    "translation": "图像限制检查失败。分辨率过高。"
  },
  {
    "id": "api.user.update_user.login_provider_attribute_set.app_error",
    "translation": "字段 '{{.Field}}' 必须通过用户的登录提供商设置。"
  },
  {
    "id": "api.user.update_active.cloud_at_or_over_limit_check_overcapacity",
    "translation": "由于云帐户超容，无法激活更多用户。"
  },
  {
    "id": "api.user.update_active.cloud_at_limit_check_error",
    "translation": "无法检查您的 Mattermost 云实例中的用户数量。"
  },
  {
    "id": "api.user.patch_user.login_provider_attribute_set.app_error",
    "translation": "字段 '{{.Field}}' 必须通过用户的登录提供商设置。"
  },
  {
    "id": "api.user.invalidate_verify_email_tokens_parse.error",
    "translation": "无法在让电子邮件验证令牌无效时解析令牌"
  },
  {
    "id": "api.user.invalidate_verify_email_tokens_delete.error",
    "translation": "无法在让电子邮件验证令牌无效时移除令牌"
  },
  {
    "id": "api.user.invalidate_verify_email_tokens.error",
    "translation": "无法在让电子邮件验证令牌无效时按类型获取令牌"
  },
  {
    "id": "api.templates.license_up_for_renewal_title",
    "translation": "您的 Mattermost 订阅即将需要续订"
  },
  {
    "id": "api.templates.license_up_for_renewal_subtitle_two",
    "translation": "登录您的客户帐户进行续订"
  },
  {
    "id": "api.templates.license_up_for_renewal_subtitle",
    "translation": "{{.UserName}}，您的订阅将在 {{.Days}} 天后到期。我们希望您体验到 Mattermost 支持的灵活、安全的团队协作。尽快续订以确保您的团队可以继续享受这些好处。"
  },
  {
    "id": "api.templates.license_up_for_renewal_subject",
    "translation": "您的许可证需要续订"
  },
  {
    "id": "api.templates.invite_body_footer.info",
    "translation": "Mattermost 是一个灵活的开源通讯平台，可实现安全的团队协作。"
  },
  {
    "id": "api.templates.cloud_trial_ending_email.subtitle",
<<<<<<< HEAD
    "translation": "{{.Name}}，您对 Mattermost 专业云的 14 天试用将于 3 天后于 {{.TrialEnd}} 结束。请添加您的付款信息，以确保您的团队可以继续享受专业云的好处。"
=======
    "translation": "{{.Name}}，您的 Mattermost 14 天试用将于 3 天后于 {{.TrialEnd}} 结束。请添加您的付款信息，以确保您的团队可以继续享受 Mattermost 云的好处。"
>>>>>>> 929caaff
  },
  {
    "id": "api.templates.cloud_trial_ended_email.subtitle",
    "translation": "{{.Name}}，您的 Mattermost 专业云 14 天免费试用已于今天结束，{{.TodayDate}}。请添加您的付款信息，以确保您的团队可以继续享受专业云的好处。"
  },
  {
    "id": "api.license.upgrade_needed.app_error",
    "translation": "功能需要升级到企业版。"
  },
  {
    "id": "api.templates.cloud_welcome_email.signin_sub_info2",
    "translation": "登入工作区以在 PC、Mac、iOS 和 Android 上获得最好体验。"
  },
  {
    "id": "api.templates.cloud_welcome_email.signin_sub_info",
    "translation": "在我们的"
  },
  {
    "id": "extract_content.worker.do_job.file_info",
    "translation": "无法为内容提取获取文件信息。"
  },
  {
    "id": "extrac_content.worker.do_job.invalid_input.to",
    "translation": "无效的 ‘to’ 值"
  },
  {
    "id": "extrac_content.worker.do_job.invalid_input.from",
    "translation": "无效的 ‘from’ 值"
  },
  {
    "id": "app.user.store_is_empty.app_error",
    "translation": "检查用户储存是否为空失败。"
  },
  {
    "id": "app.notification.body.thread.title",
    "translation": "{{.SenderName}}回复了主题"
  },
  {
    "id": "api.post.send_notification_and_forget.push_comment_on_crt_thread",
    "translation": " 回复了您关注的主题。"
  },
  {
    "id": "api.push_notification.title.collapsed_threads",
    "translation": "在{{.channelName}}回复"
  },
  {
    "id": "api.push_notification.title.collapsed_threads_dm",
    "translation": "在私信中回复"
  },
  {
    "id": "api.post.send_notification_and_forget.push_comment_on_crt_thread_dm",
    "translation": " 回复了主题。"
  },
  {
    "id": "api.config.reload_config.app_error",
    "translation": "重加载配置失败。"
  },
  {
    "id": "model.config.is_valid.collapsed_threads.autofollow.app_error",
    "translation": "ThreadAutoFollow 必须为 true 才能启用 CollapsedThreads"
  },
  {
    "id": "app.post.marshal.app_error",
    "translation": "编码消息失败。"
  },
  {
    "id": "app.notification.body.thread_gm.subTitle",
    "translation": "当您不在时，{{.SenderName}} 回复了您群组中的一个主题。"
  },
  {
    "id": "app.notification.body.thread_dm.subTitle",
    "translation": "当您不在时，{{.SenderName}} 回复了您的私信。"
  },
  {
    "id": "app.notification.body.thread_channel_full.subTitle",
    "translation": "当您不在时，{{.SenderName}} 在 {{.ChannelName}} 回复了您关注的话题。"
  },
  {
    "id": "app.notification.body.thread_channel.subTitle",
    "translation": "当您不在时，{{.SenderName}} 回复了您关注的话题。"
  },
  {
    "id": "app.import.bulk_import.process_attachments.error",
    "translation": "处理批量导入附件时出错。"
  },
  {
    "id": "api.unmarshal_error",
    "translation": "解码失败。"
<<<<<<< HEAD
=======
  },
  {
    "id": "model.user.is_valid.roles_limit.app_error",
    "translation": "无效的用户角色，超过 {{.Limit}} 个字符。"
  },
  {
    "id": "model.team_member.is_valid.roles_limit.app_error",
    "translation": "无效的团队成员角色，超过 {{.Limit}} 个字符。"
  },
  {
    "id": "model.session.is_valid.user_id.app_error",
    "translation": "无效的会话 UserId 字段。"
  },
  {
    "id": "model.session.is_valid.roles_limit.app_error",
    "translation": "无效的会话角色，超过 {{.Limit}} 个字符。"
  },
  {
    "id": "model.session.is_valid.id.app_error",
    "translation": "无效的会话 Id 字段。"
  },
  {
    "id": "model.session.is_valid.create_at.app_error",
    "translation": "无效的会话 CreateAt 字段。"
  },
  {
    "id": "model.channel_member.is_valid.roles_limit.app_error",
    "translation": "无效频道成员角色，长度超过 {{.Limit}} 个字符的。"
  },
  {
    "id": "api.user.create_user.bad_token_email_data.app_error",
    "translation": "令牌中的电子邮件与用户数据中的电子邮件不一致。"
  },
  {
    "id": "ent.elasticsearch.getAllTeamMembers.error",
    "translation": "获取所有团队成员失败"
  },
  {
    "id": "ent.elasticsearch.getAllChannelMembers.error",
    "translation": "获取所有频道成员失败"
>>>>>>> 929caaff
  }
]<|MERGE_RESOLUTION|>--- conflicted
+++ resolved
@@ -9037,11 +9037,7 @@
   },
   {
     "id": "app.notification.footer.info",
-<<<<<<< HEAD
-    "translation": " 并至账户设定 > 通知"
-=======
     "translation": " 并转至设定 > 通知"
->>>>>>> 929caaff
   },
   {
     "id": "app.notification.body.mention.title",
@@ -9133,11 +9129,7 @@
   },
   {
     "id": "api.templates.cloud_trial_ending_email.subtitle",
-<<<<<<< HEAD
-    "translation": "{{.Name}}，您对 Mattermost 专业云的 14 天试用将于 3 天后于 {{.TrialEnd}} 结束。请添加您的付款信息，以确保您的团队可以继续享受专业云的好处。"
-=======
     "translation": "{{.Name}}，您的 Mattermost 14 天试用将于 3 天后于 {{.TrialEnd}} 结束。请添加您的付款信息，以确保您的团队可以继续享受 Mattermost 云的好处。"
->>>>>>> 929caaff
   },
   {
     "id": "api.templates.cloud_trial_ended_email.subtitle",
@@ -9226,8 +9218,6 @@
   {
     "id": "api.unmarshal_error",
     "translation": "解码失败。"
-<<<<<<< HEAD
-=======
   },
   {
     "id": "model.user.is_valid.roles_limit.app_error",
@@ -9268,6 +9258,5 @@
   {
     "id": "ent.elasticsearch.getAllChannelMembers.error",
     "translation": "获取所有频道成员失败"
->>>>>>> 929caaff
   }
 ]