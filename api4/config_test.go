// Copyright (c) 2015-present Mattermost, Inc. All Rights Reserved.
// See LICENSE.txt for license information.

package api4

import (
	"fmt"
	"io/ioutil"
	"net/http"
	"os"
	"strings"
	"testing"

	"github.com/stretchr/testify/assert"
	"github.com/stretchr/testify/require"

	"github.com/mattermost/mattermost-server/v6/app"
	"github.com/mattermost/mattermost-server/v6/config"
	"github.com/mattermost/mattermost-server/v6/model"
)

func TestGetConfig(t *testing.T) {
	th := Setup(t)
	defer th.TearDown()
	client := th.Client

	_, resp, err := client.GetConfig()
	require.Error(t, err)
	CheckForbiddenStatus(t, resp)

	th.TestForSystemAdminAndLocal(t, func(t *testing.T, client *model.Client4) {
		cfg, _, err := client.GetConfig()
		require.NoError(t, err)

		require.NotEqual(t, "", cfg.TeamSettings.SiteName)

		if *cfg.LdapSettings.BindPassword != model.FakeSetting && *cfg.LdapSettings.BindPassword != "" {
			require.FailNow(t, "did not sanitize properly")
		}
		require.Equal(t, model.FakeSetting, *cfg.FileSettings.PublicLinkSalt, "did not sanitize properly")

		if *cfg.FileSettings.AmazonS3SecretAccessKey != model.FakeSetting && *cfg.FileSettings.AmazonS3SecretAccessKey != "" {
			require.FailNow(t, "did not sanitize properly")
		}
		if *cfg.EmailSettings.SMTPPassword != model.FakeSetting && *cfg.EmailSettings.SMTPPassword != "" {
			require.FailNow(t, "did not sanitize properly")
		}
		if *cfg.GitLabSettings.Secret != model.FakeSetting && *cfg.GitLabSettings.Secret != "" {
			require.FailNow(t, "did not sanitize properly")
		}
		require.Equal(t, model.FakeSetting, *cfg.SqlSettings.DataSource, "did not sanitize properly")
		require.Equal(t, model.FakeSetting, *cfg.SqlSettings.AtRestEncryptKey, "did not sanitize properly")
		if !strings.Contains(strings.Join(cfg.SqlSettings.DataSourceReplicas, " "), model.FakeSetting) && len(cfg.SqlSettings.DataSourceReplicas) != 0 {
			require.FailNow(t, "did not sanitize properly")
		}
		if !strings.Contains(strings.Join(cfg.SqlSettings.DataSourceSearchReplicas, " "), model.FakeSetting) && len(cfg.SqlSettings.DataSourceSearchReplicas) != 0 {
			require.FailNow(t, "did not sanitize properly")
		}
	})
}

func TestGetConfigWithAccessTag(t *testing.T) {
	th := Setup(t)
	defer th.TearDown()

	// set some values so that we know they're not blank
	mockVaryByHeader := model.NewId()
	mockSupportEmail := model.NewId() + "@mattermost.com"
	th.App.UpdateConfig(func(cfg *model.Config) {
		cfg.RateLimitSettings.VaryByHeader = mockVaryByHeader
		cfg.SupportSettings.SupportEmail = &mockSupportEmail
	})

	th.Client.Login(th.BasicUser.Username, th.BasicUser.Password)

	// add read sysconsole environment config
	th.AddPermissionToRole(model.PermissionSysconsoleReadEnvironmentRateLimiting.Id, model.SystemUserRoleId)
	defer th.RemovePermissionFromRole(model.PermissionSysconsoleReadEnvironmentRateLimiting.Id, model.SystemUserRoleId)

	cfg, _, err := th.Client.GetConfig()
	require.NoError(t, err)

	t.Run("Cannot read value without permission", func(t *testing.T) {
		assert.Nil(t, cfg.SupportSettings.SupportEmail)
	})

	t.Run("Can read value with permission", func(t *testing.T) {
		assert.Equal(t, mockVaryByHeader, cfg.RateLimitSettings.VaryByHeader)
	})

	t.Run("Contains Feature Flags", func(t *testing.T) {
		assert.NotNil(t, cfg.FeatureFlags)
	})
}

func TestGetConfigAnyFlagsAccess(t *testing.T) {
	th := Setup(t)
	defer th.TearDown()

	th.Client.Login(th.BasicUser.Username, th.BasicUser.Password)
	_, resp, _ := th.Client.GetConfig()

	t.Run("Check permissions error with no sysconsole read permission", func(t *testing.T) {
		CheckForbiddenStatus(t, resp)
	})

	// add read sysconsole environment config
	th.AddPermissionToRole(model.PermissionSysconsoleReadEnvironmentRateLimiting.Id, model.SystemUserRoleId)
	defer th.RemovePermissionFromRole(model.PermissionSysconsoleReadEnvironmentRateLimiting.Id, model.SystemUserRoleId)

	cfg, _, err := th.Client.GetConfig()
	require.NoError(t, err)
	t.Run("Can read value with permission", func(t *testing.T) {
		assert.NotNil(t, cfg.FeatureFlags)
	})
}

func TestReloadConfig(t *testing.T) {
	th := Setup(t)
	defer th.TearDown()
	client := th.Client

	t.Run("as system user", func(t *testing.T) {
		resp, err := client.ReloadConfig()
		require.Error(t, err)
		CheckForbiddenStatus(t, resp)
	})

	th.TestForSystemAdminAndLocal(t, func(t *testing.T, client *model.Client4) {
<<<<<<< HEAD
		ok, resp := client.ReloadConfig()
		CheckNoError(t, resp)
		require.True(t, ok, "should Reload the config")
=======
		_, err := client.ReloadConfig()
		require.NoError(t, err)
>>>>>>> 3595a229
	}, "as system admin and local mode")

	t.Run("as restricted system admin", func(t *testing.T) {
		th.App.UpdateConfig(func(cfg *model.Config) { *cfg.ExperimentalSettings.RestrictSystemAdmin = true })

		resp, err := client.ReloadConfig()
		require.Error(t, err)
		CheckForbiddenStatus(t, resp)
	})
}

func TestUpdateConfig(t *testing.T) {
	th := Setup(t)
	defer th.TearDown()
	client := th.Client

	cfg, _, err := th.SystemAdminClient.GetConfig()
	require.NoError(t, err)

	_, resp, err := client.UpdateConfig(cfg)
	require.Error(t, err)
	CheckForbiddenStatus(t, resp)

	th.TestForSystemAdminAndLocal(t, func(t *testing.T, client *model.Client4) {
		SiteName := th.App.Config().TeamSettings.SiteName

		*cfg.TeamSettings.SiteName = "MyFancyName"
		cfg, _, err = client.UpdateConfig(cfg)
		require.NoError(t, err)

		require.Equal(t, "MyFancyName", *cfg.TeamSettings.SiteName, "It should update the SiteName")

		//Revert the change
		cfg.TeamSettings.SiteName = SiteName
		cfg, _, err = client.UpdateConfig(cfg)
		require.NoError(t, err)

		require.Equal(t, SiteName, cfg.TeamSettings.SiteName, "It should update the SiteName")

		t.Run("Should set defaults for missing fields", func(t *testing.T) {
			_, err = th.SystemAdminClient.DoAPIPut("/config", "{}")
			require.NoError(t, err)
		})

		t.Run("Should fail with validation error if invalid config setting is passed", func(t *testing.T) {
			//Revert the change
			badcfg := cfg.Clone()
			badcfg.PasswordSettings.MinimumLength = model.NewInt(4)
			badcfg.PasswordSettings.MinimumLength = model.NewInt(4)
			_, resp, err = client.UpdateConfig(badcfg)
			require.Error(t, err)
			CheckBadRequestStatus(t, resp)
			CheckErrorID(t, err, "model.config.is_valid.password_length.app_error")
		})

		t.Run("Should not be able to modify PluginSettings.EnableUploads", func(t *testing.T) {
			oldEnableUploads := *th.App.Config().PluginSettings.EnableUploads
			*cfg.PluginSettings.EnableUploads = !oldEnableUploads

			cfg, _, err = client.UpdateConfig(cfg)
			require.NoError(t, err)
			assert.Equal(t, oldEnableUploads, *cfg.PluginSettings.EnableUploads)
			assert.Equal(t, oldEnableUploads, *th.App.Config().PluginSettings.EnableUploads)

			cfg.PluginSettings.EnableUploads = nil
			cfg, _, err = client.UpdateConfig(cfg)
			require.NoError(t, err)
			assert.Equal(t, oldEnableUploads, *cfg.PluginSettings.EnableUploads)
			assert.Equal(t, oldEnableUploads, *th.App.Config().PluginSettings.EnableUploads)
		})

		t.Run("Should not be able to modify PluginSettings.SignaturePublicKeyFiles", func(t *testing.T) {
			oldPublicKeys := th.App.Config().PluginSettings.SignaturePublicKeyFiles
			cfg.PluginSettings.SignaturePublicKeyFiles = append(cfg.PluginSettings.SignaturePublicKeyFiles, "new_signature")

			cfg, _, err = client.UpdateConfig(cfg)
			require.NoError(t, err)
			assert.Equal(t, oldPublicKeys, cfg.PluginSettings.SignaturePublicKeyFiles)
			assert.Equal(t, oldPublicKeys, th.App.Config().PluginSettings.SignaturePublicKeyFiles)

			cfg.PluginSettings.SignaturePublicKeyFiles = nil
			cfg, _, err = client.UpdateConfig(cfg)
			require.NoError(t, err)
			assert.Equal(t, oldPublicKeys, cfg.PluginSettings.SignaturePublicKeyFiles)
			assert.Equal(t, oldPublicKeys, th.App.Config().PluginSettings.SignaturePublicKeyFiles)
		})
	})

	t.Run("System Admin should not be able to clear Site URL", func(t *testing.T) {
		siteURL := cfg.ServiceSettings.SiteURL
		defer th.App.UpdateConfig(func(cfg *model.Config) { cfg.ServiceSettings.SiteURL = siteURL })

		nonEmptyURL := "http://localhost"
		cfg.ServiceSettings.SiteURL = &nonEmptyURL

		// Set the SiteURL
		cfg, _, err = th.SystemAdminClient.UpdateConfig(cfg)
		require.NoError(t, err)
		require.Equal(t, nonEmptyURL, *cfg.ServiceSettings.SiteURL)

		// Check that the Site URL can't be cleared
		cfg.ServiceSettings.SiteURL = sToP("")
		cfg, resp, err = th.SystemAdminClient.UpdateConfig(cfg)
		require.Error(t, err)
		CheckBadRequestStatus(t, resp)
		CheckErrorID(t, err, "api.config.update_config.clear_siteurl.app_error")
		// Check that the Site URL wasn't cleared
		cfg, _, err = th.SystemAdminClient.GetConfig()
		require.NoError(t, err)
		require.Equal(t, nonEmptyURL, *cfg.ServiceSettings.SiteURL)
	})
}

func TestGetConfigWithoutManageSystemPermission(t *testing.T) {
	th := Setup(t)
	defer th.TearDown()
	th.Client.Login(th.BasicUser.Username, th.BasicUser.Password)

	t.Run("any sysconsole read permission provides config read access", func(t *testing.T) {
		// forbidden by default
		_, resp, err := th.Client.GetConfig()
		require.Error(t, err)
		CheckForbiddenStatus(t, resp)

		// add any sysconsole read permission
		th.AddPermissionToRole(model.SysconsoleReadPermissions[0].Id, model.SystemUserRoleId)
		_, _, err = th.Client.GetConfig()
		// should be readable now
		require.NoError(t, err)
	})
}

func TestUpdateConfigWithoutManageSystemPermission(t *testing.T) {
	th := Setup(t)
	defer th.TearDown()
	th.Client.Login(th.BasicUser.Username, th.BasicUser.Password)

	// add read sysconsole integrations config
	th.AddPermissionToRole(model.PermissionSysconsoleReadIntegrationsIntegrationManagement.Id, model.SystemUserRoleId)
	defer th.RemovePermissionFromRole(model.PermissionSysconsoleReadIntegrationsIntegrationManagement.Id, model.SystemUserRoleId)

	t.Run("sysconsole read permission does not provides config write access", func(t *testing.T) {
		// should be readable because has a sysconsole read permission
		cfg, _, err := th.Client.GetConfig()
		require.NoError(t, err)

		_, resp, err := th.Client.UpdateConfig(cfg)
		require.Error(t, err)
		CheckForbiddenStatus(t, resp)
	})

	t.Run("the wrong write permission does not grant access", func(t *testing.T) {
		// should be readable because has a sysconsole read permission
		cfg, _, err := th.SystemAdminClient.GetConfig()
		require.NoError(t, err)

		originalValue := *cfg.ServiceSettings.AllowCorsFrom

		// add the wrong write permission
		th.AddPermissionToRole(model.PermissionSysconsoleWriteAboutEditionAndLicense.Id, model.SystemUserRoleId)
		defer th.RemovePermissionFromRole(model.PermissionSysconsoleWriteAboutEditionAndLicense.Id, model.SystemUserRoleId)

		// try update a config value allowed by sysconsole WRITE integrations
		mockVal := model.NewId()
		cfg.ServiceSettings.AllowCorsFrom = &mockVal
		_, _, err = th.Client.UpdateConfig(cfg)
		require.NoError(t, err)

		// ensure the config setting was not updated
		cfg, _, err = th.SystemAdminClient.GetConfig()
		require.NoError(t, err)
		assert.Equal(t, *cfg.ServiceSettings.AllowCorsFrom, originalValue)
	})

	t.Run("config value is writeable by specific system console permission", func(t *testing.T) {
		// should be readable because has a sysconsole read permission
		cfg, _, err := th.SystemAdminClient.GetConfig()
		require.NoError(t, err)

		th.AddPermissionToRole(model.PermissionSysconsoleWriteIntegrationsCors.Id, model.SystemUserRoleId)
		defer th.RemovePermissionFromRole(model.PermissionSysconsoleWriteIntegrationsCors.Id, model.SystemUserRoleId)
		th.AddPermissionToRole(model.PermissionSysconsoleReadIntegrationsCors.Id, model.SystemUserRoleId)
		defer th.RemovePermissionFromRole(model.PermissionSysconsoleReadIntegrationsCors.Id, model.SystemUserRoleId)

		// try update a config value allowed by sysconsole WRITE integrations
		mockVal := model.NewId()
		cfg.ServiceSettings.AllowCorsFrom = &mockVal
		_, _, err = th.Client.UpdateConfig(cfg)
		require.NoError(t, err)

		// ensure the config setting was updated
		cfg, _, err = th.Client.GetConfig()
		require.NoError(t, err)
		assert.Equal(t, *cfg.ServiceSettings.AllowCorsFrom, mockVal)
	})
}

func TestUpdateConfigMessageExportSpecialHandling(t *testing.T) {
	th := Setup(t)
	defer th.TearDown()

	messageExportEnabled := *th.App.Config().MessageExportSettings.EnableExport
	messageExportTimestamp := *th.App.Config().MessageExportSettings.ExportFromTimestamp

	defer th.App.UpdateConfig(func(cfg *model.Config) {
		*cfg.MessageExportSettings.EnableExport = messageExportEnabled
		*cfg.MessageExportSettings.ExportFromTimestamp = messageExportTimestamp
	})

	th.App.UpdateConfig(func(cfg *model.Config) {
		*cfg.MessageExportSettings.EnableExport = false
		*cfg.MessageExportSettings.ExportFromTimestamp = int64(0)
	})

	// Turn it on, timestamp should be updated.
	cfg, _, err := th.SystemAdminClient.GetConfig()
	require.NoError(t, err)

	*cfg.MessageExportSettings.EnableExport = true
	_, _, err = th.SystemAdminClient.UpdateConfig(cfg)
	require.NoError(t, err)

	assert.True(t, *th.App.Config().MessageExportSettings.EnableExport)
	assert.NotEqual(t, int64(0), *th.App.Config().MessageExportSettings.ExportFromTimestamp)

	// Turn it off, timestamp should be cleared.
	cfg, _, err = th.SystemAdminClient.GetConfig()
	require.NoError(t, err)

	*cfg.MessageExportSettings.EnableExport = false
	_, _, err = th.SystemAdminClient.UpdateConfig(cfg)
	require.NoError(t, err)

	assert.False(t, *th.App.Config().MessageExportSettings.EnableExport)
	assert.Equal(t, int64(0), *th.App.Config().MessageExportSettings.ExportFromTimestamp)

	// Set a value from the config file.
	th.App.UpdateConfig(func(cfg *model.Config) {
		*cfg.MessageExportSettings.EnableExport = false
		*cfg.MessageExportSettings.ExportFromTimestamp = int64(12345)
	})

	// Turn it on, timestamp should *not* be updated.
	cfg, _, err = th.SystemAdminClient.GetConfig()
	require.NoError(t, err)

	*cfg.MessageExportSettings.EnableExport = true
	_, _, err = th.SystemAdminClient.UpdateConfig(cfg)
	require.NoError(t, err)

	assert.True(t, *th.App.Config().MessageExportSettings.EnableExport)
	assert.Equal(t, int64(12345), *th.App.Config().MessageExportSettings.ExportFromTimestamp)

	// Turn it off, timestamp should be cleared.
	cfg, _, err = th.SystemAdminClient.GetConfig()
	require.NoError(t, err)

	*cfg.MessageExportSettings.EnableExport = false
	_, _, err = th.SystemAdminClient.UpdateConfig(cfg)
	require.NoError(t, err)

	assert.False(t, *th.App.Config().MessageExportSettings.EnableExport)
	assert.Equal(t, int64(0), *th.App.Config().MessageExportSettings.ExportFromTimestamp)
}

func TestUpdateConfigRestrictSystemAdmin(t *testing.T) {
	th := Setup(t)
	defer th.TearDown()
	th.App.UpdateConfig(func(cfg *model.Config) { *cfg.ExperimentalSettings.RestrictSystemAdmin = true })

	t.Run("Restrict flag should be honored for sysadmin", func(t *testing.T) {
		originalCfg, _, err := th.SystemAdminClient.GetConfig()
		require.NoError(t, err)

		cfg := originalCfg.Clone()
		*cfg.TeamSettings.SiteName = "MyFancyName"          // Allowed
		*cfg.ServiceSettings.SiteURL = "http://example.com" // Ignored

		returnedCfg, _, err := th.SystemAdminClient.UpdateConfig(cfg)
		require.NoError(t, err)

		require.Equal(t, "MyFancyName", *returnedCfg.TeamSettings.SiteName)
		require.Equal(t, *originalCfg.ServiceSettings.SiteURL, *returnedCfg.ServiceSettings.SiteURL)

		actualCfg, _, err := th.SystemAdminClient.GetConfig()
		require.NoError(t, err)

		require.Equal(t, returnedCfg, actualCfg)
	})

	t.Run("Restrict flag should be ignored by local mode", func(t *testing.T) {
		originalCfg, _, err := th.LocalClient.GetConfig()
		require.NoError(t, err)

		cfg := originalCfg.Clone()
		*cfg.TeamSettings.SiteName = "MyFancyName"          // Allowed
		*cfg.ServiceSettings.SiteURL = "http://example.com" // Ignored

		returnedCfg, _, err := th.LocalClient.UpdateConfig(cfg)
		require.NoError(t, err)

		require.Equal(t, "MyFancyName", *returnedCfg.TeamSettings.SiteName)
		require.Equal(t, "http://example.com", *returnedCfg.ServiceSettings.SiteURL)
	})
}

func TestUpdateConfigDiffInAuditRecord(t *testing.T) {
	logFile, err := ioutil.TempFile("", "adv.log")
	require.NoError(t, err)
	defer os.Remove(logFile.Name())

	os.Setenv("MM_EXPERIMENTALAUDITSETTINGS_FILEENABLED", "true")
	os.Setenv("MM_EXPERIMENTALAUDITSETTINGS_FILENAME", logFile.Name())
	defer os.Unsetenv("MM_EXPERIMENTALAUDITSETTINGS_FILEENABLED")
	defer os.Unsetenv("MM_EXPERIMENTALAUDITSETTINGS_FILENAME")

	options := []app.Option{
		func(s *app.Server) error {
			s.SetLicense(model.NewTestLicense("advanced_logging"))
			return nil
		},
	}
	th := SetupWithServerOptions(t, options)
	defer th.TearDown()

	cfg, _, err := th.SystemAdminClient.GetConfig()
	require.NoError(t, err)

	timeoutVal := *cfg.ServiceSettings.ReadTimeout
	cfg.ServiceSettings.ReadTimeout = model.NewInt(timeoutVal + 1)
	cfg, _, err = th.SystemAdminClient.UpdateConfig(cfg)
	require.NoError(t, err)
	defer th.App.UpdateConfig(func(cfg *model.Config) {
		cfg.ServiceSettings.ReadTimeout = model.NewInt(timeoutVal)
	})
	require.Equal(t, timeoutVal+1, *cfg.ServiceSettings.ReadTimeout)

	// Forcing a flush before attempting to read log's content.
	err = th.Server.Audit.Flush()
	require.NoError(t, err)

	require.NoError(t, logFile.Sync())

	data, err := ioutil.ReadAll(logFile)
	require.NoError(t, err)
	require.NotEmpty(t, data)
	require.Contains(t, string(data),
		fmt.Sprintf(`"diff":"[{Path:ServiceSettings.ReadTimeout BaseVal:%d ActualVal:%d}]"`,
			timeoutVal, timeoutVal+1))
}

func TestGetEnvironmentConfig(t *testing.T) {
	os.Setenv("MM_SERVICESETTINGS_SITEURL", "http://example.mattermost.com")
	os.Setenv("MM_SERVICESETTINGS_ENABLECUSTOMEMOJI", "true")
	defer os.Unsetenv("MM_SERVICESETTINGS_SITEURL")
	defer os.Unsetenv("MM_SERVICESETTINGS_ENABLECUSTOMEMOJI")

	th := Setup(t)
	defer th.TearDown()

	t.Run("as system admin", func(t *testing.T) {
		SystemAdminClient := th.SystemAdminClient

		envConfig, _, err := SystemAdminClient.GetEnvironmentConfig()
		require.NoError(t, err)

		serviceSettings, ok := envConfig["ServiceSettings"]
		require.True(t, ok, "should've returned ServiceSettings")

		serviceSettingsAsMap, ok := serviceSettings.(map[string]interface{})
		require.True(t, ok, "should've returned ServiceSettings as a map")

		siteURL, ok := serviceSettingsAsMap["SiteURL"]
		require.True(t, ok, "should've returned ServiceSettings.SiteURL")

		siteURLAsBool, ok := siteURL.(bool)
		require.True(t, ok, "should've returned ServiceSettings.SiteURL as a boolean")
		require.True(t, siteURLAsBool, "should've returned ServiceSettings.SiteURL as true")

		enableCustomEmoji, ok := serviceSettingsAsMap["EnableCustomEmoji"]
		require.True(t, ok, "should've returned ServiceSettings.EnableCustomEmoji")

		enableCustomEmojiAsBool, ok := enableCustomEmoji.(bool)
		require.True(t, ok, "should've returned ServiceSettings.EnableCustomEmoji as a boolean")
		require.True(t, enableCustomEmojiAsBool, "should've returned ServiceSettings.EnableCustomEmoji as true")

		_, ok = envConfig["TeamSettings"]
		require.False(t, ok, "should not have returned TeamSettings")
	})

	t.Run("as team admin", func(t *testing.T) {
		TeamAdminClient := th.CreateClient()
		th.LoginTeamAdminWithClient(TeamAdminClient)

		envConfig, _, err := TeamAdminClient.GetEnvironmentConfig()
		require.NoError(t, err)
		require.Empty(t, envConfig)
	})

	t.Run("as regular user", func(t *testing.T) {
		client := th.Client

		envConfig, _, err := client.GetEnvironmentConfig()
		require.NoError(t, err)
		require.Empty(t, envConfig)
	})

	t.Run("as not-regular user", func(t *testing.T) {
		client := th.CreateClient()

		_, resp, err := client.GetEnvironmentConfig()
		require.Error(t, err)
		CheckUnauthorizedStatus(t, resp)
	})
}

func TestGetOldClientConfig(t *testing.T) {
	th := Setup(t)
	defer th.TearDown()

	testKey := "supersecretkey"
	th.App.UpdateConfig(func(cfg *model.Config) { *cfg.ServiceSettings.GoogleDeveloperKey = testKey })

	t.Run("with session", func(t *testing.T) {
		th.App.UpdateConfig(func(cfg *model.Config) {
			*cfg.ServiceSettings.GoogleDeveloperKey = testKey
		})

		client := th.Client

		config, _, err := client.GetOldClientConfig("")
		require.NoError(t, err)

		require.NotEmpty(t, config["Version"], "config not returned correctly")
		require.Equal(t, testKey, config["GoogleDeveloperKey"])
	})

	t.Run("without session", func(t *testing.T) {
		th.App.UpdateConfig(func(cfg *model.Config) {
			*cfg.ServiceSettings.GoogleDeveloperKey = testKey
		})

		client := th.CreateClient()

		config, _, err := client.GetOldClientConfig("")
		require.NoError(t, err)

		require.NotEmpty(t, config["Version"], "config not returned correctly")
		require.Empty(t, config["GoogleDeveloperKey"], "config should be missing developer key")
	})

	t.Run("missing format", func(t *testing.T) {
		client := th.Client

		resp, err := client.DoAPIGet("/config/client", "")
		require.Error(t, err)
		require.Equal(t, http.StatusNotImplemented, resp.StatusCode)
	})

	t.Run("invalid format", func(t *testing.T) {
		client := th.Client

		resp, err := client.DoAPIGet("/config/client?format=junk", "")
		require.Error(t, err)
		require.Equal(t, http.StatusBadRequest, resp.StatusCode)
	})
}

func TestPatchConfig(t *testing.T) {
	th := Setup(t)
	defer th.TearDown()

	t.Run("config is missing", func(t *testing.T) {
		_, response, err := th.Client.PatchConfig(nil)
		require.Error(t, err)
		CheckBadRequestStatus(t, response)
	})

	t.Run("user is not system admin", func(t *testing.T) {
		_, response, err := th.Client.PatchConfig(&model.Config{})
		require.Error(t, err)
		CheckForbiddenStatus(t, response)
	})

	t.Run("should not update the restricted fields when restrict toggle is on for sysadmin", func(t *testing.T) {
		*th.App.Config().ExperimentalSettings.RestrictSystemAdmin = true

		config := model.Config{LogSettings: model.LogSettings{
			ConsoleLevel: model.NewString("INFO"),
		}}

		updatedConfig, _, _ := th.SystemAdminClient.PatchConfig(&config)

		assert.Equal(t, "DEBUG", *updatedConfig.LogSettings.ConsoleLevel)
	})

	t.Run("should not bypass the restrict toggle if local client", func(t *testing.T) {
		*th.App.Config().ExperimentalSettings.RestrictSystemAdmin = true

		config := model.Config{LogSettings: model.LogSettings{
			ConsoleLevel: model.NewString("INFO"),
		}}

		oldConfig, _, _ := th.LocalClient.GetConfig()
		updatedConfig, _, _ := th.LocalClient.PatchConfig(&config)

		assert.Equal(t, "INFO", *updatedConfig.LogSettings.ConsoleLevel)
		// reset the config
		_, _, err := th.LocalClient.UpdateConfig(oldConfig)
		require.NoError(t, err)
	})

	th.TestForSystemAdminAndLocal(t, func(t *testing.T, client *model.Client4) {
		t.Run("check if config is valid", func(t *testing.T) {
			config := model.Config{PasswordSettings: model.PasswordSettings{
				MinimumLength: model.NewInt(4),
			}}

			_, response, err := client.PatchConfig(&config)

			assert.Equal(t, http.StatusBadRequest, response.StatusCode)
			assert.Error(t, err)
			CheckErrorID(t, err, "model.config.is_valid.password_length.app_error")
		})

		t.Run("should patch the config", func(t *testing.T) {
			*th.App.Config().ExperimentalSettings.RestrictSystemAdmin = false
			th.App.UpdateConfig(func(cfg *model.Config) { cfg.TeamSettings.ExperimentalDefaultChannels = []string{"some-channel"} })

			oldConfig, _, err := client.GetConfig()
			require.NoError(t, err)

			assert.False(t, *oldConfig.PasswordSettings.Lowercase)
			assert.NotEqual(t, 15, *oldConfig.PasswordSettings.MinimumLength)
			assert.Equal(t, "DEBUG", *oldConfig.LogSettings.ConsoleLevel)
			assert.True(t, oldConfig.PluginSettings.PluginStates["com.mattermost.nps"].Enable)

			states := make(map[string]*model.PluginState)
			states["com.mattermost.nps"] = &model.PluginState{Enable: *model.NewBool(false)}
			config := model.Config{PasswordSettings: model.PasswordSettings{
				Lowercase:     model.NewBool(true),
				MinimumLength: model.NewInt(15),
			}, LogSettings: model.LogSettings{
				ConsoleLevel: model.NewString("INFO"),
			},
				TeamSettings: model.TeamSettings{
					ExperimentalDefaultChannels: []string{"another-channel"},
				},
				PluginSettings: model.PluginSettings{
					PluginStates: states,
				},
			}

			_, response, err := client.PatchConfig(&config)
			require.NoError(t, err)

			updatedConfig, _, err := client.GetConfig()
			require.NoError(t, err)
			assert.True(t, *updatedConfig.PasswordSettings.Lowercase)
			assert.Equal(t, "INFO", *updatedConfig.LogSettings.ConsoleLevel)
			assert.Equal(t, []string{"another-channel"}, updatedConfig.TeamSettings.ExperimentalDefaultChannels)
			assert.False(t, updatedConfig.PluginSettings.PluginStates["com.mattermost.nps"].Enable)
			assert.Equal(t, "no-cache, no-store, must-revalidate", response.Header.Get("Cache-Control"))

			// reset the config
			_, _, err = client.UpdateConfig(oldConfig)
			require.NoError(t, err)
		})

		t.Run("should sanitize config", func(t *testing.T) {
			config := model.Config{PasswordSettings: model.PasswordSettings{
				Symbol: model.NewBool(true),
			}}

			updatedConfig, _, err := client.PatchConfig(&config)
			require.NoError(t, err)

			assert.Equal(t, model.FakeSetting, *updatedConfig.SqlSettings.DataSource)
		})

		t.Run("not allowing to toggle enable uploads for plugin via api", func(t *testing.T) {
			config := model.Config{PluginSettings: model.PluginSettings{
				EnableUploads: model.NewBool(true),
			}}

			updatedConfig, resp, err := client.PatchConfig(&config)
			if client == th.LocalClient {
				require.NoError(t, err)
				CheckOKStatus(t, resp)
				assert.Equal(t, true, *updatedConfig.PluginSettings.EnableUploads)
			} else {
				require.Error(t, err)
				CheckForbiddenStatus(t, resp)
			}
		})
	})

	t.Run("System Admin should not be able to clear Site URL", func(t *testing.T) {
		cfg, _, err := th.SystemAdminClient.GetConfig()
		require.NoError(t, err)
		siteURL := cfg.ServiceSettings.SiteURL
		defer th.App.UpdateConfig(func(cfg *model.Config) { cfg.ServiceSettings.SiteURL = siteURL })

		// Set the SiteURL
		nonEmptyURL := "http://localhost"
		config := model.Config{
			ServiceSettings: model.ServiceSettings{
				SiteURL: model.NewString(nonEmptyURL),
			},
		}
		updatedConfig, _, err := th.SystemAdminClient.PatchConfig(&config)
		require.NoError(t, err)
		require.Equal(t, nonEmptyURL, *updatedConfig.ServiceSettings.SiteURL)

		// Check that the Site URL can't be cleared
		config = model.Config{
			ServiceSettings: model.ServiceSettings{
				SiteURL: model.NewString(""),
			},
		}
		_, resp, err := th.SystemAdminClient.PatchConfig(&config)
		require.Error(t, err)
		CheckBadRequestStatus(t, resp)
		CheckErrorID(t, err, "api.config.update_config.clear_siteurl.app_error")

		// Check that the Site URL wasn't cleared
		cfg, _, err = th.SystemAdminClient.GetConfig()
		require.NoError(t, err)
		require.Equal(t, nonEmptyURL, *cfg.ServiceSettings.SiteURL)

		// Check that sending an empty config returns no error.
		_, _, err = th.SystemAdminClient.PatchConfig(&model.Config{})
		require.NoError(t, err)
	})
}

func TestMigrateConfig(t *testing.T) {
	th := Setup(t).InitBasic()
	defer th.TearDown()

	t.Run("user is not system admin", func(t *testing.T) {
		response, err := th.Client.MigrateConfig("from", "to")
		require.Error(t, err)
		CheckForbiddenStatus(t, response)
	})

	th.TestForSystemAdminAndLocal(t, func(t *testing.T, client *model.Client4) {
		f, err := config.NewStoreFromDSN("from.json", false, nil)
		require.NoError(t, err)
		defer f.RemoveFile("from.json")

		_, err = config.NewStoreFromDSN("to.json", false, nil)
		require.NoError(t, err)
		defer f.RemoveFile("to.json")

		_, err = client.MigrateConfig("from.json", "to.json")
		require.NoError(t, err)
	})
}<|MERGE_RESOLUTION|>--- conflicted
+++ resolved
@@ -127,14 +127,8 @@
 	})
 
 	th.TestForSystemAdminAndLocal(t, func(t *testing.T, client *model.Client4) {
-<<<<<<< HEAD
-		ok, resp := client.ReloadConfig()
-		CheckNoError(t, resp)
-		require.True(t, ok, "should Reload the config")
-=======
 		_, err := client.ReloadConfig()
 		require.NoError(t, err)
->>>>>>> 3595a229
 	}, "as system admin and local mode")
 
 	t.Run("as restricted system admin", func(t *testing.T) {
