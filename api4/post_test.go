--- conflicted
+++ resolved
@@ -246,7 +246,7 @@
 		Message:   "test message",
 	})
 	require.NoError(t, err)
-	assert.NotContains(t, post.GetProps(), "from_integration", "contains from_integration prop")
+	assert.NotContains(t, post.GetProps(), "from_oauth_app", "contains from_oauth_app prop when not using OAuth client")
 
 	client := th.CreateClient()
 	client.SetOAuthToken(session.Token)
@@ -255,12 +255,8 @@
 		Message:   "test message",
 	})
 
-<<<<<<< HEAD
-	require.Equal(t, "true", post.GetProp("from_oauth_app"))
-=======
-	require.NoError(t, err)
-	assert.Contains(t, post.GetProps(), "from_integration", "missing from_integration prop")
->>>>>>> 07b93d31
+	require.NoError(t, err)
+	assert.Contains(t, post.GetProps(), "from_oauth_app", "missing from_oauth_app prop when using OAuth client")
 }
 
 func TestCreatePostEphemeral(t *testing.T) {
