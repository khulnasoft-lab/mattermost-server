--- conflicted
+++ resolved
@@ -124,11 +124,7 @@
 	}
 
 	id := model.NewId()
-<<<<<<< HEAD
-	systemID := &model.System{Name: model.SYSTEM_TELEMETRY_ID, Value: id}
-=======
 	systemID := &model.System{Name: model.SystemTelemetryId, Value: id}
->>>>>>> 3595a229
 	systemID, err := ts.dbStore.System().InsertIfExists(systemID)
 	if err != nil {
 		mlog.Error("unable to get the telemetry ID", mlog.Err(err))
