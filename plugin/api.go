// Copyright (c) 2015-present Mattermost, Inc. All Rights Reserved.
// See LICENSE.txt for license information.

package plugin

import (
	"io"
	"net/http"

	plugin "github.com/hashicorp/go-plugin"

	"github.com/mattermost/mattermost-server/v5/actionitem"
	"github.com/mattermost/mattermost-server/v5/model"
)

// The API can be used to retrieve data or perform actions on behalf of the plugin. Most methods
// have direct counterparts in the REST API and very similar behavior.
//
// Plugins obtain access to the API by embedding MattermostPlugin and accessing the API member
// directly.
type API interface {
	// LoadPluginConfiguration loads the plugin's configuration. dest should be a pointer to a
	// struct that the configuration JSON can be unmarshalled to.
	//
	// @tag Plugin
	// Minimum server version: 5.2
	LoadPluginConfiguration(dest interface{}) error

	// RegisterCommand registers a custom slash command. When the command is triggered, your plugin
	// can fulfill it via the ExecuteCommand hook.
	//
	// @tag Command
	// Minimum server version: 5.2
	RegisterCommand(command *model.Command) error

	// UnregisterCommand unregisters a command previously registered via RegisterCommand.
	//
	// @tag Command
	// Minimum server version: 5.2
	UnregisterCommand(teamID, trigger string) error

	// ExecuteSlashCommand executes a slash command with the given parameters.
	//
	// @tag Command
	// Minimum server version: 5.26
	ExecuteSlashCommand(commandArgs *model.CommandArgs) (*model.CommandResponse, error)

	// GetSession returns the session object for the Session ID
	//
	// Minimum server version: 5.2
	GetSession(sessionID string) (*model.Session, *model.AppError)

	// GetConfig fetches the currently persisted config
	//
	// @tag Configuration
	// Minimum server version: 5.2
	GetConfig() *model.Config

	// GetUnsanitizedConfig fetches the currently persisted config without removing secrets.
	//
	// @tag Configuration
	// Minimum server version: 5.16
	GetUnsanitizedConfig() *model.Config

	// SaveConfig sets the given config and persists the changes
	//
	// @tag Configuration
	// Minimum server version: 5.2
	SaveConfig(config *model.Config) *model.AppError

	// GetPluginConfig fetches the currently persisted config of plugin
	//
	// @tag Plugin
	// Minimum server version: 5.6
	GetPluginConfig() map[string]interface{}

	// SavePluginConfig sets the given config for plugin and persists the changes
	//
	// @tag Plugin
	// Minimum server version: 5.6
	SavePluginConfig(config map[string]interface{}) *model.AppError

	// GetBundlePath returns the absolute path where the plugin's bundle was unpacked.
	//
	// @tag Plugin
	// Minimum server version: 5.10
	GetBundlePath() (string, error)

	// GetLicense returns the current license used by the Mattermost server. Returns nil if
	// the server does not have a license.
	//
	// @tag Server
	// Minimum server version: 5.10
	GetLicense() *model.License

	// GetServerVersion return the current Mattermost server version
	//
	// @tag Server
	// Minimum server version: 5.4
	GetServerVersion() string

	// GetSystemInstallDate returns the time that Mattermost was first installed and ran.
	//
	// @tag Server
	// Minimum server version: 5.10
	GetSystemInstallDate() (int64, *model.AppError)

	// GetDiagnosticId returns a unique identifier used by the server for diagnostic reports.
	//
	// @tag Server
	// Minimum server version: 5.10
	GetDiagnosticId() string

	// GetTelemetryId returns a unique identifier used by the server for telemetry reports.
	//
	// @tag Server
	// Minimum server version: 5.28
	GetTelemetryId() string

	// CreateUser creates a user.
	//
	// @tag User
	// Minimum server version: 5.2
	CreateUser(user *model.User) (*model.User, *model.AppError)

	// DeleteUser deletes a user.
	//
	// @tag User
	// Minimum server version: 5.2
	DeleteUser(userID string) *model.AppError

	// GetUsers a list of users based on search options.
	//
	// @tag User
	// Minimum server version: 5.10
	GetUsers(options *model.UserGetOptions) ([]*model.User, *model.AppError)

	// GetUser gets a user.
	//
	// @tag User
	// Minimum server version: 5.2
	GetUser(userID string) (*model.User, *model.AppError)

	// GetUserByEmail gets a user by their email address.
	//
	// @tag User
	// Minimum server version: 5.2
	GetUserByEmail(email string) (*model.User, *model.AppError)

	// GetUserByUsername gets a user by their username.
	//
	// @tag User
	// Minimum server version: 5.2
	GetUserByUsername(name string) (*model.User, *model.AppError)

	// GetUsersByUsernames gets users by their usernames.
	//
	// @tag User
	// Minimum server version: 5.6
	GetUsersByUsernames(usernames []string) ([]*model.User, *model.AppError)

	// GetUsersInTeam gets users in team.
	//
	// @tag User
	// @tag Team
	// Minimum server version: 5.6
	GetUsersInTeam(teamID string, page int, perPage int) ([]*model.User, *model.AppError)

	// GetPreferencesForUser gets a user's preferences.
	//
	// @tag User
	// @tag Preference
	// Minimum server version: 5.26
	GetPreferencesForUser(userID string) ([]model.Preference, *model.AppError)

	// UpdatePreferencesForUser updates a user's preferences.
	//
	// @tag User
	// @tag Preference
	// Minimum server version: 5.26
	UpdatePreferencesForUser(userID string, preferences []model.Preference) *model.AppError

	// DeletePreferencesForUser deletes a user's preferences.
	//
	// @tag User
	// @tag Preference
	// Minimum server version: 5.26
	DeletePreferencesForUser(userID string, preferences []model.Preference) *model.AppError

	// GetTeamIcon gets the team icon.
	//
	// @tag Team
	// Minimum server version: 5.6
	GetTeamIcon(teamID string) ([]byte, *model.AppError)

	// SetTeamIcon sets the team icon.
	//
	// @tag Team
	// Minimum server version: 5.6
	SetTeamIcon(teamID string, data []byte) *model.AppError

	// RemoveTeamIcon removes the team icon.
	//
	// @tag Team
	// Minimum server version: 5.6
	RemoveTeamIcon(teamID string) *model.AppError

	// UpdateUser updates a user.
	//
	// @tag User
	// Minimum server version: 5.2
	UpdateUser(user *model.User) (*model.User, *model.AppError)

	// GetUserStatus will get a user's status.
	//
	// @tag User
	// Minimum server version: 5.2
	GetUserStatus(userID string) (*model.Status, *model.AppError)

	// GetUserStatusesByIds will return a list of user statuses based on the provided slice of user IDs.
	//
	// @tag User
	// Minimum server version: 5.2
	GetUserStatusesByIds(userIds []string) ([]*model.Status, *model.AppError)

	// UpdateUserStatus will set a user's status until the user, or another integration/plugin, sets it back to online.
	// The status parameter can be: "online", "away", "dnd", or "offline".
	//
	// @tag User
	// Minimum server version: 5.2
	UpdateUserStatus(userID, status string) (*model.Status, *model.AppError)

	// UpdateUserActive deactivates or reactivates an user.
	//
	// @tag User
	// Minimum server version: 5.8
	UpdateUserActive(userID string, active bool) *model.AppError

	// GetUsersInChannel returns a page of users in a channel. Page counting starts at 0.
	// The sortBy parameter can be: "username" or "status".
	//
	// @tag User
	// @tag Channel
	// Minimum server version: 5.6
	GetUsersInChannel(channelID, sortBy string, page, perPage int) ([]*model.User, *model.AppError)

	// GetLDAPUserAttributes will return LDAP attributes for a user.
	// The attributes parameter should be a list of attributes to pull.
	// Returns a map with attribute names as keys and the user's attributes as values.
	// Requires an enterprise license, LDAP to be configured and for the user to use LDAP as an authentication method.
	//
	// @tag User
	// Minimum server version: 5.3
	GetLDAPUserAttributes(userID string, attributes []string) (map[string]string, *model.AppError)

	// CreateTeam creates a team.
	//
	// @tag Team
	// Minimum server version: 5.2
	CreateTeam(team *model.Team) (*model.Team, *model.AppError)

	// DeleteTeam deletes a team.
	//
	// @tag Team
	// Minimum server version: 5.2
	DeleteTeam(teamID string) *model.AppError

	// GetTeam gets all teams.
	//
	// @tag Team
	// Minimum server version: 5.2
	GetTeams() ([]*model.Team, *model.AppError)

	// GetTeam gets a team.
	//
	// @tag Team
	// Minimum server version: 5.2
	GetTeam(teamID string) (*model.Team, *model.AppError)

	// GetTeamByName gets a team by its name.
	//
	// @tag Team
	// Minimum server version: 5.2
	GetTeamByName(name string) (*model.Team, *model.AppError)

	// GetTeamsUnreadForUser gets the unread message and mention counts for each team to which the given user belongs.
	//
	// @tag Team
	// @tag User
	// Minimum server version: 5.6
	GetTeamsUnreadForUser(userID string) ([]*model.TeamUnread, *model.AppError)

	// UpdateTeam updates a team.
	//
	// @tag Team
	// Minimum server version: 5.2
	UpdateTeam(team *model.Team) (*model.Team, *model.AppError)

	// SearchTeams search a team.
	//
	// @tag Team
	// Minimum server version: 5.8
	SearchTeams(term string) ([]*model.Team, *model.AppError)

	// GetTeamsForUser returns list of teams of given user ID.
	//
	// @tag Team
	// @tag User
	// Minimum server version: 5.6
	GetTeamsForUser(userID string) ([]*model.Team, *model.AppError)

	// CreateTeamMember creates a team membership.
	//
	// @tag Team
	// @tag User
	// Minimum server version: 5.2
	CreateTeamMember(teamID, userID string) (*model.TeamMember, *model.AppError)

	// CreateTeamMembers creates a team membership for all provided user ids.
	//
	// @tag Team
	// @tag User
	// Minimum server version: 5.2
	CreateTeamMembers(teamID string, userIds []string, requestorId string) ([]*model.TeamMember, *model.AppError)

	// CreateTeamMembersGracefully creates a team membership for all provided user ids and reports the users that were not added.
	//
	// @tag Team
	// @tag User
	// Minimum server version: 5.20
	CreateTeamMembersGracefully(teamID string, userIds []string, requestorId string) ([]*model.TeamMemberWithError, *model.AppError)

	// DeleteTeamMember deletes a team membership.
	//
	// @tag Team
	// @tag User
	// Minimum server version: 5.2
	DeleteTeamMember(teamID, userID, requestorId string) *model.AppError

	// GetTeamMembers returns the memberships of a specific team.
	//
	// @tag Team
	// @tag User
	// Minimum server version: 5.2
	GetTeamMembers(teamID string, page, perPage int) ([]*model.TeamMember, *model.AppError)

	// GetTeamMember returns a specific membership.
	//
	// @tag Team
	// @tag User
	// Minimum server version: 5.2
	GetTeamMember(teamID, userID string) (*model.TeamMember, *model.AppError)

	// GetTeamMembersForUser returns all team memberships for a user.
	//
	// @tag Team
	// @tag User
	// Minimum server version: 5.10
	GetTeamMembersForUser(userID string, page int, perPage int) ([]*model.TeamMember, *model.AppError)

	// UpdateTeamMemberRoles updates the role for a team membership.
	//
	// @tag Team
	// @tag User
	// Minimum server version: 5.2
	UpdateTeamMemberRoles(teamID, userID, newRoles string) (*model.TeamMember, *model.AppError)

	// CreateChannel creates a channel.
	//
	// @tag Channel
	// Minimum server version: 5.2
	CreateChannel(channel *model.Channel) (*model.Channel, *model.AppError)

	// DeleteChannel deletes a channel.
	//
	// @tag Channel
	// Minimum server version: 5.2
	DeleteChannel(channelId string) *model.AppError

	// GetPublicChannelsForTeam gets a list of all channels.
	//
	// @tag Channel
	// @tag Team
	// Minimum server version: 5.2
	GetPublicChannelsForTeam(teamID string, page, perPage int) ([]*model.Channel, *model.AppError)

	// GetChannel gets a channel.
	//
	// @tag Channel
	// Minimum server version: 5.2
	GetChannel(channelId string) (*model.Channel, *model.AppError)

	// GetChannelByName gets a channel by its name, given a team id.
	//
	// @tag Channel
	// Minimum server version: 5.2
	GetChannelByName(teamID, name string, includeDeleted bool) (*model.Channel, *model.AppError)

	// GetChannelByNameForTeamName gets a channel by its name, given a team name.
	//
	// @tag Channel
	// @tag Team
	// Minimum server version: 5.2
	GetChannelByNameForTeamName(teamName, channelName string, includeDeleted bool) (*model.Channel, *model.AppError)

	// GetChannelsForTeamForUser gets a list of channels for given user ID in given team ID.
	//
	// @tag Channel
	// @tag Team
	// @tag User
	// Minimum server version: 5.6
	GetChannelsForTeamForUser(teamID, userID string, includeDeleted bool) ([]*model.Channel, *model.AppError)

	// GetChannelStats gets statistics for a channel.
	//
	// @tag Channel
	// Minimum server version: 5.6
	GetChannelStats(channelId string) (*model.ChannelStats, *model.AppError)

	// GetDirectChannel gets a direct message channel.
	// If the channel does not exist it will create it.
	//
	// @tag Channel
	// @tag User
	// Minimum server version: 5.2
	GetDirectChannel(userId1, userId2 string) (*model.Channel, *model.AppError)

	// GetGroupChannel gets a group message channel.
	// If the channel does not exist it will create it.
	//
	// @tag Channel
	// @tag User
	// Minimum server version: 5.2
	GetGroupChannel(userIds []string) (*model.Channel, *model.AppError)

	// UpdateChannel updates a channel.
	//
	// @tag Channel
	// Minimum server version: 5.2
	UpdateChannel(channel *model.Channel) (*model.Channel, *model.AppError)

	// SearchChannels returns the channels on a team matching the provided search term.
	//
	// @tag Channel
	// Minimum server version: 5.6
	SearchChannels(teamID string, term string) ([]*model.Channel, *model.AppError)

	// SearchUsers returns a list of users based on some search criteria.
	//
	// @tag User
	// Minimum server version: 5.6
	SearchUsers(search *model.UserSearch) ([]*model.User, *model.AppError)

	// SearchPostsInTeam returns a list of posts in a specific team that match the given params.
	//
	// @tag Post
	// @tag Team
	// Minimum server version: 5.10
	SearchPostsInTeam(teamID string, paramsList []*model.SearchParams) ([]*model.Post, *model.AppError)

	// SearchPostsInTeamForUser returns a list of posts by team and user that match the given
	// search parameters.
	// @tag Post
	// Minimum server version: 5.26
	SearchPostsInTeamForUser(teamID string, userID string, searchParams model.SearchParameter) (*model.PostSearchResults, *model.AppError)

	// AddChannelMember joins a user to a channel (as if they joined themselves)
	// This means the user will not receive notifications for joining the channel.
	//
	// @tag Channel
	// @tag User
	// Minimum server version: 5.2
	AddChannelMember(channelId, userID string) (*model.ChannelMember, *model.AppError)

	// AddUserToChannel adds a user to a channel as if the specified user had invited them.
	// This means the user will receive the regular notifications for being added to the channel.
	//
	// @tag User
	// @tag Channel
	// Minimum server version: 5.18
	AddUserToChannel(channelId, userID, asUserId string) (*model.ChannelMember, *model.AppError)

	// GetChannelMember gets a channel membership for a user.
	//
	// @tag Channel
	// @tag User
	// Minimum server version: 5.2
	GetChannelMember(channelId, userID string) (*model.ChannelMember, *model.AppError)

	// GetChannelMembers gets a channel membership for all users.
	//
	// @tag Channel
	// @tag User
	// Minimum server version: 5.6
	GetChannelMembers(channelId string, page, perPage int) (*model.ChannelMembers, *model.AppError)

	// GetChannelMembersByIds gets a channel membership for a particular User
	//
	// @tag Channel
	// @tag User
	// Minimum server version: 5.6
	GetChannelMembersByIds(channelId string, userIds []string) (*model.ChannelMembers, *model.AppError)

	// GetChannelMembersForUser returns all channel memberships on a team for a user.
	//
	// @tag Channel
	// @tag User
	// Minimum server version: 5.10
	GetChannelMembersForUser(teamID, userID string, page, perPage int) ([]*model.ChannelMember, *model.AppError)

	// UpdateChannelMemberRoles updates a user's roles for a channel.
	//
	// @tag Channel
	// @tag User
	// Minimum server version: 5.2
	UpdateChannelMemberRoles(channelId, userID, newRoles string) (*model.ChannelMember, *model.AppError)

	// UpdateChannelMemberNotifications updates a user's notification properties for a channel.
	//
	// @tag Channel
	// @tag User
	// Minimum server version: 5.2
	UpdateChannelMemberNotifications(channelId, userID string, notifications map[string]string) (*model.ChannelMember, *model.AppError)

	// GetGroup gets a group by ID.
	//
	// @tag Group
	// Minimum server version: 5.18
	GetGroup(groupId string) (*model.Group, *model.AppError)

	// GetGroupByName gets a group by name.
	//
	// @tag Group
	// Minimum server version: 5.18
	GetGroupByName(name string) (*model.Group, *model.AppError)

	// GetGroupMemberUsers gets a page of users belonging to the given group.
	//
	// @tag Group
	// Minimum server version: 5.35
	GetGroupMemberUsers(groupID string, page, perPage int) ([]*model.User, *model.AppError)

	// GetGroupsBySource gets a list of all groups for the given source.
	//
	// @tag Group
	// Minimum server version: 5.35
	GetGroupsBySource(groupSource model.GroupSource) ([]*model.Group, *model.AppError)

	// GetGroupsForUser gets the groups a user is in.
	//
	// @tag Group
	// @tag User
	// Minimum server version: 5.18
	GetGroupsForUser(userID string) ([]*model.Group, *model.AppError)

	// DeleteChannelMember deletes a channel membership for a user.
	//
	// @tag Channel
	// @tag User
	// Minimum server version: 5.2
	DeleteChannelMember(channelId, userID string) *model.AppError

	// CreatePost creates a post.
	//
	// @tag Post
	// Minimum server version: 5.2
	CreatePost(post *model.Post) (*model.Post, *model.AppError)

	// AddReaction add a reaction to a post.
	//
	// @tag Post
	// Minimum server version: 5.3
	AddReaction(reaction *model.Reaction) (*model.Reaction, *model.AppError)

	// RemoveReaction remove a reaction from a post.
	//
	// @tag Post
	// Minimum server version: 5.3
	RemoveReaction(reaction *model.Reaction) *model.AppError

	// GetReaction get the reactions of a post.
	//
	// @tag Post
	// Minimum server version: 5.3
	GetReactions(postId string) ([]*model.Reaction, *model.AppError)

	// SendEphemeralPost creates an ephemeral post.
	//
	// @tag Post
	// Minimum server version: 5.2
	SendEphemeralPost(userID string, post *model.Post) *model.Post

	// UpdateEphemeralPost updates an ephemeral message previously sent to the user.
	// EXPERIMENTAL: This API is experimental and can be changed without advance notice.
	//
	// @tag Post
	// Minimum server version: 5.2
	UpdateEphemeralPost(userID string, post *model.Post) *model.Post

	// DeleteEphemeralPost deletes an ephemeral message previously sent to the user.
	// EXPERIMENTAL: This API is experimental and can be changed without advance notice.
	//
	// @tag Post
	// Minimum server version: 5.2
	DeleteEphemeralPost(userID, postId string)

	// DeletePost deletes a post.
	//
	// @tag Post
	// Minimum server version: 5.2
	DeletePost(postId string) *model.AppError

	// GetPostThread gets a post with all the other posts in the same thread.
	//
	// @tag Post
	// Minimum server version: 5.6
	GetPostThread(postId string) (*model.PostList, *model.AppError)

	// GetPost gets a post.
	//
	// @tag Post
	// Minimum server version: 5.2
	GetPost(postId string) (*model.Post, *model.AppError)

	// GetPostsSince gets posts created after a specified time as Unix time in milliseconds.
	//
	// @tag Post
	// @tag Channel
	// Minimum server version: 5.6
	GetPostsSince(channelId string, time int64) (*model.PostList, *model.AppError)

	// GetPostsAfter gets a page of posts that were posted after the post provided.
	//
	// @tag Post
	// @tag Channel
	// Minimum server version: 5.6
	GetPostsAfter(channelId, postId string, page, perPage int) (*model.PostList, *model.AppError)

	// GetPostsBefore gets a page of posts that were posted before the post provided.
	//
	// @tag Post
	// @tag Channel
	// Minimum server version: 5.6
	GetPostsBefore(channelId, postId string, page, perPage int) (*model.PostList, *model.AppError)

	// GetPostsForChannel gets a list of posts for a channel.
	//
	// @tag Post
	// @tag Channel
	// Minimum server version: 5.6
	GetPostsForChannel(channelId string, page, perPage int) (*model.PostList, *model.AppError)

	// GetTeamStats gets a team's statistics
	//
	// @tag Team
	// Minimum server version: 5.8
	GetTeamStats(teamID string) (*model.TeamStats, *model.AppError)

	// UpdatePost updates a post.
	//
	// @tag Post
	// Minimum server version: 5.2
	UpdatePost(post *model.Post) (*model.Post, *model.AppError)

	// GetProfileImage gets user's profile image.
	//
	// @tag User
	// Minimum server version: 5.6
	GetProfileImage(userID string) ([]byte, *model.AppError)

	// SetProfileImage sets a user's profile image.
	//
	// @tag User
	// Minimum server version: 5.6
	SetProfileImage(userID string, data []byte) *model.AppError

	// GetEmojiList returns a page of custom emoji on the system.
	//
	// The sortBy parameter can be: "name".
	//
	// @tag Emoji
	// Minimum server version: 5.6
	GetEmojiList(sortBy string, page, perPage int) ([]*model.Emoji, *model.AppError)

	// GetEmojiByName gets an emoji by it's name.
	//
	// @tag Emoji
	// Minimum server version: 5.6
	GetEmojiByName(name string) (*model.Emoji, *model.AppError)

	// GetEmoji returns a custom emoji based on the emojiId string.
	//
	// @tag Emoji
	// Minimum server version: 5.6
	GetEmoji(emojiId string) (*model.Emoji, *model.AppError)

	// CopyFileInfos duplicates the FileInfo objects referenced by the given file ids,
	// recording the given user id as the new creator and returning the new set of file ids.
	//
	// The duplicate FileInfo objects are not initially linked to a post, but may now be passed
	// to CreatePost. Use this API to duplicate a post and its file attachments without
	// actually duplicating the uploaded files.
	//
	// @tag File
	// @tag User
	// Minimum server version: 5.2
	CopyFileInfos(userID string, fileIds []string) ([]string, *model.AppError)

	// GetFileInfo gets a File Info for a specific fileId
	//
	// @tag File
	// Minimum server version: 5.3
	GetFileInfo(fileId string) (*model.FileInfo, *model.AppError)

	// GetFileInfos gets File Infos with options
	//
	// @tag File
	// Minimum server version: 5.22
	GetFileInfos(page, perPage int, opt *model.GetFileInfosOptions) ([]*model.FileInfo, *model.AppError)

	// GetFile gets content of a file by it's ID
	//
	// @tag File
	// Minimum server version: 5.8
	GetFile(fileId string) ([]byte, *model.AppError)

	// GetFileLink gets the public link to a file by fileId.
	//
	// @tag File
	// Minimum server version: 5.6
	GetFileLink(fileId string) (string, *model.AppError)

	// ReadFile reads the file from the backend for a specific path
	//
	// @tag File
	// Minimum server version: 5.3
	ReadFile(path string) ([]byte, *model.AppError)

	// GetEmojiImage returns the emoji image.
	//
	// @tag Emoji
	// Minimum server version: 5.6
	GetEmojiImage(emojiId string) ([]byte, string, *model.AppError)

	// UploadFile will upload a file to a channel using a multipart request, to be later attached to a post.
	//
	// @tag File
	// @tag Channel
	// Minimum server version: 5.6
	UploadFile(data []byte, channelId string, filename string) (*model.FileInfo, *model.AppError)

	// OpenInteractiveDialog will open an interactive dialog on a user's client that
	// generated the trigger ID. Used with interactive message buttons, menus
	// and slash commands.
	//
	// Minimum server version: 5.6
	OpenInteractiveDialog(dialog model.OpenDialogRequest) *model.AppError

	// Plugin Section

	// GetPlugins will return a list of plugin manifests for currently active plugins.
	//
	// @tag Plugin
	// Minimum server version: 5.6
	GetPlugins() ([]*model.Manifest, *model.AppError)

	// EnablePlugin will enable an plugin installed.
	//
	// @tag Plugin
	// Minimum server version: 5.6
	EnablePlugin(id string) *model.AppError

	// DisablePlugin will disable an enabled plugin.
	//
	// @tag Plugin
	// Minimum server version: 5.6
	DisablePlugin(id string) *model.AppError

	// RemovePlugin will disable and delete a plugin.
	//
	// @tag Plugin
	// Minimum server version: 5.6
	RemovePlugin(id string) *model.AppError

	// GetPluginStatus will return the status of a plugin.
	//
	// @tag Plugin
	// Minimum server version: 5.6
	GetPluginStatus(id string) (*model.PluginStatus, *model.AppError)

	// InstallPlugin will upload another plugin with tar.gz file.
	// Previous version will be replaced on replace true.
	//
	// @tag Plugin
	// Minimum server version: 5.18
	InstallPlugin(file io.Reader, replace bool) (*model.Manifest, *model.AppError)

	// KV Store Section

	// KVSet stores a key-value pair, unique per plugin.
	// Provided helper functions and internal plugin code will use the prefix `mmi_` before keys. Do not use this prefix.
	//
	// @tag KeyValueStore
	// Minimum server version: 5.2
	KVSet(key string, value []byte) *model.AppError

	// KVCompareAndSet updates a key-value pair, unique per plugin, but only if the current value matches the given oldValue.
	// Inserts a new key if oldValue == nil.
	// Returns (false, err) if DB error occurred
	// Returns (false, nil) if current value != oldValue or key already exists when inserting
	// Returns (true, nil) if current value == oldValue or new key is inserted
	//
	// @tag KeyValueStore
	// Minimum server version: 5.12
	KVCompareAndSet(key string, oldValue, newValue []byte) (bool, *model.AppError)

	// KVCompareAndDelete deletes a key-value pair, unique per plugin, but only if the current value matches the given oldValue.
	// Returns (false, err) if DB error occurred
	// Returns (false, nil) if current value != oldValue or key does not exist when deleting
	// Returns (true, nil) if current value == oldValue and the key was deleted
	//
	// @tag KeyValueStore
	// Minimum server version: 5.16
	KVCompareAndDelete(key string, oldValue []byte) (bool, *model.AppError)

	// KVSetWithOptions stores a key-value pair, unique per plugin, according to the given options.
	// Returns (false, err) if DB error occurred
	// Returns (false, nil) if the value was not set
	// Returns (true, nil) if the value was set
	//
	// Minimum server version: 5.20
	KVSetWithOptions(key string, value []byte, options model.PluginKVSetOptions) (bool, *model.AppError)

	// KVSet stores a key-value pair with an expiry time, unique per plugin.
	//
	// @tag KeyValueStore
	// Minimum server version: 5.6
	KVSetWithExpiry(key string, value []byte, expireInSeconds int64) *model.AppError

	// KVGet retrieves a value based on the key, unique per plugin. Returns nil for non-existent keys.
	//
	// @tag KeyValueStore
	// Minimum server version: 5.2
	KVGet(key string) ([]byte, *model.AppError)

	// KVDelete removes a key-value pair, unique per plugin. Returns nil for non-existent keys.
	//
	// @tag KeyValueStore
	// Minimum server version: 5.2
	KVDelete(key string) *model.AppError

	// KVDeleteAll removes all key-value pairs for a plugin.
	//
	// @tag KeyValueStore
	// Minimum server version: 5.6
	KVDeleteAll() *model.AppError

	// KVList lists all keys for a plugin.
	//
	// @tag KeyValueStore
	// Minimum server version: 5.6
	KVList(page, perPage int) ([]string, *model.AppError)

	// PublishWebSocketEvent sends an event to WebSocket connections.
	// event is the type and will be prepended with "custom_<pluginid>_".
	// payload is the data sent with the event. Interface values must be primitive Go types or mattermost-server/model types.
	// broadcast determines to which users to send the event.
	//
	// Minimum server version: 5.2
	PublishWebSocketEvent(event string, payload map[string]interface{}, broadcast *model.WebsocketBroadcast)

	// HasPermissionTo check if the user has the permission at system scope.
	//
	// @tag User
	// Minimum server version: 5.3
	HasPermissionTo(userID string, permission *model.Permission) bool

	// HasPermissionToTeam check if the user has the permission at team scope.
	//
	// @tag User
	// @tag Team
	// Minimum server version: 5.3
	HasPermissionToTeam(userID, teamID string, permission *model.Permission) bool

	// HasPermissionToChannel check if the user has the permission at channel scope.
	//
	// @tag User
	// @tag Channel
	// Minimum server version: 5.3
	HasPermissionToChannel(userID, channelId string, permission *model.Permission) bool

	// LogDebug writes a log message to the Mattermost server log file.
	// Appropriate context such as the plugin name will already be added as fields so plugins
	// do not need to add that info.
	//
	// @tag Logging
	// Minimum server version: 5.2
	LogDebug(msg string, keyValuePairs ...interface{})

	// LogInfo writes a log message to the Mattermost server log file.
	// Appropriate context such as the plugin name will already be added as fields so plugins
	// do not need to add that info.
	//
	// @tag Logging
	// Minimum server version: 5.2
	LogInfo(msg string, keyValuePairs ...interface{})

	// LogError writes a log message to the Mattermost server log file.
	// Appropriate context such as the plugin name will already be added as fields so plugins
	// do not need to add that info.
	//
	// @tag Logging
	// Minimum server version: 5.2
	LogError(msg string, keyValuePairs ...interface{})

	// LogWarn writes a log message to the Mattermost server log file.
	// Appropriate context such as the plugin name will already be added as fields so plugins
	// do not need to add that info.
	//
	// @tag Logging
	// Minimum server version: 5.2
	LogWarn(msg string, keyValuePairs ...interface{})

	// SendMail sends an email to a specific address
	//
	// Minimum server version: 5.7
	SendMail(to, subject, htmlBody string) *model.AppError

	// CreateBot creates the given bot and corresponding user.
	//
	// @tag Bot
	// Minimum server version: 5.10
	CreateBot(bot *model.Bot) (*model.Bot, *model.AppError)

	// PatchBot applies the given patch to the bot and corresponding user.
	//
	// @tag Bot
	// Minimum server version: 5.10
	PatchBot(botUserId string, botPatch *model.BotPatch) (*model.Bot, *model.AppError)

	// GetBot returns the given bot.
	//
	// @tag Bot
	// Minimum server version: 5.10
	GetBot(botUserId string, includeDeleted bool) (*model.Bot, *model.AppError)

	// GetBots returns the requested page of bots.
	//
	// @tag Bot
	// Minimum server version: 5.10
	GetBots(options *model.BotGetOptions) ([]*model.Bot, *model.AppError)

	// UpdateBotActive marks a bot as active or inactive, along with its corresponding user.
	//
	// @tag Bot
	// Minimum server version: 5.10
	UpdateBotActive(botUserId string, active bool) (*model.Bot, *model.AppError)

	// PermanentDeleteBot permanently deletes a bot and its corresponding user.
	//
	// @tag Bot
	// Minimum server version: 5.10
	PermanentDeleteBot(botUserId string) *model.AppError

	// GetBotIconImage gets LHS bot icon image.
	//
	// @tag Bot
	// Minimum server version: 5.14
	GetBotIconImage(botUserId string) ([]byte, *model.AppError)

	// SetBotIconImage sets LHS bot icon image.
	// Icon image must be SVG format, all other formats are rejected.
	//
	// @tag Bot
	// Minimum server version: 5.14
	SetBotIconImage(botUserId string, data []byte) *model.AppError

	// DeleteBotIconImage deletes LHS bot icon image.
	//
	// @tag Bot
	// Minimum server version: 5.14
	DeleteBotIconImage(botUserId string) *model.AppError

	// PluginHTTP allows inter-plugin requests to plugin APIs.
	//
	// Minimum server version: 5.18
	PluginHTTP(request *http.Request) *http.Response

	// PublishUserTyping publishes a user is typing WebSocket event.
	// The parentId parameter may be an empty string, the other parameters are required.
	//
	// @tag User
	// Minimum server version: 5.26
	PublishUserTyping(userID, channelId, parentId string) *model.AppError

	// CreateCommand creates a server-owned slash command that is not handled by the plugin
	// itself, and which will persist past the life of the plugin. The command will have its
	// CreatorId set to "" and its PluginId set to the id of the plugin that created it.
	//
	// @tag SlashCommand
	// Minimum server version: 5.28
	CreateCommand(cmd *model.Command) (*model.Command, error)

	// ListCommands returns the list of all slash commands for teamID. E.g., custom commands
	// (those created through the integrations menu, the REST api, or the plugin api CreateCommand),
	// plugin commands (those created with plugin api RegisterCommand), and builtin commands
	// (those added internally through RegisterCommandProvider).
	//
	// @tag SlashCommand
	// Minimum server version: 5.28
	ListCommands(teamID string) ([]*model.Command, error)

	// ListCustomCommands returns the list of slash commands for teamID that where created
	// through the integrations menu, the REST api, or the plugin api CreateCommand.
	//
	// @tag SlashCommand
	// Minimum server version: 5.28
	ListCustomCommands(teamID string) ([]*model.Command, error)

	// ListPluginCommands returns the list of slash commands for teamID that were created
	// with the plugin api RegisterCommand.
	//
	// @tag SlashCommand
	// Minimum server version: 5.28
	ListPluginCommands(teamID string) ([]*model.Command, error)

	// ListBuiltInCommands returns the list of slash commands that are builtin commands
	// (those added internally through RegisterCommandProvider).
	//
	// @tag SlashCommand
	// Minimum server version: 5.28
	ListBuiltInCommands() ([]*model.Command, error)

	// GetCommand returns the command definition based on a command id string.
	//
	// @tag SlashCommand
	// Minimum server version: 5.28
	GetCommand(commandID string) (*model.Command, error)

	// UpdateCommand updates a single command (commandID) with the information provided in the
	// updatedCmd model.Command struct. The following fields in the command cannot be updated:
	// Id, Token, CreateAt, DeleteAt, and PluginId. If updatedCmd.TeamId is blank, it
	// will be set to commandID's TeamId.
	//
	// @tag SlashCommand
	// Minimum server version: 5.28
	UpdateCommand(commandID string, updatedCmd *model.Command) (*model.Command, error)

	// DeleteCommand deletes a slash command (commandID).
	//
	// @tag SlashCommand
	// Minimum server version: 5.28
	DeleteCommand(commandID string) error

<<<<<<< HEAD
	SendNotification(notification actionitem.ExternalNotification) error

	RegisterActionItemProvider(provider actionitem.Provider) error
	RegisterActionItemType(actionItemType actionitem.Type) error
=======
	// PublishPluginClusterEvent broadcasts a plugin event to all other running instances of
	// the calling plugin that are present in the cluster.
	//
	// This method is used to allow plugin communication in a High-Availability cluster.
	// The receiving side should implement the OnPluginClusterEvent hook
	// to receive events sent through this method.
	//
	// Minimum server version: 5.36
	PublishPluginClusterEvent(ev model.PluginClusterEvent, opts model.PluginClusterEventSendOptions) error
>>>>>>> e414efac
}

var handshake = plugin.HandshakeConfig{
	ProtocolVersion:  1,
	MagicCookieKey:   "MATTERMOST_PLUGIN",
	MagicCookieValue: "Securely message teams, anywhere.",
}<|MERGE_RESOLUTION|>--- conflicted
+++ resolved
@@ -1052,12 +1052,6 @@
 	// Minimum server version: 5.28
 	DeleteCommand(commandID string) error
 
-<<<<<<< HEAD
-	SendNotification(notification actionitem.ExternalNotification) error
-
-	RegisterActionItemProvider(provider actionitem.Provider) error
-	RegisterActionItemType(actionItemType actionitem.Type) error
-=======
 	// PublishPluginClusterEvent broadcasts a plugin event to all other running instances of
 	// the calling plugin that are present in the cluster.
 	//
@@ -1067,7 +1061,10 @@
 	//
 	// Minimum server version: 5.36
 	PublishPluginClusterEvent(ev model.PluginClusterEvent, opts model.PluginClusterEventSendOptions) error
->>>>>>> e414efac
+
+	SendNotification(notification actionitem.ExternalNotification) error
+	RegisterActionItemProvider(provider actionitem.Provider) error
+	RegisterActionItemType(actionItemType actionitem.Type) error
 }
 
 var handshake = plugin.HandshakeConfig{
