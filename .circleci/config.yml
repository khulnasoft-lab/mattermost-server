--- conflicted
+++ resolved
@@ -25,11 +25,7 @@
           cd ../
           git clone --depth=1 --no-single-branch https://github.com/mattermost/mattermost-webapp.git
           cd mattermost-webapp
-<<<<<<< HEAD
-          git checkout $CIRCLE_BRANCH || git checkout release-5.38
-=======
           git checkout $CIRCLE_BRANCH || git checkout release-5.39
->>>>>>> bf88d605
           export WEBAPP_GIT_COMMIT=$(git rev-parse HEAD)
           echo "$WEBAPP_GIT_COMMIT"
 
@@ -456,11 +452,7 @@
   build-docker:
     working_directory: ~/
     docker:
-<<<<<<< HEAD
-      - image: circleci/buildpack-deps:stretch
-=======
       - image: cimg/base:stable
->>>>>>> bf88d605
     steps:
       - attach_workspace:
           at: .
