--- conflicted
+++ resolved
@@ -86,14 +86,11 @@
 	WebsocketEventAcknowledgementRemoved              WebsocketEventType = "post_acknowledgement_removed"
 	WebsocketEventPersistentNotificationTriggered     WebsocketEventType = "persistent_notification_triggered"
 	WebsocketEventHostedCustomerSignupProgressUpdated WebsocketEventType = "hosted_customer_signup_progress_updated"
-<<<<<<< HEAD
 	WebsocketEventChannelBookmarkCreated                                 = "channel_bookmark_created"
 	WebsocketEventChannelBookmarkUpdated                                 = "channel_bookmark_updated"
 	WebsocketEventChannelBookmarkDeleted                                 = "channel_bookmark_deleted"
 	WebsocketEventChannelBookmarkSorted                                  = "channel_bookmark_sorted"
-=======
 	WebsocketPresenceIndicator                        WebsocketEventType = "presence"
->>>>>>> 485ae6ae
 )
 
 type WebSocketMessage interface {
