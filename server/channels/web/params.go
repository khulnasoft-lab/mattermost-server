// Copyright (c) 2015-present Mattermost, Inc. All Rights Reserved.
// See LICENSE.txt for license information.

package web

import (
	"net/http"
	"net/url"
	"strconv"
	"strings"

	"github.com/gorilla/mux"

	"github.com/mattermost/mattermost/server/public/model"
)

const (
	PageDefault        = 0
	PerPageDefault     = 60
	PerPageMaximum     = 200
	LogsPerPageDefault = 10000
	LogsPerPageMaximum = 10000
	LimitDefault       = 60
	LimitMaximum       = 200
)

type Params struct {
	UserId                    string
	TeamId                    string
	InviteId                  string
	TokenId                   string
	ThreadId                  string
	Timestamp                 int64
	TimeRange                 string
	ChannelId                 string
	PostId                    string
	PolicyId                  string
	FileId                    string
	Filename                  string
	UploadId                  string
	PluginId                  string
	CommandId                 string
	HookId                    string
	ReportId                  string
	EmojiId                   string
	AppId                     string
	Email                     string
	Username                  string
	TeamName                  string
	ChannelName               string
	PreferenceName            string
	EmojiName                 string
	Category                  string
	Service                   string
	JobId                     string
	JobType                   string
	ActionId                  string
	RoleId                    string
	RoleName                  string
	SchemeId                  string
	Scope                     string
	GroupId                   string
	Page                      int
	PerPage                   int
	LogsPerPage               int
	Permanent                 bool
	RemoteId                  string
	SyncableId                string
	SyncableType              model.GroupSyncableType
	BotUserId                 string
	Q                         string
	IsLinked                  *bool
	IsConfigured              *bool
	NotAssociatedToTeam       string
	NotAssociatedToChannel    string
	Paginate                  *bool
	IncludeMemberCount        bool
	IncludeMemberIDs          bool
	NotAssociatedToGroup      string
	ExcludeDefaultChannels    bool
	LimitAfter                int
	LimitBefore               int
	GroupIDs                  string
	IncludeTotalCount         bool
	IncludeDeleted            bool
	FilterAllowReference      bool
	FilterArchived            bool
	FilterParentTeamPermitted bool
	CategoryId                string
	WarnMetricId              string
	ExportName                string
	ExcludePolicyConstrained  bool
	GroupSource               model.GroupSource
	FilterHasMember           string
	IncludeChannelMemberCount string
	OutgoingOAuthConnectionID string
	Url                       string

	//Bookmarks
	ChannelBookmarkId string
	BookmarksSince    int64

	// Cloud
	InvoiceId string
}

func ParamsFromRequest(r *http.Request) *Params {
	params := &Params{}

	props := mux.Vars(r)
	query := r.URL.Query()

	params.UserId = props["user_id"]
	params.TeamId = props["team_id"]
	params.CategoryId = props["category_id"]
	params.InviteId = props["invite_id"]
	params.TokenId = props["token_id"]
	params.ThreadId = props["thread_id"]

	if val, ok := props["channel_id"]; ok {
		params.ChannelId = val
	} else {
		params.ChannelId = query.Get("channel_id")
	}

	params.PostId = props["post_id"]
	params.PolicyId = props["policy_id"]
	params.FileId = props["file_id"]
	params.Filename = query.Get("filename")
	params.UploadId = props["upload_id"]
	params.PluginId = props["plugin_id"]
	params.CommandId = props["command_id"]
	params.HookId = props["hook_id"]
	params.ReportId = props["report_id"]
	params.EmojiId = props["emoji_id"]
	params.AppId = props["app_id"]
	params.Email = props["email"]
	params.Username = props["username"]
	params.TeamName = strings.ToLower(props["team_name"])
	params.ChannelName = strings.ToLower(props["channel_name"])
	params.Category = props["category"]
	params.Service = props["service"]
	params.PreferenceName = props["preference_name"]
	params.EmojiName = props["emoji_name"]
	params.JobId = props["job_id"]
	params.JobType = props["job_type"]
	params.ActionId = props["action_id"]
	params.RoleId = props["role_id"]
	params.RoleName = props["role_name"]
	params.SchemeId = props["scheme_id"]
	params.GroupId = props["group_id"]
	params.RemoteId = props["remote_id"]
	params.InvoiceId = props["invoice_id"]
	params.OutgoingOAuthConnectionID = props["outgoing_oauth_connection_id"]
	params.ChannelBookmarkId = props["bookmark_id"]
	params.Scope = query.Get("scope")

	if val, err := strconv.Atoi(query.Get("page")); err != nil || val < 0 {
		params.Page = PageDefault
	} else {
		params.Page = val
	}

	if val, err := strconv.ParseInt(props["timestamp"], 10, 64); err != nil || val < 0 {
		params.Timestamp = 0
	} else {
		params.Timestamp = val
	}

	params.TimeRange = query.Get("time_range")
	params.Permanent, _ = strconv.ParseBool(query.Get("permanent"))
	params.PerPage = getPerPageFromQuery(query)

	if val, err := strconv.Atoi(query.Get("logs_per_page")); err != nil || val < 0 {
		params.LogsPerPage = LogsPerPageDefault
	} else if val > LogsPerPageMaximum {
		params.LogsPerPage = LogsPerPageMaximum
	} else {
		params.LogsPerPage = val
	}

	if val, err := strconv.Atoi(query.Get("limit_after")); err != nil || val < 0 {
		params.LimitAfter = LimitDefault
	} else if val > LimitMaximum {
		params.LimitAfter = LimitMaximum
	} else {
		params.LimitAfter = val
	}

	if val, err := strconv.Atoi(query.Get("limit_before")); err != nil || val < 0 {
		params.LimitBefore = LimitDefault
	} else if val > LimitMaximum {
		params.LimitBefore = LimitMaximum
	} else {
		params.LimitBefore = val
	}

	params.SyncableId = props["syncable_id"]

	switch props["syncable_type"] {
	case "teams":
		params.SyncableType = model.GroupSyncableTypeTeam
	case "channels":
		params.SyncableType = model.GroupSyncableTypeChannel
	}

	params.BotUserId = props["bot_user_id"]
	params.Q = query.Get("q")

	if val, err := strconv.ParseBool(query.Get("is_linked")); err == nil {
		params.IsLinked = &val
	}

	if val, err := strconv.ParseBool(query.Get("is_configured")); err == nil {
		params.IsConfigured = &val
	}

	params.NotAssociatedToTeam = query.Get("not_associated_to_team")
	params.NotAssociatedToChannel = query.Get("not_associated_to_channel")
	params.FilterAllowReference, _ = strconv.ParseBool(query.Get("filter_allow_reference"))
	params.FilterArchived, _ = strconv.ParseBool(query.Get("filter_archived"))
	params.FilterParentTeamPermitted, _ = strconv.ParseBool(query.Get("filter_parent_team_permitted"))
	params.IncludeChannelMemberCount = query.Get("include_channel_member_count")

	if val, err := strconv.ParseBool(query.Get("paginate")); err == nil {
		params.Paginate = &val
	}

	params.IncludeMemberCount, _ = strconv.ParseBool(query.Get("include_member_count"))
	params.IncludeMemberIDs, _ = strconv.ParseBool(query.Get("include_member_ids"))
	params.NotAssociatedToGroup = query.Get("not_associated_to_group")
	params.ExcludeDefaultChannels, _ = strconv.ParseBool(query.Get("exclude_default_channels"))
	params.GroupIDs = query.Get("group_ids")
	params.IncludeTotalCount, _ = strconv.ParseBool(query.Get("include_total_count"))
	params.IncludeDeleted, _ = strconv.ParseBool(query.Get("include_deleted"))
	params.WarnMetricId = props["warn_metric_id"]
	params.ExportName = props["export_name"]
	params.ExcludePolicyConstrained, _ = strconv.ParseBool(query.Get("exclude_policy_constrained"))

	if val := query.Get("group_source"); val != "" {
		switch val {
		case "custom":
			params.GroupSource = model.GroupSourceCustom
		default:
			params.GroupSource = model.GroupSourceLdap
		}
	}

	params.FilterHasMember = query.Get("filter_has_member")

<<<<<<< HEAD
	params.Url = query.Get("url")

	params.IncludeBookmarks, _ = strconv.ParseBool(query.Get("include_bookmarks"))
=======
>>>>>>> 0b5cd0cf
	if val, err := strconv.ParseInt(query.Get("bookmarks_since"), 10, 64); err != nil || val < 0 {
		params.BookmarksSince = 0
	} else {
		params.BookmarksSince = val
	}

	return params
}

// getPerPageFromQuery returns the PerPage value from the given query.
// This function should be removed and the support for `pageSize`
// should be dropped after v1.46 of the mobile app is no longer supported
// https://mattermost.atlassian.net/browse/MM-38131
func getPerPageFromQuery(query url.Values) int {
	val, err := strconv.Atoi(query.Get("per_page"))
	if err != nil {
		val, err = strconv.Atoi(query.Get("pageSize"))
	}
	if err != nil || val < 0 {
		return PerPageDefault
	} else if val > PerPageMaximum {
		return PerPageMaximum
	}
	return val
}<|MERGE_RESOLUTION|>--- conflicted
+++ resolved
@@ -248,12 +248,8 @@
 
 	params.FilterHasMember = query.Get("filter_has_member")
 
-<<<<<<< HEAD
 	params.Url = query.Get("url")
 
-	params.IncludeBookmarks, _ = strconv.ParseBool(query.Get("include_bookmarks"))
-=======
->>>>>>> 0b5cd0cf
 	if val, err := strconv.ParseInt(query.Get("bookmarks_since"), 10, 64); err != nil || val < 0 {
 		params.BookmarksSince = 0
 	} else {
