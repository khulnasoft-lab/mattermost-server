// Copyright (c) 2015-present Mattermost, Inc. All Rights Reserved.
// See LICENSE.txt for license information.

package app

import (
	"bytes"
	"context"
	"crypto/tls"
	"fmt"
	"net"
	"net/http"
	"net/url"
	"os"
	"os/exec"
	"path"
	"strconv"
	"strings"
	"sync"
	"syscall"
	"time"

	"github.com/getsentry/sentry-go"
	sentryhttp "github.com/getsentry/sentry-go/http"
	"github.com/gorilla/mux"
	"github.com/pkg/errors"
	"github.com/rs/cors"
	"golang.org/x/crypto/acme/autocert"

	"github.com/mattermost/mattermost/server/public/model"
	"github.com/mattermost/mattermost/server/public/shared/i18n"
	"github.com/mattermost/mattermost/server/public/shared/mlog"
	"github.com/mattermost/mattermost/server/public/shared/request"
	"github.com/mattermost/mattermost/server/public/shared/timezones"
	"github.com/mattermost/mattermost/server/v8/channels/app/email"
	"github.com/mattermost/mattermost/server/v8/channels/app/platform"
	"github.com/mattermost/mattermost/server/v8/channels/app/teams"
	"github.com/mattermost/mattermost/server/v8/channels/app/users"
	"github.com/mattermost/mattermost/server/v8/channels/audit"
	"github.com/mattermost/mattermost/server/v8/channels/jobs"
	"github.com/mattermost/mattermost/server/v8/channels/jobs/active_users"
	"github.com/mattermost/mattermost/server/v8/channels/jobs/cleanup_desktop_tokens"
	"github.com/mattermost/mattermost/server/v8/channels/jobs/delete_empty_drafts_migration"
	"github.com/mattermost/mattermost/server/v8/channels/jobs/expirynotify"
	"github.com/mattermost/mattermost/server/v8/channels/jobs/export_delete"
	"github.com/mattermost/mattermost/server/v8/channels/jobs/export_process"
	"github.com/mattermost/mattermost/server/v8/channels/jobs/export_users_to_csv"
	"github.com/mattermost/mattermost/server/v8/channels/jobs/extract_content"
	"github.com/mattermost/mattermost/server/v8/channels/jobs/hosted_purchase_screening"
	"github.com/mattermost/mattermost/server/v8/channels/jobs/import_delete"
	"github.com/mattermost/mattermost/server/v8/channels/jobs/import_process"
	"github.com/mattermost/mattermost/server/v8/channels/jobs/last_accessible_file"
	"github.com/mattermost/mattermost/server/v8/channels/jobs/last_accessible_post"
	"github.com/mattermost/mattermost/server/v8/channels/jobs/migrations"
	"github.com/mattermost/mattermost/server/v8/channels/jobs/notify_admin"
	"github.com/mattermost/mattermost/server/v8/channels/jobs/plugins"
	"github.com/mattermost/mattermost/server/v8/channels/jobs/post_persistent_notifications"
	"github.com/mattermost/mattermost/server/v8/channels/jobs/product_notices"
	"github.com/mattermost/mattermost/server/v8/channels/jobs/refresh_post_stats"
	"github.com/mattermost/mattermost/server/v8/channels/jobs/resend_invitation_email"
	"github.com/mattermost/mattermost/server/v8/channels/jobs/s3_path_migration"
	"github.com/mattermost/mattermost/server/v8/channels/store"
	"github.com/mattermost/mattermost/server/v8/channels/utils"
	"github.com/mattermost/mattermost/server/v8/config"
	"github.com/mattermost/mattermost/server/v8/einterfaces"
	"github.com/mattermost/mattermost/server/v8/platform/services/awsmeter"
	"github.com/mattermost/mattermost/server/v8/platform/services/cache"
	"github.com/mattermost/mattermost/server/v8/platform/services/httpservice"
	"github.com/mattermost/mattermost/server/v8/platform/services/remotecluster"
	"github.com/mattermost/mattermost/server/v8/platform/services/searchengine/bleveengine"
	"github.com/mattermost/mattermost/server/v8/platform/services/searchengine/bleveengine/indexer"
	"github.com/mattermost/mattermost/server/v8/platform/services/sharedchannel"
	"github.com/mattermost/mattermost/server/v8/platform/services/telemetry"
	"github.com/mattermost/mattermost/server/v8/platform/services/tracing"
	"github.com/mattermost/mattermost/server/v8/platform/services/upgrader"
	"github.com/mattermost/mattermost/server/v8/platform/shared/filestore"
	"github.com/mattermost/mattermost/server/v8/platform/shared/mail"
	"github.com/mattermost/mattermost/server/v8/platform/shared/templates"
)

var SentryDSN = "https://9d7c9cccf549479799f880bcf4f26323@o94110.ingest.sentry.io/5212327"

// This is a placeholder to allow the existing release pipelines to run without failing to insert
// the key that's now hard-coded above. Remove this once we converge on the unified delivery
// pipeline in GitHub.
var _ = "placeholder_sentry_dsn"

type Server struct {
	// RootRouter is the starting point for all HTTP requests to the server.
	RootRouter *mux.Router

	// LocalRouter is the starting point for all the local UNIX socket
	// requests to the server
	LocalRouter *mux.Router

	// Router is the starting point for all web, api4 and ws requests to the server. It differs
	// from RootRouter only if the SiteURL contains a /subpath.
	Router *mux.Router

	Server      *http.Server
	ListenAddr  *net.TCPAddr
	RateLimiter *RateLimiter

	localModeServer *http.Server

	didFinishListen chan struct{}

	EmailService email.ServiceInterface

	httpService            httpservice.HTTPService
	PushNotificationsHub   PushNotificationsHub
	pushNotificationClient *http.Client // TODO: move this to it's own package
	outgoingWebhookClient  *http.Client

	runEssentialJobs bool
	Jobs             *jobs.JobServer

	timezones *timezones.Timezones

	htmlTemplateWatcher     *templates.Container
	seenPendingPostIdsCache cache.Cache
	openGraphDataCache      cache.Cache
	clusterLeaderListenerId string
	loggerLicenseListenerId string

	platform         *platform.PlatformService
	platformOptions  []platform.Option
	telemetryService *telemetry.TelemetryService
	userService      *users.UserService
	teamService      *teams.TeamService

	serviceMux           sync.RWMutex
	remoteClusterService remotecluster.RemoteClusterServiceIFace
	sharedChannelService SharedChannelServiceIFace // TODO: platform: move to platform package

	phase2PermissionsMigrationComplete bool

	Audit *audit.Audit

	joinCluster  bool
	skipPostInit bool

	Cloud                   einterfaces.CloudInterface
	IPFiltering             einterfaces.IPFilteringInterface
	OutgoingOAuthConnection einterfaces.OutgoingOAuthConnectionInterface

	tracer *tracing.Tracer

	ch *Channels
}

func (s *Server) Store() store.Store {
	if s.platform != nil {
		return s.platform.Store
	}

	return nil
}

func (s *Server) SetStore(st store.Store) {
	if s.platform != nil {
		s.platform.Store = st
	}
}

func NewServer(options ...Option) (*Server, error) {
	rootRouter := mux.NewRouter()
	localRouter := mux.NewRouter()

	s := &Server{
		RootRouter:  rootRouter,
		LocalRouter: localRouter,
		timezones:   timezones.New(),
	}

	for _, option := range options {
		if err := option(s); err != nil {
			return nil, errors.Wrap(err, "failed to apply option")
		}
	}

	// Following outlines the specific set of steps
	// performed during server bootup. They are sensitive to order
	// and has dependency requirements with the previous step.
	//
	// Step 1: Platform.
	if s.platform == nil {
		ps, sErr := platform.New(platform.ServiceConfig{}, s.platformOptions...)
		if sErr != nil {
			return nil, errors.Wrap(sErr, "failed to initialize platform")
		}
		s.platform = ps
	}

	subpath, err := utils.GetSubpathFromConfig(s.platform.Config())
	if err != nil {
		return nil, errors.Wrap(err, "failed to parse SiteURL subpath")
	}
	s.Router = s.RootRouter.PathPrefix(subpath).Subrouter()

	s.httpService = httpservice.MakeHTTPService(s.platform)

	// Step 2: Init Enterprise
	// Depends on step 1 (s.Platform must be non-nil)
	s.initEnterprise()

	// Needed to run before loading license.
	s.userService, err = users.New(users.ServiceConfig{
		UserStore:    s.Store().User(),
		SessionStore: s.Store().Session(),
		OAuthStore:   s.Store().OAuth(),
		ConfigFn:     s.platform.Config,
		Metrics:      s.GetMetrics(),
		Cluster:      s.platform.Cluster(),
		LicenseFn:    s.License,
	})
	if err != nil {
		return nil, errors.Wrapf(err, "unable to create users service")
	}

<<<<<<< HEAD
	if model.BuildEnterpriseReady == "true" {
		// Dependent on user service
		s.LoadLicense()
=======
	s.licenseWrapper = &licenseWrapper{
		srv: s,
>>>>>>> 53298a2d
	}

	s.teamService, err = teams.New(teams.ServiceConfig{
		TeamStore:    s.Store().Team(),
		ChannelStore: s.Store().Channel(),
		GroupStore:   s.Store().Group(),
		Users:        s.userService,
		WebHub:       s.platform,
		ConfigFn:     s.platform.Config,
		LicenseFn:    s.License,
	})
	if err != nil {
		return nil, errors.Wrapf(err, "unable to create teams service")
	}

	// It is important to initialize the hub only after the global logger is set
	// to avoid race conditions while logging from inside the hub.
	// Step 4: Start platform
	s.platform.Start(s.makeBroadcastHooks())

	// NOTE: There should be no call to App.Srv().Channels() before step 5 is done
	// otherwise it will throw a panic.

	// Step 5: Initialize channels.
	// Depends on s.httpService, and depends on the hub to be initialized.
	// Otherwise we run into race conditions.
	channels, err := NewChannels(s)
	if err != nil {
		return nil, errors.Wrap(err, "failed to initialize channels")
	}
	s.ch = channels

	// After channel is initialized set it to the App object
	app := New(ServerConnector(channels))

	// -------------------------------------------------------------------------
	// Everything below this is not order sensitive and safe to be moved around.
	// If you are adding a new field that is non-channels specific, please add
	// below this. Otherwise, please add it to Channels struct in app/channels.go.
	// -------------------------------------------------------------------------

	if *s.platform.Config().LogSettings.EnableDiagnostics && *s.platform.Config().LogSettings.EnableSentry {
		switch model.GetServiceEnvironment() {
		case model.ServiceEnvironmentDev:
			mlog.Warn("Sentry reporting is enabled, but service environment is dev. Disabling reporting.")
		case model.ServiceEnvironmentProduction, model.ServiceEnvironmentTest:
			if err2 := sentry.Init(sentry.ClientOptions{
				Dsn:              SentryDSN,
				Release:          model.BuildHash,
				AttachStacktrace: true,
				BeforeSend: func(event *sentry.Event, hint *sentry.EventHint) *sentry.Event {
					// sanitize data sent to sentry to reduce exposure of PII
					if event.Request != nil {
						event.Request.Cookies = ""
						event.Request.QueryString = ""
						event.Request.Headers = nil
						event.Request.Data = ""
					}
					return event
				},
				EnableTracing: false,
				TracesSampler: sentry.TracesSampler(func(ctx sentry.SamplingContext) float64 {
					return 0.0
				}),
			}); err2 != nil {
				mlog.Warn("Sentry could not be initiated, probably bad DSN?", mlog.Err(err2))
			}
		}
	}

	if *s.platform.Config().ServiceSettings.EnableOpenTracing {
		tracer, err2 := tracing.New()
		if err2 != nil {
			return nil, err2
		}
		s.tracer = tracer
	}

	s.pushNotificationClient = s.httpService.MakeClient(true)
	s.outgoingWebhookClient = s.httpService.MakeClient(false)

	if err2 := utils.TranslationsPreInit(); err2 != nil {
		return nil, errors.Wrapf(err2, "unable to load Mattermost translation files")
	}
	model.AppErrorInit(i18n.T)

	if s.seenPendingPostIdsCache, err = s.platform.CacheProvider().NewCache(&cache.CacheOptions{
		Size: PendingPostIDsCacheSize,
	}); err != nil {
		return nil, errors.Wrap(err, "Unable to create pending post ids cache")
	}
	if s.openGraphDataCache, err = s.platform.CacheProvider().NewCache(&cache.CacheOptions{
		Size: openGraphMetadataCacheSize,
	}); err != nil {
		return nil, errors.Wrap(err, "Unable to create opengraphdata cache")
	}

	s.createPushNotificationsHub(request.EmptyContext(s.Log()))

	if err2 := i18n.InitTranslations(*s.platform.Config().LocalizationSettings.DefaultServerLocale, *s.platform.Config().LocalizationSettings.DefaultClientLocale); err2 != nil {
		return nil, errors.Wrapf(err2, "unable to load Mattermost translation files")
	}

	templatesDir, ok := templates.GetTemplateDirectory()
	if !ok {
		return nil, errors.New("Failed find server templates in \"templates\" directory or MM_SERVER_PATH")
	}
	htmlTemplateWatcher, errorsChan, err2 := templates.NewWithWatcher(templatesDir)
	if err2 != nil {
		return nil, errors.Wrap(err2, "cannot initialize server templates")
	}
	s.Go(func() {
		for err2 := range errorsChan {
			mlog.Warn("Server templates error", mlog.Err(err2))
		}
	})
	s.htmlTemplateWatcher = htmlTemplateWatcher

	s.telemetryService, err = telemetry.New(New(ServerConnector(s.Channels())), s.Store(), s.platform.SearchEngine, s.Log(), *s.Config().LogSettings.VerboseDiagnostics)
	if err != nil {
		return nil, errors.Wrapf(err, "unable to initialize telemetry service")
	}

	s.platform.SetTelemetryId(s.TelemetryId()) // TODO: move this into platform once telemetry service moved to platform.

	emailService, err := email.NewService(email.ServiceConfig{
		ConfigFn:           s.platform.Config,
		LicenseFn:          s.License,
		TemplatesContainer: s.TemplatesContainer(),
		UserService:        s.userService,
		Store:              s.GetStore(),
	})
	if err != nil {
		return nil, errors.Wrapf(err, "unable to initialize email service")
	}
	s.EmailService = emailService

	s.platform.SetupFeatureFlags()

	s.initJobs()

	if ipFilteringInterface != nil {
		s.IPFiltering = ipFilteringInterface(app)
	}

	s.clusterLeaderListenerId = s.AddClusterLeaderChangedListener(func() {
		mlog.Info("Cluster leader changed. Determining if job schedulers should be running:", mlog.Bool("isLeader", s.IsLeader()))
		if s.Jobs != nil {
			s.Jobs.HandleClusterLeaderChange(s.IsLeader())
		}
		s.platform.SetupFeatureFlags()
	})

	// If configured with a subpath, redirect 404s at the root back into the subpath.
	if subpath != "/" {
		s.RootRouter.NotFoundHandler = http.HandlerFunc(func(w http.ResponseWriter, r *http.Request) {
			r.URL.Path = path.Join(subpath, r.URL.Path)
			http.Redirect(w, r, r.URL.String(), http.StatusFound)
		})
	}

	if _, err = url.ParseRequestURI(*s.platform.Config().ServiceSettings.SiteURL); err != nil {
		mlog.Error("SiteURL must be set. Some features will operate incorrectly if the SiteURL is not set. See documentation for details: https://mattermost.com/pl/configure-site-url")
	}

	// Start email batching because it's not like the other jobs
	s.platform.AddConfigListener(func(_, _ *model.Config) {
		s.EmailService.InitEmailBatching()
	})

	isTrial := false
	if licence := s.License(); licence != nil {
		isTrial = licence.IsTrial
	}

	logCurrentVersion := fmt.Sprintf("Current version is %v (%v/%v/%v/%v)", model.CurrentVersion, model.BuildNumber, model.BuildDate, model.BuildHash, model.BuildHashEnterprise)
	mlog.Info(
		logCurrentVersion,
		mlog.String("current_version", model.CurrentVersion),
		mlog.String("build_number", model.BuildNumber),
		mlog.String("build_date", model.BuildDate),
		mlog.String("build_hash", model.BuildHash),
		mlog.String("build_hash_enterprise", model.BuildHashEnterprise),
		mlog.String("service_environment", model.GetServiceEnvironment()),
	)
	if model.BuildEnterpriseReady == "true" {
		mlog.Info(
			"Enterprise Build",
			mlog.Bool("enterprise_build", true),
			mlog.Bool("is_trial", isTrial),
		)
	} else {
		mlog.Info("Team Edition Build", mlog.Bool("enterprise_build", false))
	}

	pwd, _ := os.Getwd()
	mlog.Info("Printing current working", mlog.String("directory", pwd))
	mlog.Info("Loaded config", mlog.String("source", s.platform.DescribeConfig()))

	license := s.License()
	allowAdvancedLogging := license != nil && *license.Features.AdvancedLogging

	if s.Audit == nil {
		s.Audit = &audit.Audit{}
		s.Audit.Init(audit.DefMaxQueueSize)
		if err = s.configureAudit(s.Audit, allowAdvancedLogging); err != nil {
			mlog.Error("Error configuring audit", mlog.Err(err))
		}
	}

	s.platform.RemoveUnlicensedLogTargets(license)
	s.platform.EnableLoggingMetrics()

	s.loggerLicenseListenerId = s.AddLicenseListener(func(oldLicense, newLicense *model.License) {
		s.platform.RemoveUnlicensedLogTargets(newLicense)
		s.platform.EnableLoggingMetrics()
	})

	// if enabled - perform initial product notices fetch
	if *s.platform.Config().AnnouncementSettings.AdminNoticesEnabled || *s.platform.Config().AnnouncementSettings.UserNoticesEnabled {
		s.platform.Go(func() {
			appInstance := New(ServerConnector(s.Channels()))
			if err := appInstance.UpdateProductNotices(); err != nil {
				mlog.Warn("Failed to perform initial product notices fetch", mlog.Err(err))
			}
		})
	}

	if s.skipPostInit {
		return s, nil
	}

	s.platform.AddConfigListener(func(old, new *model.Config) {
		appInstance := New(ServerConnector(s.Channels()))
		if *old.GuestAccountsSettings.Enable && !*new.GuestAccountsSettings.Enable {
			c := request.EmptyContext(s.Log())
			if appErr := appInstance.DeactivateGuests(c); appErr != nil {
				mlog.Error("Unable to deactivate guest accounts", mlog.Err(appErr))
			}
		}
	})

	// Disable active guest accounts on first run if guest accounts are disabled
	if !*s.platform.Config().GuestAccountsSettings.Enable {
		appInstance := New(ServerConnector(s.Channels()))
		c := request.EmptyContext(s.Log())
		if appErr := appInstance.DeactivateGuests(c); appErr != nil {
			mlog.Error("Unable to deactivate guest accounts", mlog.Err(appErr))
		}
	}

	if s.runEssentialJobs {
		s.runJobs()
	}

	s.doAppMigrations()

	s.initPostMetadata()

	// Dump the image cache if the proxy settings have changed. (need switch URLs to the correct proxy)
	s.platform.AddConfigListener(func(oldCfg, newCfg *model.Config) {
		if (oldCfg.ImageProxySettings.Enable != newCfg.ImageProxySettings.Enable) ||
			(oldCfg.ImageProxySettings.ImageProxyType != newCfg.ImageProxySettings.ImageProxyType) ||
			(oldCfg.ImageProxySettings.RemoteImageProxyURL != newCfg.ImageProxySettings.RemoteImageProxyURL) ||
			(oldCfg.ImageProxySettings.RemoteImageProxyOptions != newCfg.ImageProxySettings.RemoteImageProxyOptions) {
			s.openGraphDataCache.Purge()
		}
	})

	return s, nil
}

func (s *Server) runJobs() {
	s.runLicenseExpirationCheckJob()
	s.Go(func() {
		appInstance := New(ServerConnector(s.Channels()))
		runDNDStatusExpireJob(appInstance)
		runPostReminderJob(appInstance)
	})
	s.Go(func() {
		runSecurityJob(s)
	})
	s.Go(func() {
		firstRun, err := s.getFirstServerRunTimestamp()
		if err != nil {
			mlog.Warn("Fetching time of first server run failed. Setting to 'now'.")
			s.ensureFirstServerRunTimestamp()
			firstRun = utils.MillisFromTime(time.Now())
		}
		s.telemetryService.RunTelemetryJob(firstRun)
	})
	s.Go(func() {
		runSessionCleanupJob(s)
	})
	s.Go(func() {
		runJobsCleanupJob(s)
	})
	s.Go(func() {
		runTokenCleanupJob(s)
	})
	s.Go(func() {
		runCommandWebhookCleanupJob(s)
	})
	s.Go(func() {
		runConfigCleanupJob(s)
	})

	if complianceI := s.Channels().Compliance; complianceI != nil {
		go complianceI.StartComplianceDailyJob()
	}

	if *s.platform.Config().JobSettings.RunJobs && s.Jobs != nil {
		if err := s.Jobs.StartWorkers(); err != nil {
			mlog.Error("Failed to start job server workers", mlog.Err(err))
		}
	}
	if *s.platform.Config().JobSettings.RunScheduler && s.Jobs != nil {
		if err := s.Jobs.StartSchedulers(); err != nil {
			mlog.Error("Failed to start job server schedulers", mlog.Err(err))
		}
	}

	if *s.platform.Config().ServiceSettings.EnableAWSMetering {
		runReportToAWSMeterJob(s)
	}
}

// Global app options that should be applied to apps created by this server
func (s *Server) AppOptions() []AppOption {
	return []AppOption{
		ServerConnector(s.Channels()),
	}
}

func (s *Server) Channels() *Channels {
	return s.ch
}

// Return Database type (postgres or mysql) and current version of the schema
func (s *Server) DatabaseTypeAndSchemaVersion() (string, string) {
	schemaVersion, _ := s.Store().GetDBSchemaVersion()
	return *s.platform.Config().SqlSettings.DriverName, strconv.Itoa(schemaVersion)
}

func (s *Server) startInterClusterServices(license *model.License) error {
	if license == nil {
		mlog.Debug("No license provided; Remote Cluster services disabled")
		return nil
	}

	// Remote Cluster service

	// License check (assume enabled if shared channels enabled)
	if !license.HasRemoteClusterService() && !license.HasSharedChannels() {
		mlog.Debug("License does not have Remote Cluster services enabled")
		return nil
	}

	// Config check
	if !*s.platform.Config().ExperimentalSettings.EnableRemoteClusterService && !*s.platform.Config().ExperimentalSettings.EnableSharedChannels {
		mlog.Debug("Remote Cluster Service disabled via config")
		return nil
	}

	var err error
	appInstance := New(ServerConnector(s.Channels()))
	rcs, err := remotecluster.NewRemoteClusterService(s, appInstance)
	if err != nil {
		return err
	}

	if err = rcs.Start(); err != nil {
		return err
	}

	s.serviceMux.Lock()
	s.remoteClusterService = rcs
	s.serviceMux.Unlock()

	// Shared Channels service (depends on remote cluster service)

	// License check
	if !license.HasSharedChannels() {
		mlog.Debug("License does not have shared channels enabled")
		return nil
	}

	// Config check
	if !*s.platform.Config().ExperimentalSettings.EnableSharedChannels {
		mlog.Debug("Shared Channels Service disabled via config")
		return nil
	}

	scs, err := sharedchannel.NewSharedChannelService(s, appInstance)
	if err != nil {
		return err
	}
	s.platform.SetSharedChannelService(scs)

	if err = scs.Start(); err != nil {
		return err
	}

	s.serviceMux.Lock()
	s.sharedChannelService = scs
	s.serviceMux.Unlock()

	return nil
}

const TimeToWaitForConnectionsToCloseOnServerShutdown = time.Second

func (s *Server) StopHTTPServer() {
	if s.Server != nil {
		ctx, cancel := context.WithTimeout(context.Background(), TimeToWaitForConnectionsToCloseOnServerShutdown)
		defer cancel()
		didShutdown := false
		for s.didFinishListen != nil && !didShutdown {
			if err := s.Server.Shutdown(ctx); err != nil {
				mlog.Warn("Unable to shutdown server", mlog.Err(err))
			}
			timer := time.NewTimer(time.Millisecond * 50)
			select {
			case <-s.didFinishListen:
				didShutdown = true
			case <-timer.C:
			}
			timer.Stop()
		}
		s.Server.Close()
		s.Server = nil
	}
}

func (s *Server) Shutdown() {
	s.Log().Info("Stopping Server...")

	defer sentry.Flush(2 * time.Second)

	s.RemoveLicenseListener(s.loggerLicenseListenerId)
	s.RemoveClusterLeaderChangedListener(s.clusterLeaderListenerId)

	if s.tracer != nil {
		if err := s.tracer.Close(); err != nil {
			s.Log().Warn("Unable to cleanly shutdown opentracing client", mlog.Err(err))
		}
	}

	err := s.telemetryService.Shutdown()
	if err != nil {
		s.Log().Warn("Unable to cleanly shutdown telemetry client", mlog.Err(err))
	}

	s.serviceMux.RLock()
	if s.sharedChannelService != nil {
		if err = s.sharedChannelService.Shutdown(); err != nil {
			s.Log().Error("Error shutting down shared channel services", mlog.Err(err))
		}
	}
	if s.remoteClusterService != nil {
		if err = s.remoteClusterService.Shutdown(); err != nil {
			s.Log().Error("Error shutting down intercluster services", mlog.Err(err))
		}
	}
	s.serviceMux.RUnlock()

	s.StopHTTPServer()
	s.stopLocalModeServer()
	// Push notification hub needs to be shutdown after HTTP server
	// to prevent stray requests from generating a push notification after it's shut down.
	s.StopPushNotificationsHubWorkers()
	s.htmlTemplateWatcher.Close()

	s.platform.StopSearchEngine()

	s.Audit.Shutdown()

	s.platform.StopFeatureFlagUpdateJob()

	if err = s.platform.ShutdownConfig(); err != nil {
		s.Log().Warn("Failed to shut down config store", mlog.Err(err))
	}

	if s.platform.Cluster() != nil {
		s.platform.Cluster().StopInterNodeCommunication()
	}

	if err = s.platform.ShutdownMetrics(); err != nil {
		s.Log().Warn("Failed to stop metrics server", mlog.Err(err))
	}

	// Stopping email service after HTTP server has stopped to prevent
	// any stray notifications from being queued.
	s.EmailService.Stop()

	// This must be done after the cluster is stopped.
	if s.Jobs != nil {
		// For simplicity we don't check if workers and schedulers are active
		// before stopping them as both calls essentially become no-ops
		// if nothing is running.
		if err = s.Jobs.StopWorkers(); err != nil && !errors.Is(err, jobs.ErrWorkersNotRunning) {
			s.Log().Warn("Failed to stop job server workers", mlog.Err(err))
		}
		if err = s.Jobs.StopSchedulers(); err != nil && !errors.Is(err, jobs.ErrSchedulersNotRunning) {
			s.Log().Warn("Failed to stop job server schedulers", mlog.Err(err))
		}
	}

	// Stop channels.
	// This needs to happen last because channels are dependent
	// on parent services.
	if err = s.Channels().Stop(); err != nil {
		s.Log().Warn("Unable to cleanly stop channels", mlog.Err(err))
	}

	if err = s.platform.Shutdown(); err != nil {
		s.Log().Warn("Failed to stop platform", mlog.Err(err))
	}

	s.Log().Info("Server stopped")

	// shutdown main and notification loggers which will flush any remaining log records.
	timeoutCtx, timeoutCancel := context.WithTimeout(context.Background(), time.Second*15)
	defer timeoutCancel()
	if err = s.NotificationsLog().ShutdownWithTimeout(timeoutCtx); err != nil {
		fmt.Fprintf(os.Stderr, "Error shutting down notification logger: %v", err)
	}
	if err = s.Log().ShutdownWithTimeout(timeoutCtx); err != nil {
		fmt.Fprintf(os.Stderr, "Error shutting down main logger: %v", err)
	}
}

func (s *Server) Restart() error {
	percentage, err := s.UpgradeToE0Status()
	if err != nil || percentage != 100 {
		return errors.Wrap(err, "unable to restart because the system has not been upgraded")
	}
	s.Shutdown()

	argv0, err := exec.LookPath(os.Args[0])
	if err != nil {
		return err
	}

	if _, err = os.Stat(argv0); err != nil {
		return err
	}

	mlog.Info("Restarting server")
	return syscall.Exec(argv0, os.Args, os.Environ())
}

func (s *Server) CanIUpgradeToE0() error {
	return upgrader.CanIUpgradeToE0()
}

func (s *Server) UpgradeToE0() error {
	if err := upgrader.UpgradeToE0(); err != nil {
		return err
	}
	upgradedFromTE := &model.System{Name: model.SystemUpgradedFromTeId, Value: "true"}
	s.Store().System().Save(upgradedFromTE)
	return nil
}

func (s *Server) UpgradeToE0Status() (int64, error) {
	return upgrader.UpgradeToE0Status()
}

// Go creates a goroutine, but maintains a record of it to ensure that execution completes before
// the server is shutdown.
func (s *Server) Go(f func()) {
	s.platform.Go(f)
}

// GoBuffered acts like a semaphore which creates a goroutine, but maintains a record of it
// to ensure that execution completes before the server is shutdown.
func (s *Server) GoBuffered(f func()) {
	s.platform.GoBuffered(f)
}

var corsAllowedMethods = []string{
	"POST",
	"GET",
	"OPTIONS",
	"PUT",
	"PATCH",
	"DELETE",
}

// golang.org/x/crypto/acme/autocert/autocert.go
func handleHTTPRedirect(w http.ResponseWriter, r *http.Request) {
	if r.Method != "GET" && r.Method != "HEAD" {
		http.Error(w, "Use HTTPS", http.StatusBadRequest)
		return
	}
	target := "https://" + stripPort(r.Host) + r.URL.RequestURI()
	http.Redirect(w, r, target, http.StatusFound)
}

// golang.org/x/crypto/acme/autocert/autocert.go
func stripPort(hostport string) string {
	host, _, err := net.SplitHostPort(hostport)
	if err != nil {
		return hostport
	}
	return net.JoinHostPort(host, "443")
}

func (s *Server) Start() error {
	// Start channels.
	// This needs to happen before because channels is dependent on the HTTP server.
	if err := s.Channels().Start(); err != nil {
		return errors.Wrap(err, "Unable to start channels")
	}

	if s.joinCluster && s.platform.Cluster() != nil {
		s.registerClusterHandlers()
		s.platform.Cluster().StartInterNodeCommunication()
	}

	if err := s.ensureInstallationDate(); err != nil {
		return errors.Wrapf(err, "unable to ensure installation date")
	}

	if err := s.ensureFirstServerRunTimestamp(); err != nil {
		return errors.Wrapf(err, "unable to ensure first run timestamp")
	}

	if err := s.Store().Status().ResetAll(); err != nil {
		mlog.Error("Error to reset the server status.", mlog.Err(err))
	}

	if s.MailServiceConfig().SendEmailNotifications {
		if err := mail.TestConnection(s.MailServiceConfig()); err != nil {
			mlog.Error("Mail server connection test failed", mlog.Err(err))
		}
	}

	err := s.FileBackend().TestConnection()
	if err != nil {
		if _, ok := err.(*filestore.S3FileBackendNoBucketError); ok {
			err = s.FileBackend().(*filestore.S3FileBackend).MakeBucket()
		}
		if err != nil {
			mlog.Error("Problem with file storage settings", mlog.Err(err))
		}
	}

	s.checkPushNotificationServerURL()

	s.platform.ReloadConfig()

	mlog.Info("Starting Server...")

	var handler http.Handler = s.RootRouter

	switch model.GetServiceEnvironment() {
	case model.ServiceEnvironmentProduction, model.ServiceEnvironmentTest:
		if *s.platform.Config().LogSettings.EnableDiagnostics && *s.platform.Config().LogSettings.EnableSentry {
			sentryHandler := sentryhttp.New(sentryhttp.Options{
				Repanic: true,
			})
			handler = sentryHandler.Handle(handler)
		}
	case model.ServiceEnvironmentDev:
	}

	if allowedOrigins := *s.platform.Config().ServiceSettings.AllowCorsFrom; allowedOrigins != "" {
		exposedCorsHeaders := *s.platform.Config().ServiceSettings.CorsExposedHeaders
		allowCredentials := *s.platform.Config().ServiceSettings.CorsAllowCredentials
		debug := *s.platform.Config().ServiceSettings.CorsDebug
		corsWrapper := cors.New(cors.Options{
			AllowedOrigins:   strings.Fields(allowedOrigins),
			AllowedMethods:   corsAllowedMethods,
			AllowedHeaders:   []string{"*"},
			ExposedHeaders:   strings.Fields(exposedCorsHeaders),
			MaxAge:           86400,
			AllowCredentials: allowCredentials,
			Debug:            debug,
		})

		// If we have debugging of CORS turned on then forward messages to logs
		if debug {
			corsWrapper.Log = s.Log().With(mlog.String("source", "cors")).StdLogger(mlog.LvlDebug)
		}

		handler = corsWrapper.Handler(handler)
	}

	if *s.platform.Config().RateLimitSettings.Enable {
		mlog.Info("RateLimiter is enabled")

		rateLimiter, err2 := NewRateLimiter(&s.platform.Config().RateLimitSettings, s.platform.Config().ServiceSettings.TrustedProxyIPHeader)
		if err2 != nil {
			return err2
		}

		s.RateLimiter = rateLimiter
		handler = rateLimiter.RateLimitHandler(handler)
	}

	// Creating a logger for logging errors from http.Server at error level
	errStdLog := s.Log().With(mlog.String("source", "httpserver")).StdLogger(mlog.LvlError)

	s.Server = &http.Server{
		Handler:      handler,
		ReadTimeout:  time.Duration(*s.platform.Config().ServiceSettings.ReadTimeout) * time.Second,
		WriteTimeout: time.Duration(*s.platform.Config().ServiceSettings.WriteTimeout) * time.Second,
		IdleTimeout:  time.Duration(*s.platform.Config().ServiceSettings.IdleTimeout) * time.Second,
		ErrorLog:     errStdLog,
	}

	addr := *s.platform.Config().ServiceSettings.ListenAddress
	if addr == "" {
		if *s.platform.Config().ServiceSettings.ConnectionSecurity == model.ConnSecurityTLS {
			addr = ":https"
		} else {
			addr = ":http"
		}
	}

	listener, err := net.Listen("tcp", addr)
	if err != nil {
		return errors.Wrapf(err, i18n.T("api.server.start_server.starting.critical"), err)
	}
	s.ListenAddr = listener.Addr().(*net.TCPAddr)

	logListeningPort := fmt.Sprintf("Server is listening on %v", listener.Addr().String())
	mlog.Info(logListeningPort, mlog.String("address", listener.Addr().String()))

	m := &autocert.Manager{
		Cache:  autocert.DirCache(*s.platform.Config().ServiceSettings.LetsEncryptCertificateCacheFile),
		Prompt: autocert.AcceptTOS,
	}

	if *s.platform.Config().ServiceSettings.Forward80To443 {
		if host, port, err := net.SplitHostPort(addr); err != nil {
			mlog.Error("Unable to setup forwarding", mlog.Err(err))
		} else if port != "443" {
			return fmt.Errorf(i18n.T("api.server.start_server.forward80to443.enabled_but_listening_on_wrong_port"), port)
		} else {
			httpListenAddress := net.JoinHostPort(host, "http")

			if *s.platform.Config().ServiceSettings.UseLetsEncrypt {
				server := &http.Server{
					Addr:     httpListenAddress,
					Handler:  m.HTTPHandler(nil),
					ErrorLog: s.Log().With(mlog.String("source", "le_forwarder_server")).StdLogger(mlog.LvlError),
				}
				go server.ListenAndServe()
			} else {
				go func() {
					redirectListener, err := net.Listen("tcp", httpListenAddress)
					if err != nil {
						mlog.Error("Unable to setup forwarding", mlog.Err(err))
						return
					}
					defer redirectListener.Close()

					server := &http.Server{
						Handler:  http.HandlerFunc(handleHTTPRedirect),
						ErrorLog: s.Log().With(mlog.String("source", "forwarder_server")).StdLogger(mlog.LvlError),
					}
					server.Serve(redirectListener)
				}()
			}
		}
	} else if *s.platform.Config().ServiceSettings.UseLetsEncrypt {
		return errors.New(i18n.T("api.server.start_server.forward80to443.disabled_while_using_lets_encrypt"))
	}

	s.didFinishListen = make(chan struct{})
	go func() {
		var err error
		if *s.platform.Config().ServiceSettings.ConnectionSecurity == model.ConnSecurityTLS {
			tlsConfig := &tls.Config{
				PreferServerCipherSuites: true,
				CurvePreferences:         []tls.CurveID{tls.CurveP521, tls.CurveP384, tls.CurveP256},
			}

			switch *s.platform.Config().ServiceSettings.TLSMinVer {
			case "1.0":
				tlsConfig.MinVersion = tls.VersionTLS10
			case "1.1":
				tlsConfig.MinVersion = tls.VersionTLS11
			default:
				tlsConfig.MinVersion = tls.VersionTLS12
			}

			defaultCiphers := []uint16{
				tls.TLS_ECDHE_ECDSA_WITH_AES_128_GCM_SHA256,
				tls.TLS_ECDHE_ECDSA_WITH_AES_256_GCM_SHA384,
				tls.TLS_ECDHE_RSA_WITH_AES_128_GCM_SHA256,
				tls.TLS_ECDHE_RSA_WITH_AES_256_GCM_SHA384,
				tls.TLS_RSA_WITH_AES_128_GCM_SHA256,
				tls.TLS_RSA_WITH_AES_256_GCM_SHA384,
			}

			if len(s.platform.Config().ServiceSettings.TLSOverwriteCiphers) == 0 {
				tlsConfig.CipherSuites = defaultCiphers
			} else {
				var cipherSuites []uint16
				for _, cipher := range s.platform.Config().ServiceSettings.TLSOverwriteCiphers {
					value, ok := model.ServerTLSSupportedCiphers[cipher]

					if !ok {
						mlog.Warn("Unsupported cipher passed", mlog.String("cipher", cipher))
						continue
					}

					cipherSuites = append(cipherSuites, value)
				}

				if len(cipherSuites) == 0 {
					mlog.Warn("No supported ciphers passed, fallback to default cipher suite")
					cipherSuites = defaultCiphers
				}

				tlsConfig.CipherSuites = cipherSuites
			}

			certFile := ""
			keyFile := ""

			if *s.platform.Config().ServiceSettings.UseLetsEncrypt {
				tlsConfig.GetCertificate = m.GetCertificate
				tlsConfig.NextProtos = append(tlsConfig.NextProtos, "h2")
			} else {
				certFile = *s.platform.Config().ServiceSettings.TLSCertFile
				keyFile = *s.platform.Config().ServiceSettings.TLSKeyFile
			}

			s.Server.TLSConfig = tlsConfig
			err = s.Server.ServeTLS(listener, certFile, keyFile)
		} else {
			err = s.Server.Serve(listener)
		}

		if err != nil && err != http.ErrServerClosed {
			mlog.Fatal("Error starting server", mlog.Err(err))
			time.Sleep(time.Second)
		}

		close(s.didFinishListen)
	}()

	if *s.platform.Config().ServiceSettings.EnableLocalMode {
		if err := s.startLocalModeServer(); err != nil {
			mlog.Fatal(err.Error())
		}
	}

	if err := s.startInterClusterServices(s.License()); err != nil {
		mlog.Error("Error starting inter-cluster services", mlog.Err(err))
	}

	return nil
}

func (s *Server) startLocalModeServer() error {
	s.localModeServer = &http.Server{
		Handler: s.LocalRouter,
	}

	socket := *s.platform.Config().ServiceSettings.LocalModeSocketLocation
	if err := os.RemoveAll(socket); err != nil {
		return errors.Wrapf(err, i18n.T("api.server.start_server.starting.critical"), err)
	}

	unixListener, err := net.Listen("unix", socket)
	if err != nil {
		return errors.Wrapf(err, i18n.T("api.server.start_server.starting.critical"), err)
	}
	if err = os.Chmod(socket, 0600); err != nil {
		return errors.Wrapf(err, i18n.T("api.server.start_server.starting.critical"), err)
	}

	go func() {
		err = s.localModeServer.Serve(unixListener)
		if err != nil && err != http.ErrServerClosed {
			mlog.Fatal("Error starting unix socket server", mlog.Err(err))
		}
	}()
	return nil
}

func (s *Server) stopLocalModeServer() {
	if s.localModeServer != nil {
		s.localModeServer.Close()
	}
}

func (a *App) OriginChecker() func(*http.Request) bool {
	if allowed := *a.Config().ServiceSettings.AllowCorsFrom; allowed != "" {
		if allowed != "*" {
			siteURL, err := url.Parse(*a.Config().ServiceSettings.SiteURL)
			if err == nil {
				siteURL.Path = ""
				allowed += " " + siteURL.String()
			}
		}

		return utils.OriginChecker(allowed)
	}

	// Overriding the default origin checker
	return func(r *http.Request) bool {
		origin := r.Header["Origin"]
		if len(origin) == 0 {
			return true
		}
		if origin[0] == "null" {
			return false
		}
		u, err := url.Parse(origin[0])
		if err != nil {
			return false
		}

		// To maintain the case where siteURL is not set.
		if *a.Config().ServiceSettings.SiteURL == "" {
			return strings.EqualFold(u.Host, r.Host)
		}
		siteURL, err := url.Parse(*a.Config().ServiceSettings.SiteURL)
		if err != nil {
			return false
		}
		return strings.EqualFold(u.Host, siteURL.Host) && strings.EqualFold(u.Scheme, siteURL.Scheme)
	}
}

func (s *Server) checkPushNotificationServerURL() {
	notificationServer := *s.platform.Config().EmailSettings.PushNotificationServer
	if strings.HasPrefix(notificationServer, "http://") {
		mlog.Warn("Your push notification server is configured with HTTP. For improved security, update to HTTPS in your configuration.")
	}
}

func runSecurityJob(s *Server) {
	doSecurity(s)
	model.CreateRecurringTask("Security", func() {
		doSecurity(s)
	}, time.Hour*4)
}

func runTokenCleanupJob(s *Server) {
	doTokenCleanup(s)
	model.CreateRecurringTask("Token Cleanup", func() {
		doTokenCleanup(s)
	}, time.Hour*1)
}

func runCommandWebhookCleanupJob(s *Server) {
	doCommandWebhookCleanup(s)
	model.CreateRecurringTask("Command Hook Cleanup", func() {
		doCommandWebhookCleanup(s)
	}, time.Hour*1)
}

func runSessionCleanupJob(s *Server) {
	doSessionCleanup(s)
	model.CreateRecurringTask("Session Cleanup", func() {
		doSessionCleanup(s)
	}, time.Hour*24)
}

func runJobsCleanupJob(s *Server) {
	doJobsCleanup(s)
	model.CreateRecurringTask("Job Cleanup", func() {
		doJobsCleanup(s)
	}, time.Hour*24)
}

func runConfigCleanupJob(s *Server) {
	doConfigCleanup(s)
	model.CreateRecurringTask("Configuration Cleanup", func() {
		doConfigCleanup(s)
	}, time.Hour*24)
}

func (s *Server) runLicenseExpirationCheckJob() {
	s.doLicenseExpirationCheck()
	model.CreateRecurringTask("License Expiration Check", func() {
		s.doLicenseExpirationCheck()
	}, time.Hour*24)
}

func runReportToAWSMeterJob(s *Server) {
	model.CreateRecurringTask("Collect and send usage report to AWS Metering Service", func() {
		doReportUsageToAWSMeteringService(s)
	}, time.Hour*model.AwsMeteringReportInterval)
}

func doReportUsageToAWSMeteringService(s *Server) {
	awsMeter := awsmeter.New(s.Store(), s.platform.Config())
	if awsMeter == nil {
		mlog.Error("Cannot obtain instance of AWS Metering Service.")
		return
	}

	dimensions := []string{model.AwsMeteringDimensionUsageHrs}
	reports := awsMeter.GetUserCategoryUsage(dimensions, time.Now().UTC(), time.Now().Add(-model.AwsMeteringReportInterval*time.Hour).UTC())
	awsMeter.ReportUserCategoryUsage(reports)
}

func doSecurity(s *Server) {
	s.DoSecurityUpdateCheck()
}

func doTokenCleanup(s *Server) {
	expiry := model.GetMillis() - model.MaxTokenExipryTime

	mlog.Debug("Cleaning up token store.")

	s.Store().Token().Cleanup(expiry)
}

func doCommandWebhookCleanup(s *Server) {
	s.Store().CommandWebhook().Cleanup()
}

const (
	sessionsCleanupBatchSize = 1000
	jobsCleanupBatchSize     = 1000
)

func doSessionCleanup(s *Server) {
	mlog.Debug("Cleaning up session store.")
	err := s.Store().Session().Cleanup(model.GetMillis(), sessionsCleanupBatchSize)
	if err != nil {
		mlog.Warn("Error while cleaning up sessions", mlog.Err(err))
	}
}

func doJobsCleanup(s *Server) {
	if *s.platform.Config().JobSettings.CleanupJobsThresholdDays < 0 {
		return
	}
	mlog.Debug("Cleaning up jobs store.")

	dur := time.Duration(*s.platform.Config().JobSettings.CleanupJobsThresholdDays) * time.Hour * 24
	expiry := model.GetMillisForTime(time.Now().Add(-dur))
	err := s.Store().Job().Cleanup(expiry, jobsCleanupBatchSize)
	if err != nil {
		mlog.Warn("Error while cleaning up jobs", mlog.Err(err))
	}
}

func doConfigCleanup(s *Server) {
	if *s.platform.Config().JobSettings.CleanupConfigThresholdDays < 0 || !config.IsDatabaseDSN(s.platform.DescribeConfig()) {
		return
	}
	mlog.Info("Cleaning up configuration store.")

	if err := s.platform.CleanUpConfig(); err != nil {
		mlog.Warn("Error while cleaning up configurations", mlog.Err(err))
	}
}

func (s *Server) HandleMetrics(route string, h http.Handler) {
	s.platform.HandleMetrics(route, h)
}

func (s *Server) sendLicenseUpForRenewalEmail(users map[string]*model.User, license *model.License) *model.AppError {
	key := model.LicenseUpForRenewalEmailSent + license.Id
	if _, err := s.Store().System().GetByName(key); err == nil {
		// return early because the key already exists and that means we already executed the code below to send email successfully
		return nil
	}

	daysToExpiration := license.DaysToExpiration()

	ctaLink, tokenToBeUsedForRenew, appErr := s.GenerateLicenseRenewalLink()
	if appErr != nil {
		return model.NewAppError("s.sendLicenseUpForRenewalEmail", "api.server.license_up_for_renewal.error_generating_link", nil, "", http.StatusInternalServerError).Wrap(appErr)
	}

	status, err := s.Cloud.GetLicenseSelfServeStatus("", tokenToBeUsedForRenew)
	if err != nil {
		return model.NewAppError("s.sendLicenseUpForRenewalEmail", "api.cloud.request_error", nil, "", http.StatusInternalServerError).Wrap(err)
	}

	// we want to at least have one email sent out to an admin
	countNotOks := 0

	for _, user := range users {
		name := user.FirstName
		if name == "" {
			name = user.Username
		}
		T := i18n.GetUserTranslations(user.Locale)
		ctaTitle := T("api.templates.license_up_for_renewal_subtitle_two")
		ctaText := T("api.templates.license_up_for_renewal_renew_now")
		if !status.IsRenewable {
			ctaTitle = ""
			ctaText = T("api.templates.license_up_for_renewal_contact_sales")
			ctaLink = "https://mattermost.com/contact-sales/"
		}

		if err := s.EmailService.SendLicenseUpForRenewalEmail(user.Email, name, user.Locale, *s.platform.Config().ServiceSettings.SiteURL, ctaTitle, ctaLink, ctaText, daysToExpiration); err != nil {
			mlog.Error("Error sending license up for renewal email to", mlog.String("user_email", user.Email), mlog.Err(err))
			countNotOks++
		}
	}

	// if not even one admin got an email, we consider that this operation errored
	if countNotOks == len(users) {
		return model.NewAppError("s.sendLicenseUpForRenewalEmail", "api.server.license_up_for_renewal.error_sending_email", nil, "", http.StatusInternalServerError)
	}

	system := model.System{
		Name:  key,
		Value: "true",
	}

	if err := s.Store().System().Save(&system); err != nil {
		mlog.Debug("Failed to mark license up for renewal email sending as completed.", mlog.Err(err))
	}

	return nil
}

func (s *Server) doLicenseExpirationCheck() {
	s.LoadLicense()

	// This takes care of a rare edge case reported here https://mattermost.atlassian.net/browse/MM-40962
	// To reproduce that case locally, attach a license to a server that was started with enterprise enabled
	// Then restart using BUILD_ENTERPRISE=false make restart-server to enter Team Edition
	if model.BuildEnterpriseReady != "true" {
		mlog.Debug("Skipping license expiration check because no license is expected on Team Edition")
		return
	}

	license := s.License()

	if license == nil {
		mlog.Debug("License cannot be found.")
		return
	}

	if license.IsCloud() {
		appInstance := New(ServerConnector(s.Channels()))
		appInstance.DoSubscriptionRenewalCheck()
		return
	}

	users, err := s.Store().User().GetSystemAdminProfiles()
	if err != nil {
		mlog.Error("Failed to get system admins for license expired message from Mattermost.")
		return
	}

	if license.IsWithinExpirationPeriod() {
		appErr := s.sendLicenseUpForRenewalEmail(users, license)
		if appErr != nil {
			mlog.Debug(appErr.Error())
		}
		return
	}

	if !license.IsPastGracePeriod() {
		mlog.Debug("License is not past the grace period.")
		return
	}

	ctaLink, tokenToBeUsedForRenew, appErr := s.GenerateLicenseRenewalLink()
	if appErr != nil {
		mlog.Debug(model.NewAppError("s.sendLicenseUpForRenewalEmail", "api.server.license_up_for_renewal.error_generating_link", nil, "", http.StatusInternalServerError).Wrap(appErr).Error())
		return
	}

	status, err := s.Cloud.GetLicenseSelfServeStatus("", tokenToBeUsedForRenew)
	if err != nil {
		mlog.Debug(model.NewAppError("s.sendLicenseUpForRenewalEmail", "api.cloud.request_error", nil, "", http.StatusInternalServerError).Wrap(err).Error())
		return
	}

	//send email to admin(s)
	for _, user := range users {
		user := user
		if user.Email == "" {
			mlog.Error("Invalid system admin email.", mlog.String("user_email", user.Email))
			continue
		}

		T := i18n.GetUserTranslations(user.Locale)
		ctaText := T("api.templates.remove_expired_license.body.renew_button")
		if !status.IsRenewable {
			ctaText = T("api.templates.license_up_for_renewal_contact_sales")
			ctaLink = "https://mattermost.com/contact-sales/"
		}

		mlog.Debug("Sending license expired email.", mlog.String("user_email", user.Email))
		s.Go(func() {
			if err := s.SendRemoveExpiredLicenseEmail(user.Email, ctaText, ctaLink, user.Locale, *s.platform.Config().ServiceSettings.SiteURL); err != nil {
				mlog.Error("Error while sending the license expired email.", mlog.String("user_email", user.Email), mlog.Err(err))
			}
		})
	}

	//remove the license
	s.RemoveLicense()
}

// SendRemoveExpiredLicenseEmail formats an email and uses the email service to send the email to user with link pointing to CWS
// to renew the user license
func (s *Server) SendRemoveExpiredLicenseEmail(email, ctaText, ctaLink, locale, siteURL string) *model.AppError {
	if err := s.EmailService.SendRemoveExpiredLicenseEmail(ctaText, ctaLink, email, locale, siteURL); err != nil {
		return model.NewAppError("SendRemoveExpiredLicenseEmail", "api.license.remove_expired_license.failed.error", nil, "", http.StatusInternalServerError).Wrap(err)
	}

	return nil
}

func (s *Server) FileBackend() filestore.FileBackend {
	return s.platform.FileBackend()
}

func (s *Server) ExportFileBackend() filestore.FileBackend {
	return s.platform.ExportFileBackend()
}

func (s *Server) TotalWebsocketConnections() int {
	return s.Platform().TotalWebsocketConnections()
}

func (s *Server) ClusterHealthScore() int {
	return s.platform.Cluster().HealthScore()
}

func (ch *Channels) ClientConfigHash() string {
	return ch.srv.Platform().ClientConfigHash()
}

func (s *Server) initJobs() {
	s.Jobs = jobs.NewJobServer(s.platform, s.Store(), s.GetMetrics(), s.Log())

	if jobsDataRetentionJobInterface != nil {
		builder := jobsDataRetentionJobInterface(s)
		s.Jobs.RegisterJobType(model.JobTypeDataRetention, builder.MakeWorker(), builder.MakeScheduler())
	}

	if jobsMessageExportJobInterface != nil {
		builder := jobsMessageExportJobInterface(s)
		s.Jobs.RegisterJobType(model.JobTypeMessageExport, builder.MakeWorker(), builder.MakeScheduler())
	}

	if jobsElasticsearchAggregatorInterface != nil {
		builder := jobsElasticsearchAggregatorInterface(s)
		s.Jobs.RegisterJobType(model.JobTypeElasticsearchPostAggregation, builder.MakeWorker(), builder.MakeScheduler())
	}

	if jobsElasticsearchIndexerInterface != nil {
		builder := jobsElasticsearchIndexerInterface(s)
		s.Jobs.RegisterJobType(model.JobTypeElasticsearchPostIndexing, builder.MakeWorker(), nil)
	}

	if jobsElasticsearchFixChannelIndexInterface != nil {
		builder := jobsElasticsearchFixChannelIndexInterface(s)
		s.Jobs.RegisterJobType(model.JobTypeElasticsearchFixChannelIndex, builder.MakeWorker(), nil)
	}

	if jobsLdapSyncInterface != nil {
		builder := jobsLdapSyncInterface(New(ServerConnector(s.Channels())))
		s.Jobs.RegisterJobType(model.JobTypeLdapSync, builder.MakeWorker(), builder.MakeScheduler())
	}

	s.Jobs.RegisterJobType(
		model.JobTypeBlevePostIndexing,
		indexer.MakeWorker(s.Jobs, s.platform.SearchEngine.BleveEngine.(*bleveengine.BleveEngine)),
		nil,
	)

	s.Jobs.RegisterJobType(
		model.JobTypeMigrations,
		migrations.MakeWorker(s.Jobs, s.Store()),
		migrations.MakeScheduler(s.Jobs, s.Store()),
	)

	s.Jobs.RegisterJobType(
		model.JobTypePlugins,
		plugins.MakeWorker(s.Jobs, New(ServerConnector(s.Channels()))),
		plugins.MakeScheduler(s.Jobs),
	)

	s.Jobs.RegisterJobType(
		model.JobTypeExpiryNotify,
		expirynotify.MakeWorker(s.Jobs, New(ServerConnector(s.Channels())).NotifySessionsExpired),
		expirynotify.MakeScheduler(s.Jobs),
	)

	s.Jobs.RegisterJobType(
		model.JobTypeProductNotices,
		product_notices.MakeWorker(s.Jobs, New(ServerConnector(s.Channels()))),
		product_notices.MakeScheduler(s.Jobs),
	)

	s.Jobs.RegisterJobType(
		model.JobTypeImportProcess,
		import_process.MakeWorker(s.Jobs, New(ServerConnector(s.Channels()))),
		nil,
	)

	s.Jobs.RegisterJobType(
		model.JobTypeImportDelete,
		import_delete.MakeWorker(s.Jobs, New(ServerConnector(s.Channels())), s.Store()),
		import_delete.MakeScheduler(s.Jobs),
	)

	s.Jobs.RegisterJobType(
		model.JobTypeS3PathMigration,
		s3_path_migration.MakeWorker(s.Jobs, s.Store(), s.FileBackend()),
		nil)

	s.Jobs.RegisterJobType(
		model.JobTypeDeleteEmptyDraftsMigration,
		delete_empty_drafts_migration.MakeWorker(s.Jobs, s.Store(), New(ServerConnector(s.Channels()))),
		nil)

	s.Jobs.RegisterJobType(
		model.JobTypeExportDelete,
		export_delete.MakeWorker(s.Jobs, New(ServerConnector(s.Channels()))),
		export_delete.MakeScheduler(s.Jobs),
	)

	s.Jobs.RegisterJobType(
		model.JobTypeExportProcess,
		export_process.MakeWorker(s.Jobs, New(ServerConnector(s.Channels()))),
		nil,
	)

	s.Jobs.RegisterJobType(
		model.JobTypeActiveUsers,
		active_users.MakeWorker(s.Jobs, s.Store(), func() einterfaces.MetricsInterface { return s.GetMetrics() }),
		active_users.MakeScheduler(s.Jobs),
	)

	s.Jobs.RegisterJobType(
		model.JobTypeResendInvitationEmail,
		resend_invitation_email.MakeWorker(s.Jobs, New(ServerConnector(s.Channels())), s.Store(), s.telemetryService),
		nil,
	)

	s.Jobs.RegisterJobType(
		model.JobTypeExtractContent,
		extract_content.MakeWorker(s.Jobs, New(ServerConnector(s.Channels())), s.Store()),
		nil,
	)

	s.Jobs.RegisterJobType(
		model.JobTypeLastAccessiblePost,
		last_accessible_post.MakeWorker(s.Jobs, s.License(), New(ServerConnector(s.Channels()))),
		last_accessible_post.MakeScheduler(s.Jobs, s.License()),
	)

	s.Jobs.RegisterJobType(
		model.JobTypeLastAccessibleFile,
		last_accessible_file.MakeWorker(s.Jobs, s.License(), New(ServerConnector(s.Channels()))),
		last_accessible_file.MakeScheduler(s.Jobs, s.License()),
	)

	s.Jobs.RegisterJobType(
		model.JobTypeUpgradeNotifyAdmin,
		notify_admin.MakeUpgradeNotifyWorker(s.Jobs, s.License(), New(ServerConnector(s.Channels()))),
		notify_admin.MakeScheduler(s.Jobs, s.License(), model.JobTypeUpgradeNotifyAdmin),
	)

	s.Jobs.RegisterJobType(
		model.JobTypeTrialNotifyAdmin,
		notify_admin.MakeTrialNotifyWorker(s.Jobs, s.License(), New(ServerConnector(s.Channels()))),
		notify_admin.MakeScheduler(s.Jobs, s.License(), model.JobTypeTrialNotifyAdmin),
	)

	s.Jobs.RegisterJobType(
		model.JobTypePostPersistentNotifications,
		post_persistent_notifications.MakeWorker(s.Jobs, New(ServerConnector(s.Channels()))),
		post_persistent_notifications.MakeScheduler(s.Jobs, func() *model.License { return s.License() }),
	)

	s.Jobs.RegisterJobType(
		model.JobTypeInstallPluginNotifyAdmin,
		notify_admin.MakeInstallPluginNotifyWorker(s.Jobs, New(ServerConnector(s.Channels()))),
		notify_admin.MakeInstallPluginScheduler(s.Jobs, s.License(), model.JobTypeInstallPluginNotifyAdmin),
	)

	s.Jobs.RegisterJobType(
		model.JobTypeHostedPurchaseScreening,
		hosted_purchase_screening.MakeWorker(s.Jobs, s.License(), s.Store().System()),
		hosted_purchase_screening.MakeScheduler(s.Jobs, s.License()),
	)

	s.Jobs.RegisterJobType(
		model.JobTypeCleanupDesktopTokens,
		cleanup_desktop_tokens.MakeWorker(s.Jobs),
		cleanup_desktop_tokens.MakeScheduler(s.Jobs),
	)

	s.Jobs.RegisterJobType(
		model.JobTypeRefreshPostStats,
		refresh_post_stats.MakeWorker(s.Jobs, *s.platform.Config().SqlSettings.DriverName),
		refresh_post_stats.MakeScheduler(s.Jobs, *s.platform.Config().SqlSettings.DriverName),
	)

	s.Jobs.RegisterJobType(
		model.JobTypeExportUsersToCSV,
		export_users_to_csv.MakeWorker(s.Jobs, s.Store(), New(ServerConnector(s.Channels()))),
		nil,
	)

	s.platform.Jobs = s.Jobs
}

func (s *Server) TelemetryId() string {
	if s.telemetryService == nil {
		return ""
	}
	return s.telemetryService.TelemetryID
}

func (s *Server) HTTPService() httpservice.HTTPService {
	return s.httpService
}

// GetStore returns the server's Store. Exposing via a method
// allows interfaces to be created with subsets of server APIs.
func (s *Server) GetStore() store.Store {
	return s.Store()
}

// GetRemoteClusterService returns the `RemoteClusterService` instantiated by the server.
// May be nil if the service is not enabled via license.
func (s *Server) GetRemoteClusterService() remotecluster.RemoteClusterServiceIFace {
	s.serviceMux.RLock()
	defer s.serviceMux.RUnlock()
	return s.remoteClusterService
}

// GetSharedChannelSyncService returns the `SharedChannelSyncService` instantiated by the server.
// May be nil if the service is not enabled via license.
func (s *Server) GetSharedChannelSyncService() SharedChannelServiceIFace {
	s.serviceMux.RLock()
	defer s.serviceMux.RUnlock()
	return s.sharedChannelService
}

// GetMetrics returns the server's Metrics interface. Exposing via a method
// allows interfaces to be created with subsets of server APIs.
func (s *Server) GetMetrics() einterfaces.MetricsInterface {
	if s.platform == nil {
		return nil
	}
	return s.platform.Metrics()
}

// SetRemoteClusterService sets the `RemoteClusterService` to be used by the server.
// For testing only.
func (s *Server) SetRemoteClusterService(remoteClusterService remotecluster.RemoteClusterServiceIFace) {
	s.serviceMux.Lock()
	defer s.serviceMux.Unlock()
	s.remoteClusterService = remoteClusterService
}

// SetSharedChannelSyncService sets the `SharedChannelSyncService` to be used by the server.
// For testing only.
func (s *Server) SetSharedChannelSyncService(sharedChannelService SharedChannelServiceIFace) {
	s.serviceMux.Lock()
	defer s.serviceMux.Unlock()
	s.sharedChannelService = sharedChannelService
	s.platform.SetSharedChannelService(sharedChannelService)
}

func (s *Server) GetProfileImage(user *model.User) ([]byte, bool, *model.AppError) {
	if *s.platform.Config().FileSettings.DriverName == "" {
		img, appErr := s.GetDefaultProfileImage(user)
		if appErr != nil {
			return nil, false, appErr
		}
		return img, false, nil
	}

	path := getProfileImagePath(user.Id)

	data, err := s.ReadFile(path)
	if err != nil {
		img, appErr := s.GetDefaultProfileImage(user)
		if appErr != nil {
			return nil, false, appErr
		}

		if user.LastPictureUpdate == 0 {
			if _, err := s.writeFile(bytes.NewReader(img), path); err != nil {
				return nil, false, err
			}
		}
		return img, true, nil
	}

	return data, false, nil
}

func (s *Server) GetDefaultProfileImage(user *model.User) ([]byte, *model.AppError) {
	img, err := s.userService.GetDefaultProfileImage(user)
	if err != nil {
		switch {
		case errors.Is(err, users.DefaultFontError):
			return nil, model.NewAppError("GetDefaultProfileImage", "api.user.create_profile_image.default_font.app_error", nil, "", http.StatusInternalServerError).Wrap(err)
		case errors.Is(err, users.UserInitialsError):
			return nil, model.NewAppError("GetDefaultProfileImage", "api.user.create_profile_image.initial.app_error", nil, "", http.StatusInternalServerError).Wrap(err)
		default:
			return nil, model.NewAppError("GetDefaultProfileImage", "api.user.create_profile_image.encode.app_error", nil, "", http.StatusInternalServerError).Wrap(err)
		}
	}

	return img, nil
}

func (s *Server) ReadFile(path string) ([]byte, *model.AppError) {
	result, nErr := s.FileBackend().ReadFile(path)
	if nErr != nil {
		return nil, model.NewAppError("ReadFile", "api.file.read_file.app_error", nil, "", http.StatusInternalServerError).Wrap(nErr)
	}
	return result, nil
}

func withMut(mut *sync.Mutex, f func()) {
	mut.Lock()
	defer mut.Unlock()
	f()
}

func cancelTask(mut *sync.Mutex, taskPointer **model.ScheduledTask) {
	mut.Lock()
	defer mut.Unlock()
	if *taskPointer != nil {
		(*taskPointer).Cancel()
		*taskPointer = nil
	}
}

func runDNDStatusExpireJob(a *App) {
	if a.IsLeader() {
		withMut(&a.ch.dndTaskMut, func() {
			a.ch.dndTask = model.CreateRecurringTaskFromNextIntervalTime("Unset DND Statuses", a.UpdateDNDStatusOfUsers, 5*time.Minute)
		})
	}
	a.ch.srv.AddClusterLeaderChangedListener(func() {
		mlog.Info("Cluster leader changed. Determining if unset DNS status task should be running", mlog.Bool("isLeader", a.IsLeader()))
		if a.IsLeader() {
			withMut(&a.ch.dndTaskMut, func() {
				a.ch.dndTask = model.CreateRecurringTaskFromNextIntervalTime("Unset DND Statuses", a.UpdateDNDStatusOfUsers, 5*time.Minute)
			})
		} else {
			cancelTask(&a.ch.dndTaskMut, &a.ch.dndTask)
		}
	})
}

func runPostReminderJob(a *App) {
	if a.IsLeader() {
		withMut(&a.ch.postReminderMut, func() {
			a.ch.postReminderTask = model.CreateRecurringTaskFromNextIntervalTime("Check Post reminders", a.CheckPostReminders, 5*time.Minute)
		})
	}
	a.ch.srv.AddClusterLeaderChangedListener(func() {
		mlog.Info("Cluster leader changed. Determining if post reminder task should be running", mlog.Bool("isLeader", a.IsLeader()))
		if a.IsLeader() {
			withMut(&a.ch.postReminderMut, func() {
				a.ch.postReminderTask = model.CreateRecurringTaskFromNextIntervalTime("Check Post reminders", a.CheckPostReminders, 5*time.Minute)
			})
		} else {
			cancelTask(&a.ch.postReminderMut, &a.ch.postReminderTask)
		}
	})
}

func (a *App) GetAppliedSchemaMigrations() ([]model.AppliedMigration, *model.AppError) {
	table, err := a.Srv().Store().GetAppliedMigrations()
	if err != nil {
		return nil, model.NewAppError("GetDBSchemaTable", "api.file.read_file.app_error", nil, "", http.StatusInternalServerError).Wrap(err)
	}
	return table, nil
}

// Expose platform service from server, this should be replaced with server itself in time.
func (s *Server) Platform() *platform.PlatformService {
	return s.platform
}

func (s *Server) Log() *mlog.Logger {
	return s.platform.Logger()
}

func (s *Server) NotificationsLog() *mlog.Logger {
	return s.platform.NotificationsLogger()
}<|MERGE_RESOLUTION|>--- conflicted
+++ resolved
@@ -218,16 +218,6 @@
 		return nil, errors.Wrapf(err, "unable to create users service")
 	}
 
-<<<<<<< HEAD
-	if model.BuildEnterpriseReady == "true" {
-		// Dependent on user service
-		s.LoadLicense()
-=======
-	s.licenseWrapper = &licenseWrapper{
-		srv: s,
->>>>>>> 53298a2d
-	}
-
 	s.teamService, err = teams.New(teams.ServiceConfig{
 		TeamStore:    s.Store().Team(),
 		ChannelStore: s.Store().Channel(),
