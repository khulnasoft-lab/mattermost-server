// Copyright (c) 2015-present Mattermost, Inc. All Rights Reserved.
// See LICENSE.txt for license information.

package app

import (
	"context"
	"encoding/json"
	"errors"
	"fmt"
	"net/http"
	"regexp"
	"strconv"
	"strings"
	"sync"
	"time"

	"github.com/mattermost/mattermost/server/public/model"
	"github.com/mattermost/mattermost/server/public/plugin"
	"github.com/mattermost/mattermost/server/public/shared/i18n"
	"github.com/mattermost/mattermost/server/public/shared/mlog"
	"github.com/mattermost/mattermost/server/public/shared/request"
	"github.com/mattermost/mattermost/server/v8/channels/product"
	"github.com/mattermost/mattermost/server/v8/channels/store"
	"github.com/mattermost/mattermost/server/v8/channels/store/sqlstore"
	"github.com/mattermost/mattermost/server/v8/platform/services/cache"
)

const (
	PendingPostIDsCacheSize = 25000
	PendingPostIDsCacheTTL  = 30 * time.Second
	PageDefault             = 0
)

var atMentionPattern = regexp.MustCompile(`\B@`)

// Ensure post service wrapper implements `product.PostService`
var _ product.PostService = (*postServiceWrapper)(nil)

// postServiceWrapper provides an implementation of `product.PostService` for use by products.
type postServiceWrapper struct {
	app AppIface
}

func (s *postServiceWrapper) CreatePost(ctx *request.Context, post *model.Post) (*model.Post, *model.AppError) {
	return s.app.CreatePostMissingChannel(ctx, post, true, true)
}

func (s *postServiceWrapper) GetPostsByIds(postIDs []string) ([]*model.Post, int64, *model.AppError) {
	return s.app.GetPostsByIds(postIDs)
}

func (s *postServiceWrapper) SendEphemeralPost(ctx *request.Context, userID string, post *model.Post) *model.Post {
	return s.app.SendEphemeralPost(ctx, userID, post)
}

func (s *postServiceWrapper) GetPost(postID string) (*model.Post, *model.AppError) {
	return s.app.GetSinglePost(postID, false)
}

func (s *postServiceWrapper) DeletePost(ctx *request.Context, postID, productID string) (*model.Post, *model.AppError) {
	return s.app.DeletePost(ctx, postID, productID)
}

func (s *postServiceWrapper) UpdatePost(ctx *request.Context, post *model.Post, safeUpdate bool) (*model.Post, *model.AppError) {
	return s.app.UpdatePost(ctx, post, false)
}

func (a *App) CreatePostAsUser(c request.CTX, post *model.Post, currentSessionId string, setOnline bool) (*model.Post, *model.AppError) {
	// Check that channel has not been deleted
	channel, errCh := a.Srv().Store().Channel().Get(post.ChannelId, true)
	if errCh != nil {
		err := model.NewAppError("CreatePostAsUser", "api.context.invalid_param.app_error", map[string]any{"Name": "post.channel_id"}, "", http.StatusBadRequest).Wrap(errCh)
		return nil, err
	}

	if strings.HasPrefix(post.Type, model.PostSystemMessagePrefix) {
		err := model.NewAppError("CreatePostAsUser", "api.context.invalid_param.app_error", map[string]any{"Name": "post.type"}, "", http.StatusBadRequest)
		return nil, err
	}

	if channel.DeleteAt != 0 {
		err := model.NewAppError("createPost", "api.post.create_post.can_not_post_to_deleted.error", nil, "", http.StatusBadRequest)
		return nil, err
	}

	rp, err := a.CreatePost(c, post, channel, true, setOnline)
	if err != nil {
		if err.Id == "api.post.create_post.root_id.app_error" ||
			err.Id == "api.post.create_post.channel_root_id.app_error" {
			err.StatusCode = http.StatusBadRequest
		}

		return nil, err
	}

	// Update the Channel LastViewAt only if:
	// the post does NOT have from_webhook prop set (e.g. Zapier app), and
	// the post does NOT have from_bot set (e.g. from discovering the user is a bot within CreatePost), and
	// the post is NOT a reply post with CRT enabled
	_, fromWebhook := post.GetProps()[model.PostPropsFromWebhook]
	_, fromBot := post.GetProps()[model.PostPropsFromBot]
	isCRTEnabled := a.IsCRTEnabledForUser(c, post.UserId)
	isCRTReply := post.RootId != "" && isCRTEnabled
	if !fromWebhook && !fromBot && !isCRTReply {
		if _, err := a.MarkChannelsAsViewed(c, []string{post.ChannelId}, post.UserId, currentSessionId, true, isCRTEnabled); err != nil {
			c.Logger().Warn(
				"Encountered error updating last viewed",
				mlog.String("channel_id", post.ChannelId),
				mlog.String("user_id", post.UserId),
				mlog.Err(err),
			)
		}
	}

	return rp, nil
}

func (a *App) CreatePostMissingChannel(c request.CTX, post *model.Post, triggerWebhooks bool, setOnline bool) (*model.Post, *model.AppError) {
	channel, err := a.Srv().Store().Channel().Get(post.ChannelId, true)
	if err != nil {
		var nfErr *store.ErrNotFound
		switch {
		case errors.As(err, &nfErr):
			return nil, model.NewAppError("CreatePostMissingChannel", "app.channel.get.existing.app_error", nil, "", http.StatusNotFound).Wrap(err)
		default:
			return nil, model.NewAppError("CreatePostMissingChannel", "app.channel.get.find.app_error", nil, "", http.StatusInternalServerError).Wrap(err)
		}
	}

	return a.CreatePost(c, post, channel, triggerWebhooks, setOnline)
}

// deduplicateCreatePost attempts to make posting idempotent within a caching window.
func (a *App) deduplicateCreatePost(post *model.Post) (foundPost *model.Post, err *model.AppError) {
	// We rely on the client sending the pending post id across "duplicate" requests. If there
	// isn't one, we can't deduplicate, so allow creation normally.
	if post.PendingPostId == "" {
		return nil, nil
	}

	const unknownPostId = ""

	// Query the cache atomically for the given pending post id, saving a record if
	// it hasn't previously been seen.
	var postID string
	nErr := a.Srv().seenPendingPostIdsCache.Get(post.PendingPostId, &postID)
	if nErr == cache.ErrKeyNotFound {
		a.Srv().seenPendingPostIdsCache.SetWithExpiry(post.PendingPostId, unknownPostId, PendingPostIDsCacheTTL)
		return nil, nil
	}

	if nErr != nil {
		return nil, model.NewAppError("errorGetPostId", "api.post.error_get_post_id.pending", nil, "", http.StatusInternalServerError)
	}

	// If another thread saved the cache record, but hasn't yet updated it with the actual post
	// id (because it's still saving), notify the client with an error. Ideally, we'd wait
	// for the other thread, but coordinating that adds complexity to the happy path.
	if postID == unknownPostId {
		return nil, model.NewAppError("deduplicateCreatePost", "api.post.deduplicate_create_post.pending", nil, "", http.StatusInternalServerError)
	}

	// If the other thread finished creating the post, return the created post back to the
	// client, making the API call feel idempotent.
	actualPost, err := a.GetSinglePost(postID, false)
	if err != nil {
		return nil, model.NewAppError("deduplicateCreatePost", "api.post.deduplicate_create_post.failed_to_get", nil, "", http.StatusInternalServerError).Wrap(err)
	}

	mlog.Debug("Deduplicated create post", mlog.String("post_id", actualPost.Id), mlog.String("pending_post_id", post.PendingPostId))

	return actualPost, nil
}

func (a *App) CreatePost(c request.CTX, post *model.Post, channel *model.Channel, triggerWebhooks, setOnline bool) (savedPost *model.Post, err *model.AppError) {
	foundPost, err := a.deduplicateCreatePost(post)
	if err != nil {
		return nil, err
	}
	if foundPost != nil {
		return foundPost, nil
	}

	// If we get this far, we've recorded the client-provided pending post id to the cache.
	// Remove it if we fail below, allowing a proper retry by the client.
	defer func() {
		if post.PendingPostId == "" {
			return
		}

		if err != nil {
			a.Srv().seenPendingPostIdsCache.Remove(post.PendingPostId)
			return
		}

		a.Srv().seenPendingPostIdsCache.SetWithExpiry(post.PendingPostId, savedPost.Id, PendingPostIDsCacheTTL)
	}()

	// Validate recipients counts in case it's not DM
	if persistentNotification := post.GetPersistentNotification(); persistentNotification != nil && *persistentNotification && channel.Type != model.ChannelTypeDirect {
		err := a.forEachPersistentNotificationPost([]*model.Post{post}, func(_ *model.Post, _ *model.Channel, _ *model.Team, mentions *ExplicitMentions, _ model.UserMap, _ map[string]map[string]model.StringMap) error {
			if maxRecipients := *a.Config().ServiceSettings.PersistentNotificationMaxRecipients; len(mentions.Mentions) > maxRecipients {
				return model.NewAppError("CreatePost", "api.post.post_priority.max_recipients_persistent_notification_post.request_error", map[string]any{"MaxRecipients": maxRecipients}, "", http.StatusBadRequest)
			} else if len(mentions.Mentions) == 0 {
				return model.NewAppError("CreatePost", "api.post.post_priority.min_recipients_persistent_notification_post.request_error", nil, "", http.StatusBadRequest)
			}
			return nil
		})
		if err != nil {
			return nil, model.NewAppError("CreatePost", "api.post.post_priority.persistent_notification_validation_error.request_error", nil, "", http.StatusInternalServerError).Wrap(err)
		}
	}

	post.SanitizeProps()

	var pchan chan store.StoreResult
	if post.RootId != "" {
		pchan = make(chan store.StoreResult, 1)
		go func() {
			r, pErr := a.Srv().Store().Post().Get(sqlstore.WithMaster(context.Background()), post.RootId, model.GetPostsOptions{}, "", a.Config().GetSanitizeOptions())
			pchan <- store.StoreResult{Data: r, NErr: pErr}
			close(pchan)
		}()
	}

	user, nErr := a.Srv().Store().User().Get(context.Background(), post.UserId)
	if nErr != nil {
		var nfErr *store.ErrNotFound
		switch {
		case errors.As(nErr, &nfErr):
			return nil, model.NewAppError("CreatePost", MissingAccountError, nil, "", http.StatusNotFound).Wrap(nErr)
		default:
			return nil, model.NewAppError("CreatePost", "app.user.get.app_error", nil, "", http.StatusInternalServerError).Wrap(nErr)
		}
	}

	if user.IsBot {
		post.AddProp(model.PostPropsFromBot, "true")
	}

	if c.Session().IsOAuth {
		post.AddProp(model.PostPropsFromOAuthApp, "true")
	}

	var ephemeralPost *model.Post
	if post.Type == "" && !a.HasPermissionToChannel(c, user.Id, channel.Id, model.PermissionUseChannelMentions) {
		mention := post.DisableMentionHighlights()
		if mention != "" {
			T := i18n.GetUserTranslations(user.Locale)
			ephemeralPost = &model.Post{
				UserId:    user.Id,
				RootId:    post.RootId,
				ChannelId: channel.Id,
				Message:   T("model.post.channel_notifications_disabled_in_channel.message", model.StringInterface{"ChannelName": channel.Name, "Mention": mention}),
				Props:     model.StringInterface{model.PostPropsMentionHighlightDisabled: true},
			}
		}
	}

	// Verify the parent/child relationships are correct
	var parentPostList *model.PostList
	if pchan != nil {
		result := <-pchan
		if result.NErr != nil {
			return nil, model.NewAppError("createPost", "api.post.create_post.root_id.app_error", nil, "", http.StatusBadRequest)
		}
		parentPostList = result.Data.(*model.PostList)
		if len(parentPostList.Posts) == 0 || !parentPostList.IsChannelId(post.ChannelId) {
			return nil, model.NewAppError("createPost", "api.post.create_post.channel_root_id.app_error", nil, "", http.StatusInternalServerError)
		}

		rootPost := parentPostList.Posts[post.RootId]
		if rootPost.RootId != "" {
			return nil, model.NewAppError("createPost", "api.post.create_post.root_id.app_error", nil, "", http.StatusBadRequest)
		}
	}

	post.Hashtags, _ = model.ParseHashtags(post.Message)

	if err = a.FillInPostProps(c, post, channel); err != nil {
		return nil, err
	}

	// Temporary fix so old plugins don't clobber new fields in SlackAttachment struct, see MM-13088
	if attachments, ok := post.GetProp("attachments").([]*model.SlackAttachment); ok {
		jsonAttachments, err := json.Marshal(attachments)
		if err == nil {
			attachmentsInterface := []any{}
			err = json.Unmarshal(jsonAttachments, &attachmentsInterface)
			post.AddProp("attachments", attachmentsInterface)
		}
		if err != nil {
			c.Logger().Warn("Could not convert post attachments to map interface.", mlog.Err(err))
		}
	}

	var metadata *model.PostMetadata
	if post.Metadata != nil {
		metadata = post.Metadata.Copy()
	}
	var rejectionError *model.AppError
	pluginContext := pluginContext(c)
	a.ch.RunMultiHook(func(hooks plugin.Hooks) bool {
		replacementPost, rejectionReason := hooks.MessageWillBePosted(pluginContext, post.ForPlugin())
		if rejectionReason != "" {
			id := "Post rejected by plugin. " + rejectionReason
			if rejectionReason == plugin.DismissPostError {
				id = plugin.DismissPostError
			}
			rejectionError = model.NewAppError("createPost", id, nil, "", http.StatusBadRequest)
			return false
		}
		if replacementPost != nil {
			post = replacementPost
			if post.Metadata != nil && metadata != nil {
				post.Metadata.Priority = metadata.Priority
			} else {
				post.Metadata = metadata
			}
		}

		return true
	}, plugin.MessageWillBePostedID)

	if rejectionError != nil {
		return nil, rejectionError
	}

	// Pre-fill the CreateAt field for link previews to get the correct timestamp.
	if post.CreateAt == 0 {
		post.CreateAt = model.GetMillis()
	}

	post = a.getEmbedsAndImages(c, post, true)
	previewPost := post.GetPreviewPost()
	if previewPost != nil {
		post.AddProp(model.PostPropsPreviewedPost, previewPost.PostID)
	}

	rpost, nErr := a.Srv().Store().Post().Save(post)
	if nErr != nil {
		var appErr *model.AppError
		var invErr *store.ErrInvalidInput
		switch {
		case errors.As(nErr, &appErr):
			return nil, appErr
		case errors.As(nErr, &invErr):
			return nil, model.NewAppError("CreatePost", "app.post.save.existing.app_error", nil, "", http.StatusBadRequest).Wrap(nErr)
		default:
			return nil, model.NewAppError("CreatePost", "app.post.save.app_error", nil, "", http.StatusInternalServerError).Wrap(nErr)
		}
	}

	// Update the mapping from pending post id to the actual post id, for any clients that
	// might be duplicating requests.
	a.Srv().seenPendingPostIdsCache.SetWithExpiry(post.PendingPostId, rpost.Id, PendingPostIDsCacheTTL)

	if a.Metrics() != nil {
		a.Metrics().IncrementPostCreate()
	}

	if len(post.FileIds) > 0 {
		if err = a.attachFilesToPost(post); err != nil {
			c.Logger().Warn("Encountered error attaching files to post", mlog.String("post_id", post.Id), mlog.Any("file_ids", post.FileIds), mlog.Err(err))
		}

		if a.Metrics() != nil {
			a.Metrics().IncrementPostFileAttachment(len(post.FileIds))
		}
	}

	// We make a copy of the post for the plugin hook to avoid a race condition,
	// and to remove the non-GOB-encodable Metadata from it.
	pluginPost := rpost.ForPlugin()
	a.Srv().Go(func() {
		a.ch.RunMultiHook(func(hooks plugin.Hooks) bool {
			hooks.MessageHasBeenPosted(pluginContext, pluginPost)
			return true
		}, plugin.MessageHasBeenPostedID)
	})

	// Normally, we would let the API layer call PreparePostForClient, but we do it here since it also needs
	// to be done when we send the post over the websocket in handlePostEvents
	// PS: we don't want to include PostPriority from the db to avoid the replica lag,
	// so we just return the one that was passed with post
	rpost = a.PreparePostForClient(c, rpost, true, false, false)

<<<<<<< HEAD
	a.applyPostWillBeConsumedHook(&rpost)
=======
	if rpost.RootId != "" {
		if appErr := a.ResolvePersistentNotification(c, parentPostList.Posts[post.RootId], rpost.UserId); appErr != nil {
			return nil, appErr
		}
	}
>>>>>>> b6fd1b7b

	// Make sure poster is following the thread
	if *a.Config().ServiceSettings.ThreadAutoFollow && rpost.RootId != "" {
		_, err := a.Srv().Store().Thread().MaintainMembership(user.Id, rpost.RootId, store.ThreadMembershipOpts{
			Following:       true,
			UpdateFollowing: true,
		})
		if err != nil {
			c.Logger().Warn("Failed to update thread membership", mlog.Err(err))
		}
	}

	if err := a.handlePostEvents(c, rpost, user, channel, triggerWebhooks, parentPostList, setOnline); err != nil {
		c.Logger().Warn("Failed to handle post events", mlog.Err(err))
	}

	// Send any ephemeral posts after the post is created to ensure it shows up after the latest post created
	if ephemeralPost != nil {
		a.SendEphemeralPost(c, post.UserId, ephemeralPost)
	}

	rpost, err = a.SanitizePostMetadataForUser(c, rpost, c.Session().UserId)
	if err != nil {
		return nil, err
	}

	return rpost, nil
}

func (a *App) addPostPreviewProp(post *model.Post) (*model.Post, error) {
	previewPost := post.GetPreviewPost()
	if previewPost != nil {
		updatedPost := post.Clone()
		updatedPost.AddProp(model.PostPropsPreviewedPost, previewPost.PostID)
		updatedPost, err := a.Srv().Store().Post().Update(updatedPost, post)
		return updatedPost, err
	}
	return post, nil
}

func (a *App) attachFilesToPost(post *model.Post) *model.AppError {
	var attachedIds []string
	for _, fileID := range post.FileIds {
		err := a.Srv().Store().FileInfo().AttachToPost(fileID, post.Id, post.ChannelId, post.UserId)
		if err != nil {
			mlog.Warn("Failed to attach file to post", mlog.String("file_id", fileID), mlog.String("post_id", post.Id), mlog.Err(err))
			continue
		}

		attachedIds = append(attachedIds, fileID)
	}

	if len(post.FileIds) != len(attachedIds) {
		// We couldn't attach all files to the post, so ensure that post.FileIds reflects what was actually attached
		post.FileIds = attachedIds

		if _, err := a.Srv().Store().Post().Overwrite(post); err != nil {
			return model.NewAppError("attachFilesToPost", "app.post.overwrite.app_error", nil, "", http.StatusInternalServerError).Wrap(err)
		}
	}

	return nil
}

// FillInPostProps should be invoked before saving posts to fill in properties such as
// channel_mentions.
//
// If channel is nil, FillInPostProps will look up the channel corresponding to the post.
func (a *App) FillInPostProps(c request.CTX, post *model.Post, channel *model.Channel) *model.AppError {
	channelMentions := post.ChannelMentions()
	channelMentionsProp := make(map[string]any)

	if len(channelMentions) > 0 {
		if channel == nil {
			postChannel, err := a.Srv().Store().Channel().GetForPost(post.Id)
			if err != nil {
				return model.NewAppError("FillInPostProps", "api.context.invalid_param.app_error", map[string]any{"Name": "post.channel_id"}, "", http.StatusBadRequest).Wrap(err)
			}
			channel = postChannel
		}

		mentionedChannels, err := a.GetChannelsByNames(c, channelMentions, channel.TeamId)
		if err != nil {
			return err
		}

		for _, mentioned := range mentionedChannels {
			if mentioned.Type == model.ChannelTypeOpen {
				team, err := a.Srv().Store().Team().Get(mentioned.TeamId)
				if err != nil {
					mlog.Warn("Failed to get team of the channel mention", mlog.String("team_id", channel.TeamId), mlog.String("channel_id", channel.Id), mlog.Err(err))
					continue
				}
				channelMentionsProp[mentioned.Name] = map[string]any{
					"display_name": mentioned.DisplayName,
					"team_name":    team.Name,
				}
			}
		}
	}

	if len(channelMentionsProp) > 0 {
		post.AddProp("channel_mentions", channelMentionsProp)
	} else if post.GetProps() != nil {
		post.DelProp("channel_mentions")
	}

	matched := atMentionPattern.MatchString(post.Message)
	if a.Srv().License() != nil && *a.Srv().License().Features.LDAPGroups && matched && !a.HasPermissionToChannel(c, post.UserId, post.ChannelId, model.PermissionUseGroupMentions) {
		post.AddProp(model.PostPropsGroupHighlightDisabled, true)
	}

	return nil
}

func (a *App) handlePostEvents(c request.CTX, post *model.Post, user *model.User, channel *model.Channel, triggerWebhooks bool, parentPostList *model.PostList, setOnline bool) error {
	var team *model.Team
	if channel.TeamId != "" {
		t, err := a.Srv().Store().Team().Get(channel.TeamId)
		if err != nil {
			return err
		}
		team = t
	} else {
		// Blank team for DMs
		team = &model.Team{}
	}

	a.Srv().Platform().InvalidateCacheForChannel(channel)
	a.invalidateCacheForChannelPosts(channel.Id)

	if _, err := a.SendNotifications(c, post, team, channel, user, parentPostList, setOnline); err != nil {
		return err
	}

	if post.Type != model.PostTypeAutoResponder { // don't respond to an auto-responder
		a.Srv().Go(func() {
			_, err := a.SendAutoResponseIfNecessary(c, channel, user, post)
			if err != nil {
				mlog.Error("Failed to send auto response", mlog.String("user_id", user.Id), mlog.String("post_id", post.Id), mlog.Err(err))
			}
		})
	}

	if triggerWebhooks {
		a.Srv().Go(func() {
			if err := a.handleWebhookEvents(c, post, team, channel, user); err != nil {
				mlog.Error(err.Error())
			}
		})
	}

	return nil
}

func (a *App) SendEphemeralPost(c request.CTX, userID string, post *model.Post) *model.Post {
	post.Type = model.PostTypeEphemeral

	// fill in fields which haven't been specified which have sensible defaults
	if post.Id == "" {
		post.Id = model.NewId()
	}
	if post.CreateAt == 0 {
		post.CreateAt = model.GetMillis()
	}
	if post.GetProps() == nil {
		post.SetProps(make(model.StringInterface))
	}

	post.GenerateActionIds()
	message := model.NewWebSocketEvent(model.WebsocketEventEphemeralMessage, "", post.ChannelId, userID, nil, "")
	post = a.PreparePostForClientWithEmbedsAndImages(c, post, true, false, true)
	post = model.AddPostActionCookies(post, a.PostActionCookieSecret())

	sanitizedPost, appErr := a.SanitizePostMetadataForUser(c, post, userID)
	if appErr != nil {
		mlog.Error("Failed to sanitize post metadata for user", mlog.String("user_id", userID), mlog.Err(appErr))

		// If we failed to sanitize the post, we still want to remove the metadata.
		sanitizedPost = post.Clone()
		sanitizedPost.Metadata = nil
	}
	post = sanitizedPost

	postJSON, jsonErr := post.ToJSON()
	if jsonErr != nil {
		mlog.Warn("Failed to encode post to JSON", mlog.Err(jsonErr))
	}
	message.Add("post", postJSON)
	a.Publish(message)

	return post
}

func (a *App) UpdateEphemeralPost(c request.CTX, userID string, post *model.Post) *model.Post {
	post.Type = model.PostTypeEphemeral

	post.UpdateAt = model.GetMillis()
	if post.GetProps() == nil {
		post.SetProps(make(model.StringInterface))
	}

	post.GenerateActionIds()
	message := model.NewWebSocketEvent(model.WebsocketEventPostEdited, "", post.ChannelId, userID, nil, "")
	post = a.PreparePostForClientWithEmbedsAndImages(c, post, true, false, true)
	post = model.AddPostActionCookies(post, a.PostActionCookieSecret())
	postJSON, jsonErr := post.ToJSON()
	if jsonErr != nil {
		mlog.Warn("Failed to encode post to JSON", mlog.Err(jsonErr))
	}
	message.Add("post", postJSON)
	a.Publish(message)

	return post
}

func (a *App) DeleteEphemeralPost(userID, postID string) {
	post := &model.Post{
		Id:       postID,
		UserId:   userID,
		Type:     model.PostTypeEphemeral,
		DeleteAt: model.GetMillis(),
		UpdateAt: model.GetMillis(),
	}

	message := model.NewWebSocketEvent(model.WebsocketEventPostDeleted, "", "", userID, nil, "")
	postJSON, jsonErr := post.ToJSON()
	if jsonErr != nil {
		mlog.Warn("Failed to encode post to JSON", mlog.Err(jsonErr))
	}
	message.Add("post", postJSON)
	a.Publish(message)
}

func (a *App) UpdatePost(c *request.Context, receivedUpdatedPost *model.Post, safeUpdate bool) (*model.Post, *model.AppError) {
	receivedUpdatedPost.SanitizeProps()

	postLists, nErr := a.Srv().Store().Post().Get(context.Background(), receivedUpdatedPost.Id, model.GetPostsOptions{}, "", a.Config().GetSanitizeOptions())
	if nErr != nil {
		var nfErr *store.ErrNotFound
		var invErr *store.ErrInvalidInput
		switch {
		case errors.As(nErr, &invErr):
			return nil, model.NewAppError("UpdatePost", "app.post.get.app_error", nil, "", http.StatusBadRequest).Wrap(nErr)
		case errors.As(nErr, &nfErr):
			return nil, model.NewAppError("UpdatePost", "app.post.get.app_error", nil, "", http.StatusNotFound).Wrap(nErr)
		default:
			return nil, model.NewAppError("UpdatePost", "app.post.get.app_error", nil, "", http.StatusInternalServerError).Wrap(nErr)
		}
	}
	oldPost := postLists.Posts[receivedUpdatedPost.Id]

	var err *model.AppError
	if oldPost == nil {
		err = model.NewAppError("UpdatePost", "api.post.update_post.find.app_error", nil, "id="+receivedUpdatedPost.Id, http.StatusBadRequest)
		return nil, err
	}

	if oldPost.DeleteAt != 0 {
		err = model.NewAppError("UpdatePost", "api.post.update_post.permissions_details.app_error", map[string]any{"PostId": receivedUpdatedPost.Id}, "", http.StatusBadRequest)
		return nil, err
	}

	if oldPost.IsSystemMessage() {
		err = model.NewAppError("UpdatePost", "api.post.update_post.system_message.app_error", nil, "id="+receivedUpdatedPost.Id, http.StatusBadRequest)
		return nil, err
	}

	channel, err := a.GetChannel(c, oldPost.ChannelId)
	if err != nil {
		return nil, err
	}

	if channel.DeleteAt != 0 {
		return nil, model.NewAppError("UpdatePost", "api.post.update_post.can_not_update_post_in_deleted.error", nil, "", http.StatusBadRequest)
	}

	newPost := oldPost.Clone()

	if newPost.Message != receivedUpdatedPost.Message {
		newPost.Message = receivedUpdatedPost.Message
		newPost.EditAt = model.GetMillis()
		newPost.Hashtags, _ = model.ParseHashtags(receivedUpdatedPost.Message)
	}

	if !safeUpdate {
		newPost.IsPinned = receivedUpdatedPost.IsPinned
		newPost.HasReactions = receivedUpdatedPost.HasReactions
		newPost.FileIds = receivedUpdatedPost.FileIds
		newPost.SetProps(receivedUpdatedPost.GetProps())
	}

	// Avoid deep-equal checks if EditAt was already modified through message change
	if newPost.EditAt == oldPost.EditAt && (!oldPost.FileIds.Equals(newPost.FileIds) || !oldPost.AttachmentsEqual(newPost)) {
		newPost.EditAt = model.GetMillis()
	}

	if err = a.FillInPostProps(c, newPost, nil); err != nil {
		return nil, err
	}

	if receivedUpdatedPost.IsRemote() {
		oldPost.RemoteId = model.NewString(*receivedUpdatedPost.RemoteId)
	}

	var rejectionReason string
	pluginContext := pluginContext(c)
	a.ch.RunMultiHook(func(hooks plugin.Hooks) bool {
		newPost, rejectionReason = hooks.MessageWillBeUpdated(pluginContext, newPost.ForPlugin(), oldPost.ForPlugin())
		return receivedUpdatedPost != nil
	}, plugin.MessageWillBeUpdatedID)
	if newPost == nil {
		return nil, model.NewAppError("UpdatePost", "Post rejected by plugin. "+rejectionReason, nil, "", http.StatusBadRequest)
	}
	// Restore the post metadata that was stripped by the plugin. Set it to
	// the last known good.
	newPost.Metadata = oldPost.Metadata

	rpost, nErr := a.Srv().Store().Post().Update(newPost, oldPost)
	if nErr != nil {
		var appErr *model.AppError
		switch {
		case errors.As(nErr, &appErr):
			return nil, appErr
		default:
			return nil, model.NewAppError("UpdatePost", "app.post.update.app_error", nil, "", http.StatusInternalServerError).Wrap(nErr)
		}
	}

	pluginOldPost := oldPost.ForPlugin()
	pluginNewPost := newPost.ForPlugin()
	a.Srv().Go(func() {
		a.ch.RunMultiHook(func(hooks plugin.Hooks) bool {
			hooks.MessageHasBeenUpdated(pluginContext, pluginNewPost, pluginOldPost)
			return true
		}, plugin.MessageHasBeenUpdatedID)
	})

	rpost = a.PreparePostForClientWithEmbedsAndImages(c, rpost, false, true, true)

	// Ensure IsFollowing is nil since this updated post will be broadcast to all users
	// and we don't want to have to populate it for every single user and broadcast to each
	// individually.
	rpost.IsFollowing = nil

	rpost, nErr = a.addPostPreviewProp(rpost)
	if nErr != nil {
		return nil, model.NewAppError("UpdatePost", "app.post.update.app_error", nil, "", http.StatusInternalServerError).Wrap(nErr)
	}

	message := model.NewWebSocketEvent(model.WebsocketEventPostEdited, "", rpost.ChannelId, "", nil, "")
	postJSON, jsonErr := rpost.ToJSON()
	if jsonErr != nil {
		return nil, model.NewAppError("UpdatePost", "app.post.marshal.app_error", nil, "", http.StatusInternalServerError).Wrap(jsonErr)
	}
	message.Add("post", postJSON)

	published, err := a.publishWebsocketEventForPermalinkPost(c, rpost, message)
	if err != nil {
		return nil, err
	}
	if !published {
		a.Publish(message)
	}

	a.invalidateCacheForChannelPosts(rpost.ChannelId)

	return rpost, nil
}

func (a *App) publishWebsocketEventForPermalinkPost(c request.CTX, post *model.Post, message *model.WebSocketEvent) (published bool, err *model.AppError) {
	var previewedPostID string
	if val, ok := post.GetProp(model.PostPropsPreviewedPost).(string); ok {
		previewedPostID = val
	} else {
		return false, nil
	}

	if !model.IsValidId(previewedPostID) {
		mlog.Warn("invalid post prop value", mlog.String("prop_key", model.PostPropsPreviewedPost), mlog.String("prop_value", previewedPostID))
		return false, nil
	}

	previewedPost, err := a.GetSinglePost(previewedPostID, false)
	if err != nil {
		if err.StatusCode == http.StatusNotFound {
			mlog.Warn("permalinked post not found", mlog.String("referenced_post_id", previewedPostID))
			return false, nil
		}
		return false, err
	}

	channelMembers, err := a.GetChannelMembersPage(c, post.ChannelId, 0, 10000000)
	if err != nil {
		return false, err
	}

	permalinkPreviewedChannel, err := a.GetChannel(c, previewedPost.ChannelId)
	if err != nil {
		if err.StatusCode == http.StatusNotFound {
			mlog.Warn("channel containing permalinked post not found", mlog.String("referenced_channel_id", previewedPost.ChannelId))
			return false, nil
		}
		return false, err
	}

	permalinkPreviewedPost := post.GetPreviewPost()
	for _, cm := range channelMembers {
		if permalinkPreviewedPost != nil {
			post.Metadata.Embeds[0].Data = permalinkPreviewedPost
		}

		postForUser := a.sanitizePostMetadataForUserAndChannel(c, post, permalinkPreviewedPost, permalinkPreviewedChannel, cm.UserId)

		// Using DeepCopy here to avoid a race condition
		// between publishing the event and setting the "post" data value below.
		messageCopy := message.DeepCopy()
		broadcastCopy := messageCopy.GetBroadcast()
		broadcastCopy.UserId = cm.UserId
		messageCopy.SetBroadcast(broadcastCopy)

		postJSON, jsonErr := postForUser.ToJSON()
		if jsonErr != nil {
			mlog.Warn("Failed to encode post to JSON", mlog.Err(jsonErr))
		}
		messageCopy.Add("post", postJSON)
		a.Publish(messageCopy)
	}

	return true, nil
}

func (a *App) PatchPost(c *request.Context, postID string, patch *model.PostPatch) (*model.Post, *model.AppError) {
	post, err := a.GetSinglePost(postID, false)
	if err != nil {
		return nil, err
	}

	channel, err := a.GetChannel(c, post.ChannelId)
	if err != nil {
		return nil, err
	}

	if channel.DeleteAt != 0 {
		err = model.NewAppError("PatchPost", "api.post.patch_post.can_not_update_post_in_deleted.error", nil, "", http.StatusBadRequest)
		return nil, err
	}

	if !a.HasPermissionToChannel(c, post.UserId, post.ChannelId, model.PermissionUseChannelMentions) {
		patch.DisableMentionHighlights()
	}

	post.Patch(patch)

	updatedPost, err := a.UpdatePost(c, post, false)
	if err != nil {
		return nil, err
	}

	return updatedPost, nil
}

func (a *App) GetPostsPage(options model.GetPostsOptions) (*model.PostList, *model.AppError) {
	postList, err := a.Srv().Store().Post().GetPosts(options, false, a.Config().GetSanitizeOptions())
	if err != nil {
		var invErr *store.ErrInvalidInput
		switch {
		case errors.As(err, &invErr):
			return nil, model.NewAppError("GetPostsPage", "app.post.get_posts.app_error", nil, "", http.StatusBadRequest).Wrap(err)
		default:
			return nil, model.NewAppError("GetPostsPage", "app.post.get_root_posts.app_error", nil, "", http.StatusInternalServerError).Wrap(err)
		}
	}

	// The postList is sorted as only rootPosts Order is included
	if appErr := a.filterInaccessiblePosts(postList, filterPostOptions{assumeSortedCreatedAt: true}); appErr != nil {
		return nil, appErr
	}

	a.applyPostsWillBeConsumedHook(postList.Posts)
	return postList, nil
}

func (a *App) GetPosts(channelID string, offset int, limit int) (*model.PostList, *model.AppError) {
	postList, err := a.Srv().Store().Post().GetPosts(model.GetPostsOptions{ChannelId: channelID, Page: offset, PerPage: limit}, true, a.Config().GetSanitizeOptions())
	if err != nil {
		var invErr *store.ErrInvalidInput
		switch {
		case errors.As(err, &invErr):
			return nil, model.NewAppError("GetPosts", "app.post.get_posts.app_error", nil, "", http.StatusBadRequest).Wrap(err)
		default:
			return nil, model.NewAppError("GetPosts", "app.post.get_root_posts.app_error", nil, "", http.StatusInternalServerError).Wrap(err)
		}
	}

	if appErr := a.filterInaccessiblePosts(postList, filterPostOptions{}); appErr != nil {
		return nil, appErr
	}

	a.applyPostsWillBeConsumedHook(postList.Posts)
	return postList, nil
}

func (a *App) GetPostsEtag(channelID string, collapsedThreads bool) string {
	return a.Srv().Store().Post().GetEtag(channelID, true, collapsedThreads)
}

func (a *App) GetPostsSince(options model.GetPostsSinceOptions) (*model.PostList, *model.AppError) {
	postList, err := a.Srv().Store().Post().GetPostsSince(options, true, a.Config().GetSanitizeOptions())
	if err != nil {
		return nil, model.NewAppError("GetPostsSince", "app.post.get_posts_since.app_error", nil, "", http.StatusInternalServerError).Wrap(err)
	}

	if appErr := a.filterInaccessiblePosts(postList, filterPostOptions{assumeSortedCreatedAt: true}); appErr != nil {
		return nil, appErr
	}

	a.applyPostsWillBeConsumedHook(postList.Posts)
	return postList, nil
}

func (a *App) GetSinglePost(postID string, includeDeleted bool) (*model.Post, *model.AppError) {
	post, err := a.Srv().Store().Post().GetSingle(postID, includeDeleted)
	if err != nil {
		var nfErr *store.ErrNotFound
		switch {
		case errors.As(err, &nfErr):
			return nil, model.NewAppError("GetSinglePost", "app.post.get.app_error", nil, "", http.StatusNotFound).Wrap(err)
		default:
			return nil, model.NewAppError("GetSinglePost", "app.post.get.app_error", nil, "", http.StatusInternalServerError).Wrap(err)
		}
	}

	firstInaccessiblePostTime, appErr := a.isInaccessiblePost(post)
	if appErr != nil {
		return nil, appErr
	}
	if firstInaccessiblePostTime != 0 {
		return nil, model.NewAppError("GetSinglePost", "app.post.cloud.get.app_error", nil, "", http.StatusForbidden)
	}

	a.applyPostWillBeConsumedHook(&post)

	return post, nil
}

func (a *App) GetPostThread(postID string, opts model.GetPostsOptions, userID string) (*model.PostList, *model.AppError) {
	posts, err := a.Srv().Store().Post().Get(context.Background(), postID, opts, userID, a.Config().GetSanitizeOptions())
	if err != nil {
		var nfErr *store.ErrNotFound
		var invErr *store.ErrInvalidInput
		switch {
		case errors.As(err, &invErr):
			return nil, model.NewAppError("GetPostThread", "app.post.get.app_error", nil, "", http.StatusBadRequest).Wrap(err)
		case errors.As(err, &nfErr):
			return nil, model.NewAppError("GetPostThread", "app.post.get.app_error", nil, "", http.StatusNotFound).Wrap(err)
		default:
			return nil, model.NewAppError("GetPostThread", "app.post.get.app_error", nil, "", http.StatusInternalServerError).Wrap(err)
		}
	}

	// Get inserts the requested post first in the list, then adds the sorted threadPosts.
	// So, the whole postList.Order is not sorted.
	// The fully sorted list comes only when the CollapsedThreads is true and the Directions is not empty.
	filterOptions := filterPostOptions{}
	if opts.CollapsedThreads && opts.Direction != "" {
		filterOptions.assumeSortedCreatedAt = true
	}

	if appErr := a.filterInaccessiblePosts(posts, filterOptions); appErr != nil {
		return nil, appErr
	}

	a.applyPostsWillBeConsumedHook(posts.Posts)
	return posts, nil
}

func (a *App) GetFlaggedPosts(userID string, offset int, limit int) (*model.PostList, *model.AppError) {
	postList, err := a.Srv().Store().Post().GetFlaggedPosts(userID, offset, limit)
	if err != nil {
		return nil, model.NewAppError("GetFlaggedPosts", "app.post.get_flagged_posts.app_error", nil, "", http.StatusInternalServerError).Wrap(err)
	}

	if appErr := a.filterInaccessiblePosts(postList, filterPostOptions{assumeSortedCreatedAt: true}); appErr != nil {
		return nil, appErr
	}

	a.applyPostsWillBeConsumedHook(postList.Posts)
	return postList, nil
}

func (a *App) GetFlaggedPostsForTeam(userID, teamID string, offset int, limit int) (*model.PostList, *model.AppError) {
	postList, err := a.Srv().Store().Post().GetFlaggedPostsForTeam(userID, teamID, offset, limit)
	if err != nil {
		return nil, model.NewAppError("GetFlaggedPostsForTeam", "app.post.get_flagged_posts.app_error", nil, "", http.StatusInternalServerError).Wrap(err)
	}

	if appErr := a.filterInaccessiblePosts(postList, filterPostOptions{assumeSortedCreatedAt: true}); appErr != nil {
		return nil, appErr
	}

	a.applyPostsWillBeConsumedHook(postList.Posts)
	return postList, nil
}

func (a *App) GetFlaggedPostsForChannel(userID, channelID string, offset int, limit int) (*model.PostList, *model.AppError) {
	postList, err := a.Srv().Store().Post().GetFlaggedPostsForChannel(userID, channelID, offset, limit)
	if err != nil {
		return nil, model.NewAppError("GetFlaggedPostsForChannel", "app.post.get_flagged_posts.app_error", nil, "", http.StatusInternalServerError).Wrap(err)
	}

	if appErr := a.filterInaccessiblePosts(postList, filterPostOptions{assumeSortedCreatedAt: true}); appErr != nil {
		return nil, appErr
	}

	a.applyPostsWillBeConsumedHook(postList.Posts)
	return postList, nil
}

func (a *App) GetPermalinkPost(c request.CTX, postID string, userID string) (*model.PostList, *model.AppError) {
	list, nErr := a.Srv().Store().Post().Get(context.Background(), postID, model.GetPostsOptions{}, userID, a.Config().GetSanitizeOptions())
	if nErr != nil {
		var nfErr *store.ErrNotFound
		var invErr *store.ErrInvalidInput
		switch {
		case errors.As(nErr, &invErr):
			return nil, model.NewAppError("GetPermalinkPost", "app.post.get.app_error", nil, "", http.StatusBadRequest).Wrap(nErr)
		case errors.As(nErr, &nfErr):
			return nil, model.NewAppError("GetPermalinkPost", "app.post.get.app_error", nil, "", http.StatusNotFound).Wrap(nErr)
		default:
			return nil, model.NewAppError("GetPermalinkPost", "app.post.get.app_error", nil, "", http.StatusInternalServerError).Wrap(nErr)
		}
	}

	if len(list.Order) != 1 {
		return nil, model.NewAppError("getPermalinkTmp", "api.post_get_post_by_id.get.app_error", nil, "", http.StatusNotFound)
	}
	post := list.Posts[list.Order[0]]

	channel, err := a.GetChannel(c, post.ChannelId)
	if err != nil {
		return nil, err
	}

	if err = a.JoinChannel(c, channel, userID); err != nil {
		return nil, err
	}

	if appErr := a.filterInaccessiblePosts(list, filterPostOptions{assumeSortedCreatedAt: true}); appErr != nil {
		return nil, appErr
	}

	a.applyPostsWillBeConsumedHook(list.Posts)

	return list, nil
}

func (a *App) GetPostsBeforePost(options model.GetPostsOptions) (*model.PostList, *model.AppError) {
	postList, err := a.Srv().Store().Post().GetPostsBefore(options, a.Config().GetSanitizeOptions())
	if err != nil {
		var invErr *store.ErrInvalidInput
		switch {
		case errors.As(err, &invErr):
			return nil, model.NewAppError("GetPostsBeforePost", "app.post.get_posts_around.get.app_error", nil, "", http.StatusBadRequest).Wrap(err)
		default:
			return nil, model.NewAppError("GetPostsBeforePost", "app.post.get_posts_around.get.app_error", nil, "", http.StatusInternalServerError).Wrap(err)
		}
	}

	// GetPostsBefore orders by channel id and deleted at,
	// before sorting based on created at.
	// but the deleted at is only ever where deleted at = 0,
	// and channel id may or may not be empty (all channels) or defined (single channel),
	// so we can still optimize if the search is for a single channel
	filterOptions := filterPostOptions{}
	if options.ChannelId != "" {
		filterOptions.assumeSortedCreatedAt = true
	}
	if appErr := a.filterInaccessiblePosts(postList, filterOptions); appErr != nil {
		return nil, appErr
	}

	a.applyPostsWillBeConsumedHook(postList.Posts)

	return postList, nil
}

func (a *App) GetPostsAfterPost(options model.GetPostsOptions) (*model.PostList, *model.AppError) {
	postList, err := a.Srv().Store().Post().GetPostsAfter(options, a.Config().GetSanitizeOptions())
	if err != nil {
		var invErr *store.ErrInvalidInput
		switch {
		case errors.As(err, &invErr):
			return nil, model.NewAppError("GetPostsAfterPost", "app.post.get_posts_around.get.app_error", nil, "", http.StatusBadRequest).Wrap(err)
		default:
			return nil, model.NewAppError("GetPostsAfterPost", "app.post.get_posts_around.get.app_error", nil, "", http.StatusInternalServerError).Wrap(err)
		}
	}

	// GetPostsAfter orders by channel id and deleted at,
	// before sorting based on created at.
	// but the deleted at is only ever where deleted at = 0,
	// and channel id may or may not be empty (all channels) or defined (single channel),
	// so we can still optimize if the search is for a single channel
	filterOptions := filterPostOptions{}
	if options.ChannelId != "" {
		filterOptions.assumeSortedCreatedAt = true
	}
	if appErr := a.filterInaccessiblePosts(postList, filterOptions); appErr != nil {
		return nil, appErr
	}

	a.applyPostsWillBeConsumedHook(postList.Posts)

	return postList, nil
}

func (a *App) GetPostsAroundPost(before bool, options model.GetPostsOptions) (*model.PostList, *model.AppError) {
	var postList *model.PostList
	var err error
	sanitize := a.Config().GetSanitizeOptions()
	if before {
		postList, err = a.Srv().Store().Post().GetPostsBefore(options, sanitize)
	} else {
		postList, err = a.Srv().Store().Post().GetPostsAfter(options, sanitize)
	}

	if err != nil {
		var invErr *store.ErrInvalidInput
		switch {
		case errors.As(err, &invErr):
			return nil, model.NewAppError("GetPostsAroundPost", "app.post.get_posts_around.get.app_error", nil, "", http.StatusBadRequest).Wrap(err)
		default:
			return nil, model.NewAppError("GetPostsAroundPost", "app.post.get_posts_around.get.app_error", nil, "", http.StatusInternalServerError).Wrap(err)
		}
	}

	// GetPostsBefore and GetPostsAfter order by channel id and deleted at,
	// before sorting based on created at.
	// but the deleted at is only ever where deleted at = 0,
	// and channel id may or may not be empty (all channels) or defined (single channel),
	// so we can still optimize if the search is for a single channel
	filterOptions := filterPostOptions{}
	if options.ChannelId != "" {
		filterOptions.assumeSortedCreatedAt = true
	}
	if appErr := a.filterInaccessiblePosts(postList, filterOptions); appErr != nil {
		return nil, appErr
	}

	a.applyPostsWillBeConsumedHook(postList.Posts)

	return postList, nil
}

func (a *App) GetPostAfterTime(channelID string, time int64, collapsedThreads bool) (*model.Post, *model.AppError) {
	post, err := a.Srv().Store().Post().GetPostAfterTime(channelID, time, collapsedThreads)
	if err != nil {
		return nil, model.NewAppError("GetPostAfterTime", "app.post.get_post_after_time.app_error", nil, "", http.StatusInternalServerError).Wrap(err)
	}

	a.applyPostWillBeConsumedHook(&post)
	return post, nil
}

func (a *App) GetPostIdAfterTime(channelID string, time int64, collapsedThreads bool) (string, *model.AppError) {
	postID, err := a.Srv().Store().Post().GetPostIdAfterTime(channelID, time, collapsedThreads)
	if err != nil {
		return "", model.NewAppError("GetPostIdAfterTime", "app.post.get_post_id_around.app_error", nil, "", http.StatusInternalServerError).Wrap(err)
	}

	return postID, nil
}

func (a *App) GetPostIdBeforeTime(channelID string, time int64, collapsedThreads bool) (string, *model.AppError) {
	postID, err := a.Srv().Store().Post().GetPostIdBeforeTime(channelID, time, collapsedThreads)
	if err != nil {
		return "", model.NewAppError("GetPostIdBeforeTime", "app.post.get_post_id_around.app_error", nil, "", http.StatusInternalServerError).Wrap(err)
	}

	return postID, nil
}

func (a *App) GetNextPostIdFromPostList(postList *model.PostList, collapsedThreads bool) string {
	if len(postList.Order) > 0 {
		firstPostId := postList.Order[0]
		firstPost := postList.Posts[firstPostId]
		nextPostId, err := a.GetPostIdAfterTime(firstPost.ChannelId, firstPost.CreateAt, collapsedThreads)
		if err != nil {
			mlog.Warn("GetNextPostIdFromPostList: failed in getting next post", mlog.Err(err))
		}

		return nextPostId
	}

	return ""
}

func (a *App) GetPrevPostIdFromPostList(postList *model.PostList, collapsedThreads bool) string {
	if len(postList.Order) > 0 {
		lastPostId := postList.Order[len(postList.Order)-1]
		lastPost := postList.Posts[lastPostId]
		previousPostId, err := a.GetPostIdBeforeTime(lastPost.ChannelId, lastPost.CreateAt, collapsedThreads)
		if err != nil {
			mlog.Warn("GetPrevPostIdFromPostList: failed in getting previous post", mlog.Err(err))
		}

		return previousPostId
	}

	return ""
}

// AddCursorIdsForPostList adds NextPostId and PrevPostId as cursor to the PostList.
// The conditional blocks ensure that it sets those cursor IDs immediately as afterPost, beforePost or empty,
// and only query to database whenever necessary.
func (a *App) AddCursorIdsForPostList(originalList *model.PostList, afterPost, beforePost string, since int64, page, perPage int, collapsedThreads bool) {
	prevPostIdSet := false
	prevPostId := ""
	nextPostIdSet := false
	nextPostId := ""

	if since > 0 { // "since" query to return empty NextPostId and PrevPostId
		nextPostIdSet = true
		prevPostIdSet = true
	} else if afterPost != "" {
		if page == 0 {
			prevPostId = afterPost
			prevPostIdSet = true
		}

		if len(originalList.Order) < perPage {
			nextPostIdSet = true
		}
	} else if beforePost != "" {
		if page == 0 {
			nextPostId = beforePost
			nextPostIdSet = true
		}

		if len(originalList.Order) < perPage {
			prevPostIdSet = true
		}
	}

	if !nextPostIdSet {
		nextPostId = a.GetNextPostIdFromPostList(originalList, collapsedThreads)
	}

	if !prevPostIdSet {
		prevPostId = a.GetPrevPostIdFromPostList(originalList, collapsedThreads)
	}

	originalList.NextPostId = nextPostId
	originalList.PrevPostId = prevPostId
}
func (a *App) GetPostsForChannelAroundLastUnread(c request.CTX, channelID, userID string, limitBefore, limitAfter int, skipFetchThreads bool, collapsedThreads, collapsedThreadsExtended bool) (*model.PostList, *model.AppError) {
	var member *model.ChannelMember
	var err *model.AppError
	if member, err = a.GetChannelMember(c, channelID, userID); err != nil {
		return nil, err
	} else if member.LastViewedAt == 0 {
		return model.NewPostList(), nil
	}

	lastUnreadPostId, err := a.GetPostIdAfterTime(channelID, member.LastViewedAt, collapsedThreads)
	if err != nil {
		return nil, err
	} else if lastUnreadPostId == "" {
		return model.NewPostList(), nil
	}

	opts := model.GetPostsOptions{
		SkipFetchThreads:         skipFetchThreads,
		CollapsedThreads:         collapsedThreads,
		CollapsedThreadsExtended: collapsedThreadsExtended,
	}
	postList, err := a.GetPostThread(lastUnreadPostId, opts, userID)
	if err != nil {
		return nil, err
	}
	// Reset order to only include the last unread post: if the thread appears in the centre
	// channel organically, those replies will be added below.
	postList.Order = []string{}
	// Add lastUnreadPostId in order, only if it hasn't been filtered as per the cloud plan's limit
	if _, ok := postList.Posts[lastUnreadPostId]; ok {
		postList.Order = []string{lastUnreadPostId}

		// BeforePosts will only be accessible if the lastUnreadPostId is itself accessible
		if postListBefore, err := a.GetPostsBeforePost(model.GetPostsOptions{ChannelId: channelID, PostId: lastUnreadPostId, Page: PageDefault, PerPage: limitBefore, SkipFetchThreads: skipFetchThreads, CollapsedThreads: collapsedThreads, CollapsedThreadsExtended: collapsedThreadsExtended, UserId: userID}); err != nil {
			return nil, err
		} else if postListBefore != nil {
			postList.Extend(postListBefore)
		}
	}

	if postListAfter, err := a.GetPostsAfterPost(model.GetPostsOptions{ChannelId: channelID, PostId: lastUnreadPostId, Page: PageDefault, PerPage: limitAfter - 1, SkipFetchThreads: skipFetchThreads, CollapsedThreads: collapsedThreads, CollapsedThreadsExtended: collapsedThreadsExtended, UserId: userID}); err != nil {
		return nil, err
	} else if postListAfter != nil {
		postList.Extend(postListAfter)
	}

	postList.SortByCreateAt()
	return postList, nil
}

func (a *App) DeletePost(c request.CTX, postID, deleteByID string) (*model.Post, *model.AppError) {
	post, err := a.Srv().Store().Post().GetSingle(postID, false)
	if err != nil {
		return nil, model.NewAppError("DeletePost", "app.post.get.app_error", nil, "", http.StatusBadRequest).Wrap(err)
	}

	channel, appErr := a.GetChannel(c, post.ChannelId)
	if appErr != nil {
		return nil, appErr
	}

	if channel.DeleteAt != 0 {
		appErr := model.NewAppError("DeletePost", "api.post.delete_post.can_not_delete_post_in_deleted.error", nil, "", http.StatusBadRequest)
		return nil, appErr
	}

	err = a.Srv().Store().Post().Delete(postID, model.GetMillis(), deleteByID)
	if err != nil {
		var nfErr *store.ErrNotFound
		switch {
		case errors.As(err, &nfErr):
			return nil, model.NewAppError("DeletePost", "app.post.delete.app_error", nil, "", http.StatusNotFound).Wrap(err)
		default:
			return nil, model.NewAppError("DeletePost", "app.post.delete.app_error", nil, "", http.StatusInternalServerError).Wrap(err)
		}
	}

	if post.RootId == "" {
		if appErr := a.DeletePersistentNotification(c, post); appErr != nil {
			return nil, appErr
		}
	}

	postJSON, err := json.Marshal(post)
	if err != nil {
		return nil, model.NewAppError("DeletePost", "api.marshal_error", nil, "", http.StatusInternalServerError).Wrap(err)
	}

	userMessage := model.NewWebSocketEvent(model.WebsocketEventPostDeleted, "", post.ChannelId, "", nil, "")
	userMessage.Add("post", string(postJSON))
	userMessage.GetBroadcast().ContainsSanitizedData = true
	a.Publish(userMessage)

	adminMessage := model.NewWebSocketEvent(model.WebsocketEventPostDeleted, "", post.ChannelId, "", nil, "")
	adminMessage.Add("post", string(postJSON))
	adminMessage.Add("delete_by", deleteByID)
	adminMessage.GetBroadcast().ContainsSensitiveData = true
	a.Publish(adminMessage)

	if len(post.FileIds) > 0 {
		a.Srv().Go(func() {
			a.deletePostFiles(post.Id)
		})
		a.Srv().Store().FileInfo().InvalidateFileInfosForPostCache(postID, true)
		a.Srv().Store().FileInfo().InvalidateFileInfosForPostCache(postID, false)
	}
	a.Srv().Go(func() {
		a.deleteFlaggedPosts(post.Id)
	})

	pluginPost := post.ForPlugin()
	pluginContext := pluginContext(c)
	a.Srv().Go(func() {
		a.ch.RunMultiHook(func(hooks plugin.Hooks) bool {
			hooks.MessageHasBeenDeleted(pluginContext, pluginPost)
			return true
		}, plugin.MessageHasBeenDeletedID)
	})

	a.Srv().Go(func() {
		if err = a.RemoveNotifications(c, post, channel); err != nil {
			a.Log().Error("DeletePost failed to delete notification", mlog.Err(err))
		}
	})

	a.invalidateCacheForChannelPosts(post.ChannelId)

	return post, nil
}

func (a *App) deleteFlaggedPosts(postID string) {
	if err := a.Srv().Store().Preference().DeleteCategoryAndName(model.PreferenceCategoryFlaggedPost, postID); err != nil {
		a.Log().Warn("Unable to delete flagged post preference when deleting post.", mlog.Err(err))
		return
	}
}

func (a *App) deletePostFiles(postID string) {
	if _, err := a.Srv().Store().FileInfo().DeleteForPost(postID); err != nil {
		a.Log().Warn("Encountered error when deleting files for post", mlog.String("post_id", postID), mlog.Err(err))
	}
}

func (a *App) parseAndFetchChannelIdByNameFromInFilter(c *request.Context, channelName, userID, teamID string, includeDeleted bool) (*model.Channel, error) {
	if strings.HasPrefix(channelName, "@") && strings.Contains(channelName, ",") {
		var userIDs []string
		users, err := a.GetUsersByUsernames(strings.Split(channelName[1:], ","), false, nil)
		if err != nil {
			return nil, err
		}
		for _, user := range users {
			userIDs = append(userIDs, user.Id)
		}

		channel, err := a.GetGroupChannel(c, userIDs)
		if err != nil {
			return nil, err
		}
		return channel, nil
	}

	if strings.HasPrefix(channelName, "@") && !strings.Contains(channelName, ",") {
		user, err := a.GetUserByUsername(channelName[1:])
		if err != nil {
			return nil, err
		}
		channel, err := a.GetOrCreateDirectChannel(c, userID, user.Id)
		if err != nil {
			return nil, err
		}
		return channel, nil
	}

	channel, err := a.GetChannelByName(c, channelName, teamID, includeDeleted)
	if err != nil {
		return nil, err
	}
	return channel, nil
}

func (a *App) searchPostsInTeam(teamID string, userID string, paramsList []*model.SearchParams, modifierFun func(*model.SearchParams)) (*model.PostList, *model.AppError) {
	var wg sync.WaitGroup

	pchan := make(chan store.StoreResult, len(paramsList))

	for _, params := range paramsList {
		// Don't allow users to search for everything.
		if params.Terms == "*" {
			continue
		}
		modifierFun(params)
		wg.Add(1)

		go func(params *model.SearchParams) {
			defer wg.Done()
			postList, err := a.Srv().Store().Post().Search(teamID, userID, params)
			pchan <- store.StoreResult{Data: postList, NErr: err}
		}(params)
	}

	wg.Wait()
	close(pchan)

	posts := model.NewPostList()

	for result := range pchan {
		if result.NErr != nil {
			return nil, model.NewAppError("searchPostsInTeam", "app.post.search.app_error", nil, "", http.StatusInternalServerError).Wrap(result.NErr)
		}
		data := result.Data.(*model.PostList)
		posts.Extend(data)
	}

	posts.SortByCreateAt()

	a.filterInaccessiblePosts(posts, filterPostOptions{assumeSortedCreatedAt: true})

	return posts, nil
}

func (a *App) convertChannelNamesToChannelIds(c *request.Context, channels []string, userID string, teamID string, includeDeletedChannels bool) []string {
	for idx, channelName := range channels {
		channel, err := a.parseAndFetchChannelIdByNameFromInFilter(c, channelName, userID, teamID, includeDeletedChannels)
		if err != nil {
			a.Log().Warn("error getting channel id by name from in filter", mlog.Err(err))
			continue
		}
		channels[idx] = channel.Id
	}
	return channels
}

func (a *App) convertUserNameToUserIds(usernames []string) []string {
	for idx, username := range usernames {
		user, err := a.GetUserByUsername(username)
		if err != nil {
			a.Log().Warn("error getting user by username", mlog.String("user_name", username), mlog.Err(err))
			continue
		}
		usernames[idx] = user.Id
	}
	return usernames
}

// GetLastAccessiblePostTime returns CreateAt time(from cache) of the last accessible post as per the cloud limit
func (a *App) GetLastAccessiblePostTime() (int64, *model.AppError) {
	license := a.Srv().License()
	if license == nil || !license.IsCloud() {
		return 0, nil
	}

	system, err := a.Srv().Store().System().GetByName(model.SystemLastAccessiblePostTime)
	if err != nil {
		var nfErr *store.ErrNotFound
		switch {
		case errors.As(err, &nfErr):
			// All posts are accessible
			return 0, nil
		default:
			return 0, model.NewAppError("GetLastAccessiblePostTime", "app.system.get_by_name.app_error", nil, "", http.StatusInternalServerError).Wrap(err)
		}
	}

	lastAccessiblePostTime, err := strconv.ParseInt(system.Value, 10, 64)
	if err != nil {
		return 0, model.NewAppError("GetLastAccessiblePostTime", "common.parse_error_int64", map[string]interface{}{"Value": system.Value}, "", http.StatusInternalServerError).Wrap(err)
	}

	return lastAccessiblePostTime, nil
}

// ComputeLastAccessiblePostTime updates cache with CreateAt time of the last accessible post as per the cloud plan's limit.
// Use GetLastAccessiblePostTime() to access the result.
func (a *App) ComputeLastAccessiblePostTime() error {
	limit, appErr := a.getCloudMessagesHistoryLimit()
	if appErr != nil {
		return appErr
	}

	if limit == 0 {
		// All posts are accessible - we must check if a previous value was set so we can clear it
		systemValue, err := a.Srv().Store().System().GetByName(model.SystemLastAccessiblePostTime)
		if err != nil {
			var nfErr *store.ErrNotFound
			switch {
			case errors.As(err, &nfErr):
				// There was no previous value, nothing to do
				return nil
			default:
				return model.NewAppError("ComputeLastAccessiblePostTime", "app.system.get_by_name.app_error", nil, "", http.StatusInternalServerError).Wrap(err)
			}
		}
		if systemValue != nil {
			// Previous value was set, so we must clear it
			if _, err = a.Srv().Store().System().PermanentDeleteByName(model.SystemLastAccessiblePostTime); err != nil {
				return model.NewAppError("ComputeLastAccessiblePostTime", "app.system.permanent_delete_by_name.app_error", nil, "", http.StatusInternalServerError).Wrap(err)
			}
		}
		// Cloud limit is not applicable
		return nil
	}

	createdAt, err := a.Srv().GetStore().Post().GetNthRecentPostTime(limit)
	if err != nil {
		var nfErr *store.ErrNotFound
		if !errors.As(err, &nfErr) {
			return model.NewAppError("ComputeLastAccessiblePostTime", "app.last_accessible_post.app_error", nil, "", http.StatusInternalServerError).Wrap(err)
		}
	}

	// Update Cache
	err = a.Srv().Store().System().SaveOrUpdate(&model.System{
		Name:  model.SystemLastAccessiblePostTime,
		Value: strconv.FormatInt(createdAt, 10),
	})
	if err != nil {
		return model.NewAppError("ComputeLastAccessiblePostTime", "app.system.save.app_error", nil, "", http.StatusInternalServerError).Wrap(err)
	}

	return nil
}

func (a *App) getCloudMessagesHistoryLimit() (int64, *model.AppError) {
	license := a.Srv().License()
	if license == nil || !license.IsCloud() {
		return 0, nil
	}

	limits, err := a.Cloud().GetCloudLimits("")
	if err != nil {
		return 0, model.NewAppError("getCloudMessagesHistoryLimit", "api.cloud.app_error", nil, "", http.StatusInternalServerError).Wrap(err)
	}

	if limits == nil || limits.Messages == nil || limits.Messages.History == nil {
		// Cloud limit is not applicable
		return 0, nil
	}

	return int64(*limits.Messages.History), nil
}

func (a *App) SearchPostsInTeam(teamID string, paramsList []*model.SearchParams) (*model.PostList, *model.AppError) {
	if !*a.Config().ServiceSettings.EnablePostSearch {
		return nil, model.NewAppError("SearchPostsInTeam", "store.sql_post.search.disabled", nil, fmt.Sprintf("teamId=%v", teamID), http.StatusNotImplemented)
	}

	return a.searchPostsInTeam(teamID, "", paramsList, func(params *model.SearchParams) {
		params.SearchWithoutUserId = true
	})
}

func (a *App) SearchPostsForUser(c *request.Context, terms string, userID string, teamID string, isOrSearch bool, includeDeletedChannels bool, timeZoneOffset int, page, perPage int) (*model.PostSearchResults, *model.AppError) {
	var postSearchResults *model.PostSearchResults
	paramsList := model.ParseSearchParams(strings.TrimSpace(terms), timeZoneOffset)
	includeDeleted := includeDeletedChannels && *a.Config().TeamSettings.ExperimentalViewArchivedChannels

	if !*a.Config().ServiceSettings.EnablePostSearch {
		return nil, model.NewAppError("SearchPostsForUser", "store.sql_post.search.disabled", nil, fmt.Sprintf("teamId=%v userId=%v", teamID, userID), http.StatusNotImplemented)
	}

	finalParamsList := []*model.SearchParams{}

	for _, params := range paramsList {
		params.OrTerms = isOrSearch
		params.IncludeDeletedChannels = includeDeleted
		// Don't allow users to search for "*"
		if params.Terms != "*" {
			// TODO: we have to send channel ids
			// from the front-end. Otherwise it's not possible to distinguish
			// from just the channel name at a cross-team level.
			// Convert channel names to channel IDs
			params.InChannels = a.convertChannelNamesToChannelIds(c, params.InChannels, userID, teamID, includeDeletedChannels)
			params.ExcludedChannels = a.convertChannelNamesToChannelIds(c, params.ExcludedChannels, userID, teamID, includeDeletedChannels)

			// Convert usernames to user IDs
			params.FromUsers = a.convertUserNameToUserIds(params.FromUsers)
			params.ExcludedUsers = a.convertUserNameToUserIds(params.ExcludedUsers)

			finalParamsList = append(finalParamsList, params)
		}
	}

	// If the processed search params are empty, return empty search results.
	if len(finalParamsList) == 0 {
		return model.MakePostSearchResults(model.NewPostList(), nil), nil
	}

	postSearchResults, err := a.Srv().Store().Post().SearchPostsForUser(finalParamsList, userID, teamID, page, perPage)
	if err != nil {
		var appErr *model.AppError
		switch {
		case errors.As(err, &appErr):
			return nil, appErr
		default:
			return nil, model.NewAppError("SearchPostsForUser", "app.post.search.app_error", nil, "", http.StatusInternalServerError).Wrap(err)
		}
	}

	if appErr := a.filterInaccessiblePosts(postSearchResults.PostList, filterPostOptions{assumeSortedCreatedAt: true}); appErr != nil {
		return nil, appErr
	}

	return postSearchResults, nil
}

func (a *App) GetFileInfosForPostWithMigration(postID string, includeDeleted bool) ([]*model.FileInfo, *model.AppError) {
	pchan := make(chan store.StoreResult, 1)
	go func() {
		post, err := a.Srv().Store().Post().GetSingle(postID, includeDeleted)
		pchan <- store.StoreResult{Data: post, NErr: err}
		close(pchan)
	}()

	infos, firstInaccessibleFileTime, err := a.GetFileInfosForPost(postID, false, includeDeleted)
	if err != nil {
		return nil, err
	}

	if len(infos) == 0 && firstInaccessibleFileTime == 0 {
		// No FileInfos were returned so check if they need to be created for this post
		result := <-pchan
		if result.NErr != nil {
			var nfErr *store.ErrNotFound
			switch {
			case errors.As(result.NErr, &nfErr):
				return nil, model.NewAppError("GetFileInfosForPostWithMigration", "app.post.get.app_error", nil, "", http.StatusNotFound).Wrap(result.NErr)
			default:
				return nil, model.NewAppError("GetFileInfosForPostWithMigration", "app.post.get.app_error", nil, "", http.StatusInternalServerError).Wrap(result.NErr)
			}
		}
		post := result.Data.(*model.Post)

		if len(post.Filenames) > 0 {
			a.Srv().Store().FileInfo().InvalidateFileInfosForPostCache(postID, false)
			a.Srv().Store().FileInfo().InvalidateFileInfosForPostCache(postID, true)
			// The post has Filenames that need to be replaced with FileInfos
			infos = a.MigrateFilenamesToFileInfos(post)
		}
	}

	return infos, nil
}

// GetFileInfosForPost also returns firstInaccessibleFileTime based on cloud plan's limit.
func (a *App) GetFileInfosForPost(postID string, fromMaster bool, includeDeleted bool) ([]*model.FileInfo, int64, *model.AppError) {
	fileInfos, err := a.Srv().Store().FileInfo().GetForPost(postID, fromMaster, includeDeleted, true)
	if err != nil {
		return nil, 0, model.NewAppError("GetFileInfosForPost", "app.file_info.get_for_post.app_error", nil, "", http.StatusInternalServerError).Wrap(err)
	}

	firstInaccessibleFileTime, appErr := a.removeInaccessibleContentFromFilesSlice(fileInfos)
	if appErr != nil {
		return nil, 0, appErr
	}

	a.generateMiniPreviewForInfos(fileInfos)

	return fileInfos, firstInaccessibleFileTime, nil
}

func (a *App) getFileInfosForPostIgnoreCloudLimit(postID string, fromMaster bool, includeDeleted bool) ([]*model.FileInfo, *model.AppError) {
	fileInfos, err := a.Srv().Store().FileInfo().GetForPost(postID, fromMaster, includeDeleted, true)
	if err != nil {
		return nil, model.NewAppError("getFileInfosForPostIgnoreCloudLimit", "app.file_info.get_for_post.app_error", nil, "", http.StatusInternalServerError).Wrap(err)
	}

	a.generateMiniPreviewForInfos(fileInfos)

	return fileInfos, nil
}

func (a *App) PostWithProxyAddedToImageURLs(post *model.Post) *model.Post {
	if f := a.ImageProxyAdder(); f != nil {
		return post.WithRewrittenImageURLs(f)
	}
	return post
}

func (a *App) PostWithProxyRemovedFromImageURLs(post *model.Post) *model.Post {
	if f := a.ImageProxyRemover(); f != nil {
		return post.WithRewrittenImageURLs(f)
	}
	return post
}

func (a *App) PostPatchWithProxyRemovedFromImageURLs(patch *model.PostPatch) *model.PostPatch {
	if f := a.ImageProxyRemover(); f != nil {
		return patch.WithRewrittenImageURLs(f)
	}
	return patch
}

func (a *App) ImageProxyAdder() func(string) string {
	if !*a.Config().ImageProxySettings.Enable {
		return nil
	}

	return func(url string) string {
		return a.ImageProxy().GetProxiedImageURL(url)
	}
}

func (a *App) ImageProxyRemover() (f func(string) string) {
	if !*a.Config().ImageProxySettings.Enable {
		return nil
	}

	return func(url string) string {
		return a.ImageProxy().GetUnproxiedImageURL(url)
	}
}

func (a *App) MaxPostSize() int {
	return a.Srv().Platform().MaxPostSize()
}

// countThreadMentions returns the number of times the user is mentioned in a specified thread after the timestamp.
func (a *App) countThreadMentions(c request.CTX, user *model.User, post *model.Post, teamID string, timestamp int64) (int64, *model.AppError) {
	channel, err := a.GetChannel(c, post.ChannelId)
	if err != nil {
		return 0, err
	}

	keywords := addMentionKeywordsForUser(
		map[string][]string{},
		user,
		map[string]string{},
		&model.Status{Status: model.StatusOnline}, // Assume the user is online since they would've triggered this
		true, // Assume channel mentions are always allowed for simplicity
	)

	posts, nErr := a.Srv().Store().Post().GetPostsByThread(post.Id, timestamp)
	if nErr != nil {
		return 0, model.NewAppError("countThreadMentions", "app.channel.count_posts_since.app_error", nil, "", http.StatusInternalServerError).Wrap(nErr)
	}

	count := 0

	if channel.Type == model.ChannelTypeDirect {
		// In a DM channel, every post made by the other user is a mention
		otherId := channel.GetOtherUserIdForDM(user.Id)
		for _, p := range posts {
			if p.UserId == otherId {
				count++
			}
		}

		return int64(count), nil
	}

	var team *model.Team
	if teamID != "" {
		team, err = a.GetTeam(teamID)
		if err != nil {
			return 0, err
		}
	}

	groups, nErr := a.getGroupsAllowedForReferenceInChannel(channel, team)
	if nErr != nil {
		return 0, model.NewAppError("countThreadMentions", "app.channel.count_posts_since.app_error", nil, "", http.StatusInternalServerError).Wrap(nErr)
	}

	for _, p := range posts {
		if p.CreateAt >= timestamp {
			mentions := getExplicitMentions(p, keywords, groups)
			if _, ok := mentions.Mentions[user.Id]; ok {
				count += 1
			}
		}
	}

	return int64(count), nil
}

// countMentionsFromPost returns the number of posts in the post's channel that mention the user after and including the
// given post.
func (a *App) countMentionsFromPost(c request.CTX, user *model.User, post *model.Post) (int, int, int, *model.AppError) {
	channel, err := a.GetChannel(c, post.ChannelId)
	if err != nil {
		return 0, 0, 0, err
	}

	if channel.Type == model.ChannelTypeDirect {
		// In a DM channel, every post made by the other user is a mention
		count, countRoot, nErr := a.Srv().Store().Channel().CountPostsAfter(post.ChannelId, post.CreateAt-1, channel.GetOtherUserIdForDM(user.Id))
		if nErr != nil {
			return 0, 0, 0, model.NewAppError("countMentionsFromPost", "app.channel.count_posts_since.app_error", nil, "", http.StatusInternalServerError).Wrap(nErr)
		}

		var urgentCount int
		if a.IsPostPriorityEnabled() {
			urgentCount, nErr = a.Srv().Store().Channel().CountUrgentPostsAfter(post.ChannelId, post.CreateAt-1, channel.GetOtherUserIdForDM(user.Id))
			if nErr != nil {
				return 0, 0, 0, model.NewAppError("countMentionsFromPost", "app.channel.count_urgent_posts_since.app_error", nil, "", http.StatusInternalServerError).Wrap(nErr)
			}
		}

		return count, countRoot, urgentCount, nil
	}

	channelMember, err := a.GetChannelMember(c, channel.Id, user.Id)
	if err != nil {
		return 0, 0, 0, err
	}

	keywords := addMentionKeywordsForUser(
		map[string][]string{},
		user,
		channelMember.NotifyProps,
		&model.Status{Status: model.StatusOnline}, // Assume the user is online since they would've triggered this
		true, // Assume channel mentions are always allowed for simplicity
	)
	commentMentions := user.NotifyProps[model.CommentsNotifyProp]
	checkForCommentMentions := commentMentions == model.CommentsNotifyRoot || commentMentions == model.CommentsNotifyAny

	// A mapping of thread root IDs to whether or not a post in that thread mentions the user
	mentionedByThread := make(map[string]bool)

	thread, err := a.GetPostThread(post.Id, model.GetPostsOptions{}, user.Id)
	if err != nil {
		return 0, 0, 0, err
	}

	count := 0
	countRoot := 0
	urgentCount := 0
	if isPostMention(user, post, keywords, thread.Posts, mentionedByThread, checkForCommentMentions) {
		count += 1
		if post.RootId == "" {
			countRoot += 1
			if a.IsPostPriorityEnabled() {
				priority, err := a.GetPriorityForPost(post.Id)
				if err != nil {
					return 0, 0, 0, err
				}
				if priority != nil && *priority.Priority == model.PostPriorityUrgent {
					urgentCount += 1
				}
			}
		}
	}

	page := 0
	perPage := 200
	for {
		postList, err := a.GetPostsAfterPost(model.GetPostsOptions{
			ChannelId: post.ChannelId,
			PostId:    post.Id,
			Page:      page,
			PerPage:   perPage,
		})
		if err != nil {
			return 0, 0, 0, err
		}

		mentionPostIds := make([]string, 0)
		for _, postID := range postList.Order {
			if isPostMention(user, postList.Posts[postID], keywords, postList.Posts, mentionedByThread, checkForCommentMentions) {
				count += 1
				if postList.Posts[postID].RootId == "" {
					mentionPostIds = append(mentionPostIds, postID)
					countRoot += 1
				}
			}
		}

		if a.IsPostPriorityEnabled() {
			priorityList, nErr := a.Srv().Store().PostPriority().GetForPosts(mentionPostIds)
			if nErr != nil {
				return 0, 0, 0, model.NewAppError("countMentionsFromPost", "app.channel.get_priority_for_posts.app_error", nil, "", http.StatusInternalServerError).Wrap(nErr)
			}
			for _, priority := range priorityList {
				if *priority.Priority == model.PostPriorityUrgent {
					urgentCount += 1
				}
			}
		}

		if len(postList.Order) < perPage {
			break
		}

		page += 1
	}

	return count, countRoot, urgentCount, nil
}

func isCommentMention(user *model.User, post *model.Post, otherPosts map[string]*model.Post, mentionedByThread map[string]bool) bool {
	if post.RootId == "" {
		// Not a comment
		return false
	}

	if mentioned, ok := mentionedByThread[post.RootId]; ok {
		// We've already figured out if the user was mentioned by this thread
		return mentioned
	}

	if _, ok := otherPosts[post.RootId]; !ok {
		mlog.Warn("Can't determine the comment mentions as the rootPost is past the cloud plan's limit", mlog.String("rootPostID", post.RootId), mlog.String("commentID", post.Id))

		return false
	}

	// Whether or not the user was mentioned because they started the thread
	mentioned := otherPosts[post.RootId].UserId == user.Id

	// Or because they commented on it before this post
	if !mentioned && user.NotifyProps[model.CommentsNotifyProp] == model.CommentsNotifyAny {
		for _, otherPost := range otherPosts {
			if otherPost.Id == post.Id {
				continue
			}

			if otherPost.RootId != post.RootId {
				continue
			}

			if otherPost.UserId == user.Id && otherPost.CreateAt < post.CreateAt {
				// Found a comment made by the user from before this post
				mentioned = true
				break
			}
		}
	}

	mentionedByThread[post.RootId] = mentioned
	return mentioned
}

func isPostMention(user *model.User, post *model.Post, keywords map[string][]string, otherPosts map[string]*model.Post, mentionedByThread map[string]bool, checkForCommentMentions bool) bool {
	// Prevent the user from mentioning themselves
	if post.UserId == user.Id && post.GetProp("from_webhook") != "true" {
		return false
	}

	// Check for keyword mentions
	mentions := getExplicitMentions(post, keywords, make(map[string]*model.Group))
	if _, ok := mentions.Mentions[user.Id]; ok {
		return true
	}

	// Check for mentions caused by being added to the channel
	if post.Type == model.PostTypeAddToChannel {
		if addedUserId, ok := post.GetProp(model.PostPropsAddedUserId).(string); ok && addedUserId == user.Id {
			return true
		}
	}

	// Check for comment mentions
	if checkForCommentMentions && isCommentMention(user, post, otherPosts, mentionedByThread) {
		return true
	}

	return false
}

func (a *App) GetThreadMembershipsForUser(userID, teamID string) ([]*model.ThreadMembership, error) {
	return a.Srv().Store().Thread().GetMembershipsForUser(userID, teamID)
}

func (a *App) GetPostIfAuthorized(c request.CTX, postID string, session *model.Session, includeDeleted bool) (*model.Post, *model.AppError) {
	post, err := a.GetSinglePost(postID, includeDeleted)
	if err != nil {
		return nil, err
	}

	channel, err := a.GetChannel(c, post.ChannelId)
	if err != nil {
		return nil, err
	}

	if !a.SessionHasPermissionToChannel(c, *session, channel.Id, model.PermissionReadChannelContent) {
		if channel.Type == model.ChannelTypeOpen {
			if !a.SessionHasPermissionToTeam(*session, channel.TeamId, model.PermissionReadPublicChannel) {
				return nil, a.MakePermissionError(session, []*model.Permission{model.PermissionReadPublicChannel})
			}
		} else {
			return nil, a.MakePermissionError(session, []*model.Permission{model.PermissionReadChannelContent})
		}
	}

	return post, nil
}

// GetPostsByIds response bool value indicates, if the post is inaccessible due to cloud plan's limit.
func (a *App) GetPostsByIds(postIDs []string) ([]*model.Post, int64, *model.AppError) {
	posts, err := a.Srv().Store().Post().GetPostsByIds(postIDs)
	if err != nil {
		var nfErr *store.ErrNotFound
		switch {
		case errors.As(err, &nfErr):
			return nil, 0, model.NewAppError("GetPostsByIds", "app.post.get.app_error", nil, "", http.StatusNotFound).Wrap(err)
		default:
			return nil, 0, model.NewAppError("GetPostsByIds", "app.post.get.app_error", nil, "", http.StatusInternalServerError).Wrap(err)
		}
	}

	posts, firstInaccessiblePostTime, appErr := a.getFilteredAccessiblePosts(posts, filterPostOptions{assumeSortedCreatedAt: true})
	if appErr != nil {
		return nil, 0, appErr
	}

	return posts, firstInaccessiblePostTime, nil
}

func (a *App) GetEditHistoryForPost(postID string) ([]*model.Post, *model.AppError) {
	posts, err := a.Srv().Store().Post().GetEditHistoryForPost(postID)

	if err != nil {
		var nfErr *store.ErrNotFound
		switch {
		case errors.As(err, &nfErr):
			return nil, model.NewAppError("GetEditHistoryForPost", "app.post.get.app_error", nil, "", http.StatusNotFound).Wrap(err)
		default:
			return nil, model.NewAppError("GetEditHistoryForPost", "app.post.get.app_error", nil, "", http.StatusInternalServerError).Wrap(err)
		}
	}

	return posts, nil
}

func (a *App) SetPostReminder(postID, userID string, targetTime int64) *model.AppError {
	// Store the reminder in the DB
	reminder := &model.PostReminder{
		PostId:     postID,
		UserId:     userID,
		TargetTime: targetTime,
	}
	err := a.Srv().Store().Post().SetPostReminder(reminder)
	if err != nil {
		return model.NewAppError("SetPostReminder", model.NoTranslation, nil, "", http.StatusInternalServerError).Wrap(err)
	}

	metadata, err := a.Srv().Store().Post().GetPostReminderMetadata(postID)
	if err != nil {
		return model.NewAppError("SetPostReminder", model.NoTranslation, nil, "", http.StatusInternalServerError).Wrap(err)
	}

	parsedTime := time.Unix(targetTime, 0).UTC().Format(time.RFC822)
	siteURL := *a.Config().ServiceSettings.SiteURL

	var permalink string
	if metadata.TeamName == "" {
		permalink = fmt.Sprintf("%s/pl/%s", siteURL, postID)
	} else {
		permalink = fmt.Sprintf("%s/%s/pl/%s", siteURL, metadata.TeamName, postID)
	}

	// Send an ack message.
	ephemeralPost := &model.Post{
		Type:      model.PostTypeEphemeral,
		Id:        model.NewId(),
		CreateAt:  model.GetMillis(),
		UserId:    userID,
		RootId:    postID,
		ChannelId: metadata.ChannelId,
		// It's okay to keep this non-translated. This is just a fallback.
		// The webapp will parse the timestamp and show that in user's local timezone.
		Message: fmt.Sprintf("You will be reminded about %s by @%s at %s", permalink, metadata.Username, parsedTime),
		Props: model.StringInterface{
			"target_time": targetTime,
			"team_name":   metadata.TeamName,
			"post_id":     postID,
			"username":    metadata.Username,
			"type":        model.PostTypeReminder,
		},
	}

	message := model.NewWebSocketEvent(model.WebsocketEventEphemeralMessage, "", ephemeralPost.ChannelId, userID, nil, "")
	ephemeralPost = a.PreparePostForClientWithEmbedsAndImages(request.EmptyContext(a.Log()), ephemeralPost, true, false, true)
	ephemeralPost = model.AddPostActionCookies(ephemeralPost, a.PostActionCookieSecret())

	postJSON, jsonErr := ephemeralPost.ToJSON()
	if jsonErr != nil {
		mlog.Warn("Failed to encode post to JSON", mlog.Err(jsonErr))
	}
	message.Add("post", postJSON)
	a.Publish(message)

	return nil
}

func (a *App) CheckPostReminders() {
	systemBot, appErr := a.GetSystemBot()
	if appErr != nil {
		mlog.Error("Failed to get system bot", mlog.Err(appErr))
		return
	}

	// This will return the reminders and also delete them from the DB.
	// In case, any of the next steps fail, those reminders would be lost.
	// Alternatively, if we delete those reminders _after_ it has been sent,
	// then in case of any temporary failure, they would get sent in the next batch.
	// MM-45595.
	reminders, err := a.Srv().Store().Post().GetPostReminders(time.Now().UTC().Unix())
	if err != nil {
		mlog.Error("Failed to get post reminders", mlog.Err(err))
		return
	}

	// We group multiple reminders for a single user.
	groupedReminders := make(map[string][]string)
	for _, r := range reminders {
		if groupedReminders[r.UserId] == nil {
			groupedReminders[r.UserId] = []string{r.PostId}
		} else {
			groupedReminders[r.UserId] = append(groupedReminders[r.UserId], r.PostId)
		}
	}

	siteURL := *a.Config().ServiceSettings.SiteURL
	for userID, postIDs := range groupedReminders {
		ch, appErr := a.GetOrCreateDirectChannel(request.EmptyContext(a.Log()), userID, systemBot.UserId)
		if appErr != nil {
			mlog.Error("Failed to get direct channel", mlog.Err(appErr))
			return
		}

		for _, postID := range postIDs {
			metadata, err := a.Srv().Store().Post().GetPostReminderMetadata(postID)
			if err != nil {
				mlog.Error("Failed to get post reminder metadata", mlog.Err(err), mlog.String("post_id", postID))
				continue
			}

			T := i18n.GetUserTranslations(metadata.UserLocale)
			dm := &model.Post{
				ChannelId: ch.Id,
				Message: T("app.post_reminder_dm", model.StringInterface{
					"SiteURL":  siteURL,
					"TeamName": metadata.TeamName,
					"PostId":   postID,
					"Username": metadata.Username,
				}),
				Type:   model.PostTypeReminder,
				UserId: systemBot.UserId,
				Props: model.StringInterface{
					"team_name": metadata.TeamName,
					"post_id":   postID,
					"username":  metadata.Username,
				},
			}

			if _, err := a.CreatePost(request.EmptyContext(a.Log()), dm, ch, false, true); err != nil {
				mlog.Error("Failed to post reminder message", mlog.Err(err))
			}
		}
	}
}

func (a *App) GetPostInfo(c request.CTX, postID string) (*model.PostInfo, *model.AppError) {
	userID := c.Session().UserId
	post, appErr := a.GetSinglePost(postID, false)
	if appErr != nil {
		return nil, appErr
	}

	channel, appErr := a.GetChannel(c, post.ChannelId)
	if appErr != nil {
		return nil, appErr
	}

	notFoundError := model.NewAppError("GetPostInfo", "app.post.get.app_error", nil, "", http.StatusNotFound)

	var team *model.Team
	hasPermissionToAccessTeam := false
	if channel.TeamId != "" {
		team, appErr = a.GetTeam(channel.TeamId)
		if appErr != nil {
			return nil, appErr
		}

		if team.Type == model.TeamOpen {
			hasPermissionToAccessTeam = a.HasPermissionToTeam(c, userID, team.Id, model.PermissionJoinPublicTeams)
		} else if team.Type == model.TeamInvite {
			hasPermissionToAccessTeam = a.HasPermissionToTeam(c, userID, team.Id, model.PermissionJoinPrivateTeams)
		}
	} else {
		// This happens in case of DMs and GMs.
		hasPermissionToAccessTeam = true
	}

	if !hasPermissionToAccessTeam {
		return nil, notFoundError
	}

	hasPermissionToAccessChannel := false
	if channel.Type == model.ChannelTypeOpen {
		hasPermissionToAccessChannel = true
	} else if channel.Type == model.ChannelTypePrivate {
		hasPermissionToAccessChannel = a.HasPermissionToChannel(c, userID, channel.Id, model.PermissionManagePrivateChannelMembers)
	} else if channel.Type == model.ChannelTypeDirect || channel.Type == model.ChannelTypeGroup {
		hasPermissionToAccessChannel = a.HasPermissionToChannel(c, userID, channel.Id, model.PermissionReadChannelContent)
	}

	if !hasPermissionToAccessChannel {
		return nil, notFoundError
	}

	_, channelMemberErr := a.GetChannelMember(c, channel.Id, userID)

	info := model.PostInfo{
		ChannelId:          channel.Id,
		ChannelType:        channel.Type,
		ChannelDisplayName: channel.DisplayName,
		HasJoinedChannel:   channelMemberErr == nil,
	}
	if team != nil {
		_, teamMemberErr := a.GetTeamMember(c, team.Id, userID)

		info.TeamId = team.Id
		info.TeamType = team.Type
		info.TeamDisplayName = team.DisplayName
		info.HasJoinedTeam = teamMemberErr == nil
	}
	return &info, nil
<<<<<<< HEAD
}

func includeEmbedsAndImages(a *App, c request.CTX, topThreadList *model.TopThreadList, userID string) (*model.TopThreadList, error) {
	for _, topThread := range topThreadList.Items {
		topThread.Post = a.PreparePostForClientWithEmbedsAndImages(c, topThread.Post, false, false, true)
		sanitizedPost, err := a.SanitizePostMetadataForUser(c, topThread.Post, userID)
		if err != nil {
			return nil, err
		}
		topThread.Post = sanitizedPost
	}
	return topThreadList, nil
}

func (a *App) isPostPriorityEnabled() bool {
	return a.Config().FeatureFlags.PostPriority && *a.Config().ServiceSettings.PostPriority
}

func (a *App) applyPostsWillBeConsumedHook(posts map[string]*model.Post) {
	if !a.Config().FeatureFlags.ConsumePostHook {
		return
	}

	postsSlice := make([]*model.Post, 0, len(posts))

	for _, post := range posts {
		postsSlice = append(postsSlice, post.ForPlugin())
	}
	a.ch.RunMultiHook(func(hooks plugin.Hooks) bool {
		postReplacements := hooks.MessagesWillBeConsumed(postsSlice)
		if postReplacements != nil {
			for _, postReplacement := range postReplacements {
				posts[postReplacement.Id] = postReplacement
			}
		}
		return true
	}, plugin.MessagesWillBeConsumedID)
}

func (a *App) applyPostWillBeConsumedHook(post **model.Post) {
	if !a.Config().FeatureFlags.ConsumePostHook {
		return
	}

	ps := []*model.Post{*post}
	a.ch.RunMultiHook(func(hooks plugin.Hooks) bool {
		rp := hooks.MessagesWillBeConsumed(ps)
		if rp != nil {
			(*post) = rp[0]
		}
		return true
	}, plugin.MessagesWillBeConsumedID)
=======
>>>>>>> b6fd1b7b
}<|MERGE_RESOLUTION|>--- conflicted
+++ resolved
@@ -386,15 +386,13 @@
 	// so we just return the one that was passed with post
 	rpost = a.PreparePostForClient(c, rpost, true, false, false)
 
-<<<<<<< HEAD
 	a.applyPostWillBeConsumedHook(&rpost)
-=======
+
 	if rpost.RootId != "" {
 		if appErr := a.ResolvePersistentNotification(c, parentPostList.Posts[post.RootId], rpost.UserId); appErr != nil {
 			return nil, appErr
 		}
 	}
->>>>>>> b6fd1b7b
 
 	// Make sure poster is following the thread
 	if *a.Config().ServiceSettings.ThreadAutoFollow && rpost.RootId != "" {
@@ -875,6 +873,7 @@
 	}
 
 	a.applyPostsWillBeConsumedHook(postList.Posts)
+
 	return postList, nil
 }
 
@@ -895,6 +894,7 @@
 	}
 
 	a.applyPostsWillBeConsumedHook(postList.Posts)
+
 	return postList, nil
 }
 
@@ -913,6 +913,7 @@
 	}
 
 	a.applyPostsWillBeConsumedHook(postList.Posts)
+
 	return postList, nil
 }
 
@@ -969,6 +970,7 @@
 	}
 
 	a.applyPostsWillBeConsumedHook(posts.Posts)
+
 	return posts, nil
 }
 
@@ -983,6 +985,7 @@
 	}
 
 	a.applyPostsWillBeConsumedHook(postList.Posts)
+
 	return postList, nil
 }
 
@@ -997,6 +1000,7 @@
 	}
 
 	a.applyPostsWillBeConsumedHook(postList.Posts)
+
 	return postList, nil
 }
 
@@ -1011,6 +1015,7 @@
 	}
 
 	a.applyPostsWillBeConsumedHook(postList.Posts)
+
 	return postList, nil
 }
 
@@ -1157,6 +1162,7 @@
 	}
 
 	a.applyPostWillBeConsumedHook(&post)
+
 	return post, nil
 }
 
@@ -2270,23 +2276,6 @@
 		info.HasJoinedTeam = teamMemberErr == nil
 	}
 	return &info, nil
-<<<<<<< HEAD
-}
-
-func includeEmbedsAndImages(a *App, c request.CTX, topThreadList *model.TopThreadList, userID string) (*model.TopThreadList, error) {
-	for _, topThread := range topThreadList.Items {
-		topThread.Post = a.PreparePostForClientWithEmbedsAndImages(c, topThread.Post, false, false, true)
-		sanitizedPost, err := a.SanitizePostMetadataForUser(c, topThread.Post, userID)
-		if err != nil {
-			return nil, err
-		}
-		topThread.Post = sanitizedPost
-	}
-	return topThreadList, nil
-}
-
-func (a *App) isPostPriorityEnabled() bool {
-	return a.Config().FeatureFlags.PostPriority && *a.Config().ServiceSettings.PostPriority
 }
 
 func (a *App) applyPostsWillBeConsumedHook(posts map[string]*model.Post) {
@@ -2323,6 +2312,4 @@
 		}
 		return true
 	}, plugin.MessagesWillBeConsumedID)
-=======
->>>>>>> b6fd1b7b
 }