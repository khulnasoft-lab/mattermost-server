// Copyright (c) 2015-present Mattermost, Inc. All Rights Reserved.
// See LICENSE.txt for license information.

package app

import (
	"context"
	"encoding/json"
	"errors"
	"fmt"
	"net/http"
	"regexp"
	"strconv"
	"strings"
	"sync"
	"time"

	"github.com/mattermost/mattermost-server/v6/app/request"
	"github.com/mattermost/mattermost-server/v6/model"
	"github.com/mattermost/mattermost-server/v6/plugin"
	"github.com/mattermost/mattermost-server/v6/product"
	"github.com/mattermost/mattermost-server/v6/services/cache"
	"github.com/mattermost/mattermost-server/v6/shared/i18n"
	"github.com/mattermost/mattermost-server/v6/shared/mlog"
	"github.com/mattermost/mattermost-server/v6/store"
	"github.com/mattermost/mattermost-server/v6/store/sqlstore"
)

const (
	PendingPostIDsCacheSize = 25000
	PendingPostIDsCacheTTL  = 30 * time.Second
	PageDefault             = 0
)

var atMentionPattern = regexp.MustCompile(`\B@`)

// Ensure post service wrapper implements `product.PostService`
var _ product.PostService = (*postServiceWrapper)(nil)

// postServiceWrapper provides an implementation of `product.PostService` for use by products.
type postServiceWrapper struct {
	app AppIface
}

func (s *postServiceWrapper) CreatePost(ctx *request.Context, post *model.Post) (*model.Post, *model.AppError) {
	return s.app.CreatePostMissingChannel(ctx, post, true)
}

func (a *App) CreatePostAsUser(c request.CTX, post *model.Post, currentSessionId string, setOnline bool) (*model.Post, *model.AppError) {
	// Check that channel has not been deleted
	channel, errCh := a.Srv().Store().Channel().Get(post.ChannelId, true)
	if errCh != nil {
		err := model.NewAppError("CreatePostAsUser", "api.context.invalid_param.app_error", map[string]any{"Name": "post.channel_id"}, "", http.StatusBadRequest).Wrap(errCh)
		return nil, err
	}

	if strings.HasPrefix(post.Type, model.PostSystemMessagePrefix) {
		err := model.NewAppError("CreatePostAsUser", "api.context.invalid_param.app_error", map[string]any{"Name": "post.type"}, "", http.StatusBadRequest)
		return nil, err
	}

	if channel.DeleteAt != 0 {
		err := model.NewAppError("createPost", "api.post.create_post.can_not_post_to_deleted.error", nil, "", http.StatusBadRequest)
		return nil, err
	}

	rp, err := a.CreatePost(c, post, channel, true, setOnline)
	if err != nil {
		if err.Id == "api.post.create_post.root_id.app_error" ||
			err.Id == "api.post.create_post.channel_root_id.app_error" {
			err.StatusCode = http.StatusBadRequest
		}

		return nil, err
	}

	// Update the Channel LastViewAt only if:
	// the post does NOT have from_webhook prop set (e.g. Zapier app), and
	// the post does NOT have from_bot set (e.g. from discovering the user is a bot within CreatePost), and
	// the post is NOT a reply post with CRT enabled
	_, fromWebhook := post.GetProps()["from_webhook"]
	_, fromBot := post.GetProps()["from_bot"]
	isCRTReply := post.RootId != "" && a.IsCRTEnabledForUser(c, post.UserId)
	if !fromWebhook && !fromBot && !isCRTReply {
		if _, err := a.MarkChannelsAsViewed(c, []string{post.ChannelId}, post.UserId, currentSessionId, true); err != nil {
			c.Logger().Warn(
				"Encountered error updating last viewed",
				mlog.String("channel_id", post.ChannelId),
				mlog.String("user_id", post.UserId),
				mlog.Err(err),
			)
		}
	}

	return rp, nil
}

func (a *App) CreatePostMissingChannel(c request.CTX, post *model.Post, triggerWebhooks bool) (*model.Post, *model.AppError) {
	channel, err := a.Srv().Store().Channel().Get(post.ChannelId, true)
	if err != nil {
		var nfErr *store.ErrNotFound
		switch {
		case errors.As(err, &nfErr):
			return nil, model.NewAppError("CreatePostMissingChannel", "app.channel.get.existing.app_error", nil, "", http.StatusNotFound).Wrap(err)
		default:
			return nil, model.NewAppError("CreatePostMissingChannel", "app.channel.get.find.app_error", nil, "", http.StatusInternalServerError).Wrap(err)
		}
	}

	return a.CreatePost(c, post, channel, triggerWebhooks, true)
}

// deduplicateCreatePost attempts to make posting idempotent within a caching window.
func (a *App) deduplicateCreatePost(post *model.Post) (foundPost *model.Post, err *model.AppError) {
	// We rely on the client sending the pending post id across "duplicate" requests. If there
	// isn't one, we can't deduplicate, so allow creation normally.
	if post.PendingPostId == "" {
		return nil, nil
	}

	const unknownPostId = ""

	// Query the cache atomically for the given pending post id, saving a record if
	// it hasn't previously been seen.
	var postID string
	nErr := a.Srv().seenPendingPostIdsCache.Get(post.PendingPostId, &postID)
	if nErr == cache.ErrKeyNotFound {
		a.Srv().seenPendingPostIdsCache.SetWithExpiry(post.PendingPostId, unknownPostId, PendingPostIDsCacheTTL)
		return nil, nil
	}

	if nErr != nil {
		return nil, model.NewAppError("errorGetPostId", "api.post.error_get_post_id.pending", nil, "", http.StatusInternalServerError)
	}

	// If another thread saved the cache record, but hasn't yet updated it with the actual post
	// id (because it's still saving), notify the client with an error. Ideally, we'd wait
	// for the other thread, but coordinating that adds complexity to the happy path.
	if postID == unknownPostId {
		return nil, model.NewAppError("deduplicateCreatePost", "api.post.deduplicate_create_post.pending", nil, "", http.StatusInternalServerError)
	}

	// If the other thread finished creating the post, return the created post back to the
	// client, making the API call feel idempotent.
	actualPost, err := a.GetSinglePost(postID, false)
	if err != nil {
		return nil, model.NewAppError("deduplicateCreatePost", "api.post.deduplicate_create_post.failed_to_get", nil, "", http.StatusInternalServerError).Wrap(err)
	}

	mlog.Debug("Deduplicated create post", mlog.String("post_id", actualPost.Id), mlog.String("pending_post_id", post.PendingPostId))

	return actualPost, nil
}

func (a *App) CreatePost(c request.CTX, post *model.Post, channel *model.Channel, triggerWebhooks, setOnline bool) (savedPost *model.Post, err *model.AppError) {
	foundPost, err := a.deduplicateCreatePost(post)
	if err != nil {
		return nil, err
	}
	if foundPost != nil {
		return foundPost, nil
	}

	// If we get this far, we've recorded the client-provided pending post id to the cache.
	// Remove it if we fail below, allowing a proper retry by the client.
	defer func() {
		if post.PendingPostId == "" {
			return
		}

		if err != nil {
			a.Srv().seenPendingPostIdsCache.Remove(post.PendingPostId)
			return
		}

		a.Srv().seenPendingPostIdsCache.SetWithExpiry(post.PendingPostId, savedPost.Id, PendingPostIDsCacheTTL)
	}()

	post.SanitizeProps()

	var pchan chan store.StoreResult
	if post.RootId != "" {
		pchan = make(chan store.StoreResult, 1)
		go func() {
			r, pErr := a.Srv().Store().Post().Get(sqlstore.WithMaster(context.Background()), post.RootId, model.GetPostsOptions{}, "", a.Config().GetSanitizeOptions())
			pchan <- store.StoreResult{Data: r, NErr: pErr}
			close(pchan)
		}()
	}

	user, nErr := a.Srv().Store().User().Get(context.Background(), post.UserId)
	if nErr != nil {
		var nfErr *store.ErrNotFound
		switch {
		case errors.As(nErr, &nfErr):
			return nil, model.NewAppError("CreatePost", MissingAccountError, nil, "", http.StatusNotFound).Wrap(nErr)
		default:
			return nil, model.NewAppError("CreatePost", "app.user.get.app_error", nil, "", http.StatusInternalServerError).Wrap(nErr)
		}
	}

	if user.IsBot {
		post.AddProp("from_bot", "true")
	}

	if c.Session().IsOAuth {
		post.AddProp("from_oauth_app", "true")
	}

	var ephemeralPost *model.Post
	if post.Type == "" && !a.HasPermissionToChannel(c, user.Id, channel.Id, model.PermissionUseChannelMentions) {
		mention := post.DisableMentionHighlights()
		if mention != "" {
			T := i18n.GetUserTranslations(user.Locale)
			ephemeralPost = &model.Post{
				UserId:    user.Id,
				RootId:    post.RootId,
				ChannelId: channel.Id,
				Message:   T("model.post.channel_notifications_disabled_in_channel.message", model.StringInterface{"ChannelName": channel.Name, "Mention": mention}),
				Props:     model.StringInterface{model.PostPropsMentionHighlightDisabled: true},
			}
		}
	}

	// Verify the parent/child relationships are correct
	var parentPostList *model.PostList
	if pchan != nil {
		result := <-pchan
		if result.NErr != nil {
			return nil, model.NewAppError("createPost", "api.post.create_post.root_id.app_error", nil, "", http.StatusBadRequest)
		}
		parentPostList = result.Data.(*model.PostList)
		if len(parentPostList.Posts) == 0 || !parentPostList.IsChannelId(post.ChannelId) {
			return nil, model.NewAppError("createPost", "api.post.create_post.channel_root_id.app_error", nil, "", http.StatusInternalServerError)
		}

		rootPost := parentPostList.Posts[post.RootId]
		if rootPost.RootId != "" {
			return nil, model.NewAppError("createPost", "api.post.create_post.root_id.app_error", nil, "", http.StatusBadRequest)
		}
	}

	post.Hashtags, _ = model.ParseHashtags(post.Message)

	if err = a.FillInPostProps(c, post, channel); err != nil {
		return nil, err
	}

	// Temporary fix so old plugins don't clobber new fields in SlackAttachment struct, see MM-13088
	if attachments, ok := post.GetProp("attachments").([]*model.SlackAttachment); ok {
		jsonAttachments, err := json.Marshal(attachments)
		if err == nil {
			attachmentsInterface := []any{}
			err = json.Unmarshal(jsonAttachments, &attachmentsInterface)
			post.AddProp("attachments", attachmentsInterface)
		}
		if err != nil {
			c.Logger().Warn("Could not convert post attachments to map interface.", mlog.Err(err))
		}
	}

	if pluginsEnvironment := a.GetPluginsEnvironment(); pluginsEnvironment != nil {
		var rejectionError *model.AppError
		pluginContext := pluginContext(c)
		pluginsEnvironment.RunMultiPluginHook(func(hooks plugin.Hooks) bool {
			replacementPost, rejectionReason := hooks.MessageWillBePosted(pluginContext, post.ForPlugin())
			if rejectionReason != "" {
				id := "Post rejected by plugin. " + rejectionReason
				if rejectionReason == plugin.DismissPostError {
					id = plugin.DismissPostError
				}
				rejectionError = model.NewAppError("createPost", id, nil, "", http.StatusBadRequest)
				return false
			}
			if replacementPost != nil {
				// the original post's metadata (if there ever was any) is lost, and will be rebuilt.
				post = replacementPost
			}

			return true
		}, plugin.MessageWillBePostedID)

		if rejectionError != nil {
			return nil, rejectionError
		}
	}

	// Pre-fill the CreateAt field for link previews to get the correct timestamp.
	if post.CreateAt == 0 {
		post.CreateAt = model.GetMillis()
	}

	post = a.getEmbedsAndImages(c, post, true)
	previewPost := post.GetPreviewPost()
	if previewPost != nil {
		post.AddProp(model.PostPropsPreviewedPost, previewPost.PostID)
	}

<<<<<<< HEAD
	if post.IsVoiceMessage() {
		// make sure voice messages are allowed
		if a.Config().FeatureFlags.VoiceMessages && *a.Config().ExperimentalSettings.EnableVoiceMessages {
			if err = a.validateVoiceMessage(post); err != nil {
				return nil, err
			}
		} else {
			return nil, model.NewAppError("createPost", "api.post.create_post.voice_messages_disabled.app_error", nil, "", http.StatusBadRequest)
		}
	}

	rpost, nErr := a.Srv().Store.Post().Save(post)
=======
	rpost, nErr := a.Srv().Store().Post().Save(post)
>>>>>>> 11665d28
	if nErr != nil {
		var appErr *model.AppError
		var invErr *store.ErrInvalidInput
		switch {
		case errors.As(nErr, &appErr):
			return nil, appErr
		case errors.As(nErr, &invErr):
			return nil, model.NewAppError("CreatePost", "app.post.save.existing.app_error", nil, "", http.StatusBadRequest).Wrap(nErr)
		default:
			return nil, model.NewAppError("CreatePost", "app.post.save.app_error", nil, "", http.StatusInternalServerError).Wrap(nErr)
		}
	}

	// Update the mapping from pending post id to the actual post id, for any clients that
	// might be duplicating requests.
	a.Srv().seenPendingPostIdsCache.SetWithExpiry(post.PendingPostId, rpost.Id, PendingPostIDsCacheTTL)

	// We make a copy of the post for the plugin hook to avoid a race condition,
	// and to remove the non-GOB-encodable Metadata from it.
	if pluginsEnvironment := a.GetPluginsEnvironment(); pluginsEnvironment != nil {
		pluginPost := rpost.ForPlugin()
		a.Srv().Go(func() {
			pluginContext := pluginContext(c)
			pluginsEnvironment.RunMultiPluginHook(func(hooks plugin.Hooks) bool {
				hooks.MessageHasBeenPosted(pluginContext, pluginPost)
				return true
			}, plugin.MessageHasBeenPostedID)
		})
	}

	if a.Metrics() != nil {
		a.Metrics().IncrementPostCreate()
		if post.IsVoiceMessage() {
			a.Metrics().IncrementVoiceMessageCreate()
		}
	}

	if len(post.FileIds) > 0 {
		if err = a.attachFilesToPost(post); err != nil {
			c.Logger().Warn("Encountered error attaching files to post", mlog.String("post_id", post.Id), mlog.Any("file_ids", post.FileIds), mlog.Err(err))
		}

		if a.Metrics() != nil {
			a.Metrics().IncrementPostFileAttachment(len(post.FileIds))
		}
	}

	// Normally, we would let the API layer call PreparePostForClient, but we do it here since it also needs
	// to be done when we send the post over the websocket in handlePostEvents
	rpost = a.PreparePostForClient(rpost, true, false)

	// Make sure poster is following the thread
	if *a.Config().ServiceSettings.ThreadAutoFollow && rpost.RootId != "" {
		_, err := a.Srv().Store().Thread().MaintainMembership(user.Id, rpost.RootId, store.ThreadMembershipOpts{
			Following:       true,
			UpdateFollowing: true,
		})
		if err != nil {
			c.Logger().Warn("Failed to update thread membership", mlog.Err(err))
		}
	}

	if err := a.handlePostEvents(c, rpost, user, channel, triggerWebhooks, parentPostList, setOnline); err != nil {
		c.Logger().Warn("Failed to handle post events", mlog.Err(err))
	}

	// Send any ephemeral posts after the post is created to ensure it shows up after the latest post created
	if ephemeralPost != nil {
		a.SendEphemeralPost(c, post.UserId, ephemeralPost)
	}

	rpost, err = a.SanitizePostMetadataForUser(c, rpost, c.Session().UserId)
	if err != nil {
		return nil, err
	}

	return rpost, nil
}

func (a *App) validateVoiceMessage(post *model.Post) *model.AppError {
	fileIds := post.FileIds
	nbFiles := len(fileIds)
	if nbFiles == 0 {
		return model.NewAppError("validateVoicePost", "api.post.validate_voice_post.no_file.app_error", nil, "id="+post.Id, http.StatusBadRequest)
	}

	if nbFiles > 1 {
		return model.NewAppError("validateVoicePost", "api.post.validate_voice_post.too_many_files.app_error", nil, "id="+post.Id, http.StatusBadRequest)
	}

	fileInfo, err := a.GetFileInfo(fileIds[0])
	if err != nil {
		return model.NewAppError("validateVoicePost", "api.post.validate_voice_post.unable_get_file_info.app_error", nil, "id="+post.Id+" fileId="+fileIds[0], http.StatusInternalServerError).Wrap(err)
	}
	if fileInfo == nil {
		return model.NewAppError("validateVoicePost", "api.post.validate_voice_post.file_not_found.app_error", nil, "id="+post.Id+" fileId="+fileIds[0], http.StatusBadRequest)
	}

	if !fileInfo.CanBeUsedForVoiceMessage() {
		return model.NewAppError("validateVoicePost", "api.post.validate_voice_post.invalid_file_type.app_error", nil, "id="+post.Id+" fileId="+fileIds[0], http.StatusBadRequest)
	}

	if fileInfo.Size > *a.Config().FileSettings.MaxVoiceMessagesFileSize {
		return model.NewAppError("validateVoicePost", "api.post.validate_voice_post.file_too_big.app_error", nil, "id="+post.Id+" fileId="+fileIds[0], http.StatusBadRequest)
	}

	return nil
}

func (a *App) addPostPreviewProp(post *model.Post) (*model.Post, error) {
	previewPost := post.GetPreviewPost()
	if previewPost != nil {
		updatedPost := post.Clone()
		updatedPost.AddProp(model.PostPropsPreviewedPost, previewPost.PostID)
		updatedPost, err := a.Srv().Store().Post().Update(updatedPost, post)
		return updatedPost, err
	}
	return post, nil
}

func (a *App) attachFilesToPost(post *model.Post) *model.AppError {
	var attachedIds []string
	for _, fileID := range post.FileIds {
		err := a.Srv().Store().FileInfo().AttachToPost(fileID, post.Id, post.UserId)
		if err != nil {
			mlog.Warn("Failed to attach file to post", mlog.String("file_id", fileID), mlog.String("post_id", post.Id), mlog.Err(err))
			continue
		}

		attachedIds = append(attachedIds, fileID)
	}

	if len(post.FileIds) != len(attachedIds) {
		// We couldn't attach all files to the post, so ensure that post.FileIds reflects what was actually attached
		post.FileIds = attachedIds

		if _, err := a.Srv().Store().Post().Overwrite(post); err != nil {
			return model.NewAppError("attachFilesToPost", "app.post.overwrite.app_error", nil, "", http.StatusInternalServerError).Wrap(err)
		}
	}

	return nil
}

// FillInPostProps should be invoked before saving posts to fill in properties such as
// channel_mentions.
//
// If channel is nil, FillInPostProps will look up the channel corresponding to the post.
func (a *App) FillInPostProps(c request.CTX, post *model.Post, channel *model.Channel) *model.AppError {
	channelMentions := post.ChannelMentions()
	channelMentionsProp := make(map[string]any)

	if len(channelMentions) > 0 {
		if channel == nil {
			postChannel, err := a.Srv().Store().Channel().GetForPost(post.Id)
			if err != nil {
				return model.NewAppError("FillInPostProps", "api.context.invalid_param.app_error", map[string]any{"Name": "post.channel_id"}, "", http.StatusBadRequest).Wrap(err)
			}
			channel = postChannel
		}

		mentionedChannels, err := a.GetChannelsByNames(c, channelMentions, channel.TeamId)
		if err != nil {
			return err
		}

		for _, mentioned := range mentionedChannels {
			if mentioned.Type == model.ChannelTypeOpen {
				team, err := a.Srv().Store().Team().Get(mentioned.TeamId)
				if err != nil {
					mlog.Warn("Failed to get team of the channel mention", mlog.String("team_id", channel.TeamId), mlog.String("channel_id", channel.Id), mlog.Err(err))
					continue
				}
				channelMentionsProp[mentioned.Name] = map[string]any{
					"display_name": mentioned.DisplayName,
					"team_name":    team.Name,
				}
			}
		}
	}

	if len(channelMentionsProp) > 0 {
		post.AddProp("channel_mentions", channelMentionsProp)
	} else if post.GetProps() != nil {
		post.DelProp("channel_mentions")
	}

	matched := atMentionPattern.MatchString(post.Message)
	if a.Srv().License() != nil && *a.Srv().License().Features.LDAPGroups && matched && !a.HasPermissionToChannel(c, post.UserId, post.ChannelId, model.PermissionUseGroupMentions) {
		post.AddProp(model.PostPropsGroupHighlightDisabled, true)
	}

	return nil
}

func (a *App) handlePostEvents(c request.CTX, post *model.Post, user *model.User, channel *model.Channel, triggerWebhooks bool, parentPostList *model.PostList, setOnline bool) error {
	var team *model.Team
	if channel.TeamId != "" {
		t, err := a.Srv().Store().Team().Get(channel.TeamId)
		if err != nil {
			return err
		}
		team = t
	} else {
		// Blank team for DMs
		team = &model.Team{}
	}

	a.Srv().Platform().InvalidateCacheForChannel(channel)
	a.invalidateCacheForChannelPosts(channel.Id)

	if _, err := a.SendNotifications(c, post, team, channel, user, parentPostList, setOnline); err != nil {
		return err
	}

	if post.Type != model.PostTypeAutoResponder { // don't respond to an auto-responder
		a.Srv().Go(func() {
			_, err := a.SendAutoResponseIfNecessary(c, channel, user, post)
			if err != nil {
				mlog.Error("Failed to send auto response", mlog.String("user_id", user.Id), mlog.String("post_id", post.Id), mlog.Err(err))
			}
		})
	}

	if triggerWebhooks {
		a.Srv().Go(func() {
			if err := a.handleWebhookEvents(c, post, team, channel, user); err != nil {
				mlog.Error(err.Error())
			}
		})
	}

	return nil
}

func (a *App) SendEphemeralPost(c request.CTX, userID string, post *model.Post) *model.Post {
	post.Type = model.PostTypeEphemeral

	// fill in fields which haven't been specified which have sensible defaults
	if post.Id == "" {
		post.Id = model.NewId()
	}
	if post.CreateAt == 0 {
		post.CreateAt = model.GetMillis()
	}
	if post.GetProps() == nil {
		post.SetProps(make(model.StringInterface))
	}

	post.GenerateActionIds()
	message := model.NewWebSocketEvent(model.WebsocketEventEphemeralMessage, "", post.ChannelId, userID, nil, "")
	post = a.PreparePostForClientWithEmbedsAndImages(c, post, true, false)
	post = model.AddPostActionCookies(post, a.PostActionCookieSecret())

	postJSON, jsonErr := post.ToJSON()
	if jsonErr != nil {
		mlog.Warn("Failed to encode post to JSON", mlog.Err(jsonErr))
	}
	message.Add("post", postJSON)
	a.Publish(message)

	return post
}

func (a *App) UpdateEphemeralPost(c request.CTX, userID string, post *model.Post) *model.Post {
	post.Type = model.PostTypeEphemeral

	post.UpdateAt = model.GetMillis()
	if post.GetProps() == nil {
		post.SetProps(make(model.StringInterface))
	}

	post.GenerateActionIds()
	message := model.NewWebSocketEvent(model.WebsocketEventPostEdited, "", post.ChannelId, userID, nil, "")
	post = a.PreparePostForClientWithEmbedsAndImages(c, post, true, false)
	post = model.AddPostActionCookies(post, a.PostActionCookieSecret())
	postJSON, jsonErr := post.ToJSON()
	if jsonErr != nil {
		mlog.Warn("Failed to encode post to JSON", mlog.Err(jsonErr))
	}
	message.Add("post", postJSON)
	a.Publish(message)

	return post
}

func (a *App) DeleteEphemeralPost(userID, postID string) {
	post := &model.Post{
		Id:       postID,
		UserId:   userID,
		Type:     model.PostTypeEphemeral,
		DeleteAt: model.GetMillis(),
		UpdateAt: model.GetMillis(),
	}

	message := model.NewWebSocketEvent(model.WebsocketEventPostDeleted, "", "", userID, nil, "")
	postJSON, jsonErr := post.ToJSON()
	if jsonErr != nil {
		mlog.Warn("Failed to encode post to JSON", mlog.Err(jsonErr))
	}
	message.Add("post", postJSON)
	a.Publish(message)
}

func (a *App) UpdatePost(c *request.Context, post *model.Post, safeUpdate bool) (*model.Post, *model.AppError) {
	post.SanitizeProps()

	postLists, nErr := a.Srv().Store().Post().Get(context.Background(), post.Id, model.GetPostsOptions{}, "", a.Config().GetSanitizeOptions())
	if nErr != nil {
		var nfErr *store.ErrNotFound
		var invErr *store.ErrInvalidInput
		switch {
		case errors.As(nErr, &invErr):
			return nil, model.NewAppError("UpdatePost", "app.post.get.app_error", nil, "", http.StatusBadRequest).Wrap(nErr)
		case errors.As(nErr, &nfErr):
			return nil, model.NewAppError("UpdatePost", "app.post.get.app_error", nil, "", http.StatusNotFound).Wrap(nErr)
		default:
			return nil, model.NewAppError("UpdatePost", "app.post.get.app_error", nil, "", http.StatusInternalServerError).Wrap(nErr)
		}
	}
	oldPost := postLists.Posts[post.Id]

	var err *model.AppError
	if oldPost == nil {
		err = model.NewAppError("UpdatePost", "api.post.update_post.find.app_error", nil, "id="+post.Id, http.StatusBadRequest)
		return nil, err
	}

	if oldPost.DeleteAt != 0 {
		err = model.NewAppError("UpdatePost", "api.post.update_post.permissions_details.app_error", map[string]any{"PostId": post.Id}, "", http.StatusBadRequest)
		return nil, err
	}

	if oldPost.IsSystemMessage() {
		err = model.NewAppError("UpdatePost", "api.post.update_post.system_message.app_error", nil, "id="+post.Id, http.StatusBadRequest)
		return nil, err
	}

	if *a.Config().ServiceSettings.PostEditTimeLimit != -1 && model.GetMillis() > oldPost.CreateAt+int64(*a.Config().ServiceSettings.PostEditTimeLimit*1000) && post.Message != oldPost.Message {
		err = model.NewAppError("UpdatePost", "api.post.update_post.permissions_time_limit.app_error", map[string]any{"timeLimit": *a.Config().ServiceSettings.PostEditTimeLimit}, "", http.StatusBadRequest)
		return nil, err
	}

	channel, err := a.GetChannel(c, oldPost.ChannelId)
	if err != nil {
		return nil, err
	}

	if channel.DeleteAt != 0 {
		return nil, model.NewAppError("UpdatePost", "api.post.update_post.can_not_update_post_in_deleted.error", nil, "", http.StatusBadRequest)
	}

	newPost := oldPost.Clone()

	if newPost.Message != post.Message {
		newPost.Message = post.Message
		newPost.EditAt = model.GetMillis()
		newPost.Hashtags, _ = model.ParseHashtags(post.Message)
	}

	if !safeUpdate {
		newPost.IsPinned = post.IsPinned
		newPost.HasReactions = post.HasReactions
		newPost.FileIds = post.FileIds
		newPost.SetProps(post.GetProps())
	}

	// Avoid deep-equal checks if EditAt was already modified through message change
	if newPost.EditAt == oldPost.EditAt && (!oldPost.FileIds.Equals(newPost.FileIds) || !oldPost.AttachmentsEqual(newPost)) {
		newPost.EditAt = model.GetMillis()
	}

	if err = a.FillInPostProps(c, post, nil); err != nil {
		return nil, err
	}

	if post.IsRemote() {
		oldPost.RemoteId = model.NewString(*post.RemoteId)
	}

	if pluginsEnvironment := a.GetPluginsEnvironment(); pluginsEnvironment != nil {
		var rejectionReason string
		pluginContext := pluginContext(c)
		pluginsEnvironment.RunMultiPluginHook(func(hooks plugin.Hooks) bool {
			newPost, rejectionReason = hooks.MessageWillBeUpdated(pluginContext, newPost.ForPlugin(), oldPost.ForPlugin())
			return post != nil
		}, plugin.MessageWillBeUpdatedID)
		if newPost == nil {
			return nil, model.NewAppError("UpdatePost", "Post rejected by plugin. "+rejectionReason, nil, "", http.StatusBadRequest)
		}
		// Restore the post metadata that was stripped by the plugin. Set it to
		// the last known good.
		newPost.Metadata = oldPost.Metadata
	}

	rpost, nErr := a.Srv().Store().Post().Update(newPost, oldPost)
	if nErr != nil {
		var appErr *model.AppError
		switch {
		case errors.As(nErr, &appErr):
			return nil, appErr
		default:
			return nil, model.NewAppError("UpdatePost", "app.post.update.app_error", nil, "", http.StatusInternalServerError).Wrap(nErr)
		}
	}

	if pluginsEnvironment := a.GetPluginsEnvironment(); pluginsEnvironment != nil {
		pluginOldPost := oldPost.ForPlugin()
		pluginNewPost := newPost.ForPlugin()
		a.Srv().Go(func() {
			pluginContext := pluginContext(c)
			pluginsEnvironment.RunMultiPluginHook(func(hooks plugin.Hooks) bool {
				hooks.MessageHasBeenUpdated(pluginContext, pluginNewPost, pluginOldPost)
				return true
			}, plugin.MessageHasBeenUpdatedID)
		})
	}

	rpost = a.PreparePostForClientWithEmbedsAndImages(c, rpost, false, true)

	// Ensure IsFollowing is nil since this updated post will be broadcast to all users
	// and we don't want to have to populate it for every single user and broadcast to each
	// individually.
	rpost.IsFollowing = nil

	rpost, nErr = a.addPostPreviewProp(rpost)
	if nErr != nil {
		return nil, model.NewAppError("UpdatePost", "app.post.update.app_error", nil, "", http.StatusInternalServerError).Wrap(nErr)
	}

	message := model.NewWebSocketEvent(model.WebsocketEventPostEdited, "", rpost.ChannelId, "", nil, "")
	postJSON, jsonErr := rpost.ToJSON()
	if jsonErr != nil {
		return nil, model.NewAppError("UpdatePost", "app.post.marshal.app_error", nil, "", http.StatusInternalServerError).Wrap(jsonErr)
	}
	message.Add("post", postJSON)

	published, err := a.publishWebsocketEventForPermalinkPost(c, rpost, message)
	if err != nil {
		return nil, err
	}
	if !published {
		a.Publish(message)
	}

	a.invalidateCacheForChannelPosts(rpost.ChannelId)

	return rpost, nil
}

func (a *App) publishWebsocketEventForPermalinkPost(c request.CTX, post *model.Post, message *model.WebSocketEvent) (published bool, err *model.AppError) {
	var previewedPostID string
	if val, ok := post.GetProp(model.PostPropsPreviewedPost).(string); ok {
		previewedPostID = val
	} else {
		return false, nil
	}

	if !model.IsValidId(previewedPostID) {
		mlog.Warn("invalid post prop value", mlog.String("prop_key", model.PostPropsPreviewedPost), mlog.String("prop_value", previewedPostID))
		return false, nil
	}

	previewedPost, err := a.GetSinglePost(previewedPostID, false)
	if err != nil {
		if err.StatusCode == http.StatusNotFound {
			mlog.Warn("permalinked post not found", mlog.String("referenced_post_id", previewedPostID))
			return false, nil
		}
		return false, err
	}

	channelMembers, err := a.GetChannelMembersPage(c, post.ChannelId, 0, 10000000)
	if err != nil {
		return false, err
	}

	permalinkPreviewedChannel, err := a.GetChannel(c, previewedPost.ChannelId)
	if err != nil {
		if err.StatusCode == http.StatusNotFound {
			mlog.Warn("channel containing permalinked post not found", mlog.String("referenced_channel_id", previewedPost.ChannelId))
			return false, nil
		}
		return false, err
	}

	permalinkPreviewedPost := post.GetPreviewPost()
	for _, cm := range channelMembers {
		if permalinkPreviewedPost != nil {
			post.Metadata.Embeds[0].Data = permalinkPreviewedPost
		}

		postForUser := a.sanitizePostMetadataForUserAndChannel(c, post, permalinkPreviewedPost, permalinkPreviewedChannel, cm.UserId)

		// Using DeepCopy here to avoid a race condition
		// between publishing the event and setting the "post" data value below.
		messageCopy := message.DeepCopy()
		broadcastCopy := messageCopy.GetBroadcast()
		broadcastCopy.UserId = cm.UserId
		messageCopy.SetBroadcast(broadcastCopy)

		postJSON, jsonErr := postForUser.ToJSON()
		if jsonErr != nil {
			mlog.Warn("Failed to encode post to JSON", mlog.Err(jsonErr))
		}
		messageCopy.Add("post", postJSON)
		a.Publish(messageCopy)
	}

	return true, nil
}

func (a *App) PatchPost(c *request.Context, postID string, patch *model.PostPatch) (*model.Post, *model.AppError) {
	post, err := a.GetSinglePost(postID, false)
	if err != nil {
		return nil, err
	}

	channel, err := a.GetChannel(c, post.ChannelId)
	if err != nil {
		return nil, err
	}

	if channel.DeleteAt != 0 {
		err = model.NewAppError("PatchPost", "api.post.patch_post.can_not_update_post_in_deleted.error", nil, "", http.StatusBadRequest)
		return nil, err
	}

	if !a.HasPermissionToChannel(c, post.UserId, post.ChannelId, model.PermissionUseChannelMentions) {
		patch.DisableMentionHighlights()
	}

	post.Patch(patch)

	updatedPost, err := a.UpdatePost(c, post, false)
	if err != nil {
		return nil, err
	}

	return updatedPost, nil
}

func (a *App) GetPostsPage(options model.GetPostsOptions) (*model.PostList, *model.AppError) {
	postList, err := a.Srv().Store().Post().GetPosts(options, false, a.Config().GetSanitizeOptions())
	if err != nil {
		var invErr *store.ErrInvalidInput
		switch {
		case errors.As(err, &invErr):
			return nil, model.NewAppError("GetPostsPage", "app.post.get_posts.app_error", nil, "", http.StatusBadRequest).Wrap(err)
		default:
			return nil, model.NewAppError("GetPostsPage", "app.post.get_root_posts.app_error", nil, "", http.StatusInternalServerError).Wrap(err)
		}
	}

	// The postList is sorted as only rootPosts Order is included
	if appErr := a.filterInaccessiblePosts(postList, filterPostOptions{assumeSortedCreatedAt: true}); appErr != nil {
		return nil, appErr
	}

	return postList, nil
}

func (a *App) GetPosts(channelID string, offset int, limit int) (*model.PostList, *model.AppError) {
	postList, err := a.Srv().Store().Post().GetPosts(model.GetPostsOptions{ChannelId: channelID, Page: offset, PerPage: limit}, true, a.Config().GetSanitizeOptions())
	if err != nil {
		var invErr *store.ErrInvalidInput
		switch {
		case errors.As(err, &invErr):
			return nil, model.NewAppError("GetPosts", "app.post.get_posts.app_error", nil, "", http.StatusBadRequest).Wrap(err)
		default:
			return nil, model.NewAppError("GetPosts", "app.post.get_root_posts.app_error", nil, "", http.StatusInternalServerError).Wrap(err)
		}
	}

	if appErr := a.filterInaccessiblePosts(postList, filterPostOptions{}); appErr != nil {
		return nil, appErr
	}

	return postList, nil
}

func (a *App) GetPostsEtag(channelID string, collapsedThreads bool) string {
	return a.Srv().Store().Post().GetEtag(channelID, true, collapsedThreads)
}

func (a *App) GetPostsSince(options model.GetPostsSinceOptions) (*model.PostList, *model.AppError) {
	postList, err := a.Srv().Store().Post().GetPostsSince(options, true, a.Config().GetSanitizeOptions())
	if err != nil {
		return nil, model.NewAppError("GetPostsSince", "app.post.get_posts_since.app_error", nil, "", http.StatusInternalServerError).Wrap(err)
	}

	if appErr := a.filterInaccessiblePosts(postList, filterPostOptions{assumeSortedCreatedAt: true}); appErr != nil {
		return nil, appErr
	}

	return postList, nil
}

func (a *App) GetSinglePost(postID string, includeDeleted bool) (*model.Post, *model.AppError) {
	post, err := a.Srv().Store().Post().GetSingle(postID, includeDeleted)
	if err != nil {
		var nfErr *store.ErrNotFound
		switch {
		case errors.As(err, &nfErr):
			return nil, model.NewAppError("GetSinglePost", "app.post.get.app_error", nil, "", http.StatusNotFound).Wrap(err)
		default:
			return nil, model.NewAppError("GetSinglePost", "app.post.get.app_error", nil, "", http.StatusInternalServerError).Wrap(err)
		}
	}

	firstInaccessiblePostTime, appErr := a.isInaccessiblePost(post)
	if appErr != nil {
		return nil, appErr
	}
	if firstInaccessiblePostTime != 0 {
		return nil, model.NewAppError("GetSinglePost", "app.post.cloud.get.app_error", nil, "", http.StatusForbidden)
	}

	return post, nil
}

func (a *App) GetPostThread(postID string, opts model.GetPostsOptions, userID string) (*model.PostList, *model.AppError) {
	posts, err := a.Srv().Store().Post().Get(context.Background(), postID, opts, userID, a.Config().GetSanitizeOptions())
	if err != nil {
		var nfErr *store.ErrNotFound
		var invErr *store.ErrInvalidInput
		switch {
		case errors.As(err, &invErr):
			return nil, model.NewAppError("GetPostThread", "app.post.get.app_error", nil, "", http.StatusBadRequest).Wrap(err)
		case errors.As(err, &nfErr):
			return nil, model.NewAppError("GetPostThread", "app.post.get.app_error", nil, "", http.StatusNotFound).Wrap(err)
		default:
			return nil, model.NewAppError("GetPostThread", "app.post.get.app_error", nil, "", http.StatusInternalServerError).Wrap(err)
		}
	}

	// Get inserts the requested post first in the list, then adds the sorted threadPosts.
	// So, the whole postList.Order is not sorted.
	// The fully sorted list comes only when the CollapsedThreads is true and the Directions is not empty.
	filterOptions := filterPostOptions{}
	if opts.CollapsedThreads && opts.Direction != "" {
		filterOptions.assumeSortedCreatedAt = true
	}

	if appErr := a.filterInaccessiblePosts(posts, filterOptions); appErr != nil {
		return nil, appErr
	}

	return posts, nil
}

func (a *App) GetFlaggedPosts(userID string, offset int, limit int) (*model.PostList, *model.AppError) {
	postList, err := a.Srv().Store().Post().GetFlaggedPosts(userID, offset, limit)
	if err != nil {
		return nil, model.NewAppError("GetFlaggedPosts", "app.post.get_flagged_posts.app_error", nil, "", http.StatusInternalServerError).Wrap(err)
	}

	if appErr := a.filterInaccessiblePosts(postList, filterPostOptions{assumeSortedCreatedAt: true}); appErr != nil {
		return nil, appErr
	}

	return postList, nil
}

func (a *App) GetFlaggedPostsForTeam(userID, teamID string, offset int, limit int) (*model.PostList, *model.AppError) {
	postList, err := a.Srv().Store().Post().GetFlaggedPostsForTeam(userID, teamID, offset, limit)
	if err != nil {
		return nil, model.NewAppError("GetFlaggedPostsForTeam", "app.post.get_flagged_posts.app_error", nil, "", http.StatusInternalServerError).Wrap(err)
	}

	if appErr := a.filterInaccessiblePosts(postList, filterPostOptions{assumeSortedCreatedAt: true}); appErr != nil {
		return nil, appErr
	}

	return postList, nil
}

func (a *App) GetFlaggedPostsForChannel(userID, channelID string, offset int, limit int) (*model.PostList, *model.AppError) {
	postList, err := a.Srv().Store().Post().GetFlaggedPostsForChannel(userID, channelID, offset, limit)
	if err != nil {
		return nil, model.NewAppError("GetFlaggedPostsForChannel", "app.post.get_flagged_posts.app_error", nil, "", http.StatusInternalServerError).Wrap(err)
	}

	if appErr := a.filterInaccessiblePosts(postList, filterPostOptions{assumeSortedCreatedAt: true}); appErr != nil {
		return nil, appErr
	}

	return postList, nil
}

func (a *App) GetPermalinkPost(c request.CTX, postID string, userID string) (*model.PostList, *model.AppError) {
	list, nErr := a.Srv().Store().Post().Get(context.Background(), postID, model.GetPostsOptions{}, userID, a.Config().GetSanitizeOptions())
	if nErr != nil {
		var nfErr *store.ErrNotFound
		var invErr *store.ErrInvalidInput
		switch {
		case errors.As(nErr, &invErr):
			return nil, model.NewAppError("GetPermalinkPost", "app.post.get.app_error", nil, "", http.StatusBadRequest).Wrap(nErr)
		case errors.As(nErr, &nfErr):
			return nil, model.NewAppError("GetPermalinkPost", "app.post.get.app_error", nil, "", http.StatusNotFound).Wrap(nErr)
		default:
			return nil, model.NewAppError("GetPermalinkPost", "app.post.get.app_error", nil, "", http.StatusInternalServerError).Wrap(nErr)
		}
	}

	if len(list.Order) != 1 {
		return nil, model.NewAppError("getPermalinkTmp", "api.post_get_post_by_id.get.app_error", nil, "", http.StatusNotFound)
	}
	post := list.Posts[list.Order[0]]

	channel, err := a.GetChannel(c, post.ChannelId)
	if err != nil {
		return nil, err
	}

	if err = a.JoinChannel(c, channel, userID); err != nil {
		return nil, err
	}

	if appErr := a.filterInaccessiblePosts(list, filterPostOptions{assumeSortedCreatedAt: true}); appErr != nil {
		return nil, appErr
	}

	return list, nil
}

func (a *App) GetPostsBeforePost(options model.GetPostsOptions) (*model.PostList, *model.AppError) {
	postList, err := a.Srv().Store().Post().GetPostsBefore(options, a.Config().GetSanitizeOptions())
	if err != nil {
		var invErr *store.ErrInvalidInput
		switch {
		case errors.As(err, &invErr):
			return nil, model.NewAppError("GetPostsBeforePost", "app.post.get_posts_around.get.app_error", nil, "", http.StatusBadRequest).Wrap(err)
		default:
			return nil, model.NewAppError("GetPostsBeforePost", "app.post.get_posts_around.get.app_error", nil, "", http.StatusInternalServerError).Wrap(err)
		}
	}

	// GetPostsBefore orders by channel id and deleted at,
	// before sorting based on created at.
	// but the deleted at is only ever where deleted at = 0,
	// and channel id may or may not be empty (all channels) or defined (single channel),
	// so we can still optimize if the search is for a single channel
	filterOptions := filterPostOptions{}
	if options.ChannelId != "" {
		filterOptions.assumeSortedCreatedAt = true
	}
	if appErr := a.filterInaccessiblePosts(postList, filterOptions); appErr != nil {
		return nil, appErr
	}

	return postList, nil
}

func (a *App) GetPostsAfterPost(options model.GetPostsOptions) (*model.PostList, *model.AppError) {
	postList, err := a.Srv().Store().Post().GetPostsAfter(options, a.Config().GetSanitizeOptions())
	if err != nil {
		var invErr *store.ErrInvalidInput
		switch {
		case errors.As(err, &invErr):
			return nil, model.NewAppError("GetPostsAfterPost", "app.post.get_posts_around.get.app_error", nil, "", http.StatusBadRequest).Wrap(err)
		default:
			return nil, model.NewAppError("GetPostsAfterPost", "app.post.get_posts_around.get.app_error", nil, "", http.StatusInternalServerError).Wrap(err)
		}
	}

	// GetPostsAfter orders by channel id and deleted at,
	// before sorting based on created at.
	// but the deleted at is only ever where deleted at = 0,
	// and channel id may or may not be empty (all channels) or defined (single channel),
	// so we can still optimize if the search is for a single channel
	filterOptions := filterPostOptions{}
	if options.ChannelId != "" {
		filterOptions.assumeSortedCreatedAt = true
	}
	if appErr := a.filterInaccessiblePosts(postList, filterOptions); appErr != nil {
		return nil, appErr
	}

	return postList, nil
}

func (a *App) GetPostsAroundPost(before bool, options model.GetPostsOptions) (*model.PostList, *model.AppError) {
	var postList *model.PostList
	var err error
	sanitize := a.Config().GetSanitizeOptions()
	if before {
		postList, err = a.Srv().Store().Post().GetPostsBefore(options, sanitize)
	} else {
		postList, err = a.Srv().Store().Post().GetPostsAfter(options, sanitize)
	}

	if err != nil {
		var invErr *store.ErrInvalidInput
		switch {
		case errors.As(err, &invErr):
			return nil, model.NewAppError("GetPostsAroundPost", "app.post.get_posts_around.get.app_error", nil, "", http.StatusBadRequest).Wrap(err)
		default:
			return nil, model.NewAppError("GetPostsAroundPost", "app.post.get_posts_around.get.app_error", nil, "", http.StatusInternalServerError).Wrap(err)
		}
	}

	// GetPostsBefore and GetPostsAfter order by channel id and deleted at,
	// before sorting based on created at.
	// but the deleted at is only ever where deleted at = 0,
	// and channel id may or may not be empty (all channels) or defined (single channel),
	// so we can still optimize if the search is for a single channel
	filterOptions := filterPostOptions{}
	if options.ChannelId != "" {
		filterOptions.assumeSortedCreatedAt = true
	}
	if appErr := a.filterInaccessiblePosts(postList, filterOptions); appErr != nil {
		return nil, appErr
	}

	return postList, nil
}

func (a *App) GetPostAfterTime(channelID string, time int64, collapsedThreads bool) (*model.Post, *model.AppError) {
	post, err := a.Srv().Store().Post().GetPostAfterTime(channelID, time, collapsedThreads)
	if err != nil {
		return nil, model.NewAppError("GetPostAfterTime", "app.post.get_post_after_time.app_error", nil, "", http.StatusInternalServerError).Wrap(err)
	}

	return post, nil
}

func (a *App) GetPostIdAfterTime(channelID string, time int64, collapsedThreads bool) (string, *model.AppError) {
	postID, err := a.Srv().Store().Post().GetPostIdAfterTime(channelID, time, collapsedThreads)
	if err != nil {
		return "", model.NewAppError("GetPostIdAfterTime", "app.post.get_post_id_around.app_error", nil, "", http.StatusInternalServerError).Wrap(err)
	}

	return postID, nil
}

func (a *App) GetPostIdBeforeTime(channelID string, time int64, collapsedThreads bool) (string, *model.AppError) {
	postID, err := a.Srv().Store().Post().GetPostIdBeforeTime(channelID, time, collapsedThreads)
	if err != nil {
		return "", model.NewAppError("GetPostIdBeforeTime", "app.post.get_post_id_around.app_error", nil, "", http.StatusInternalServerError).Wrap(err)
	}

	return postID, nil
}

func (a *App) GetNextPostIdFromPostList(postList *model.PostList, collapsedThreads bool) string {
	if len(postList.Order) > 0 {
		firstPostId := postList.Order[0]
		firstPost := postList.Posts[firstPostId]
		nextPostId, err := a.GetPostIdAfterTime(firstPost.ChannelId, firstPost.CreateAt, collapsedThreads)
		if err != nil {
			mlog.Warn("GetNextPostIdFromPostList: failed in getting next post", mlog.Err(err))
		}

		return nextPostId
	}

	return ""
}

func (a *App) GetPrevPostIdFromPostList(postList *model.PostList, collapsedThreads bool) string {
	if len(postList.Order) > 0 {
		lastPostId := postList.Order[len(postList.Order)-1]
		lastPost := postList.Posts[lastPostId]
		previousPostId, err := a.GetPostIdBeforeTime(lastPost.ChannelId, lastPost.CreateAt, collapsedThreads)
		if err != nil {
			mlog.Warn("GetPrevPostIdFromPostList: failed in getting previous post", mlog.Err(err))
		}

		return previousPostId
	}

	return ""
}

// AddCursorIdsForPostList adds NextPostId and PrevPostId as cursor to the PostList.
// The conditional blocks ensure that it sets those cursor IDs immediately as afterPost, beforePost or empty,
// and only query to database whenever necessary.
func (a *App) AddCursorIdsForPostList(originalList *model.PostList, afterPost, beforePost string, since int64, page, perPage int, collapsedThreads bool) {
	prevPostIdSet := false
	prevPostId := ""
	nextPostIdSet := false
	nextPostId := ""

	if since > 0 { // "since" query to return empty NextPostId and PrevPostId
		nextPostIdSet = true
		prevPostIdSet = true
	} else if afterPost != "" {
		if page == 0 {
			prevPostId = afterPost
			prevPostIdSet = true
		}

		if len(originalList.Order) < perPage {
			nextPostIdSet = true
		}
	} else if beforePost != "" {
		if page == 0 {
			nextPostId = beforePost
			nextPostIdSet = true
		}

		if len(originalList.Order) < perPage {
			prevPostIdSet = true
		}
	}

	if !nextPostIdSet {
		nextPostId = a.GetNextPostIdFromPostList(originalList, collapsedThreads)
	}

	if !prevPostIdSet {
		prevPostId = a.GetPrevPostIdFromPostList(originalList, collapsedThreads)
	}

	originalList.NextPostId = nextPostId
	originalList.PrevPostId = prevPostId
}
func (a *App) GetPostsForChannelAroundLastUnread(c request.CTX, channelID, userID string, limitBefore, limitAfter int, skipFetchThreads bool, collapsedThreads, collapsedThreadsExtended bool) (*model.PostList, *model.AppError) {
	var member *model.ChannelMember
	var err *model.AppError
	if member, err = a.GetChannelMember(c, channelID, userID); err != nil {
		return nil, err
	} else if member.LastViewedAt == 0 {
		return model.NewPostList(), nil
	}

	lastUnreadPostId, err := a.GetPostIdAfterTime(channelID, member.LastViewedAt, collapsedThreads)
	if err != nil {
		return nil, err
	} else if lastUnreadPostId == "" {
		return model.NewPostList(), nil
	}

	opts := model.GetPostsOptions{
		SkipFetchThreads:         skipFetchThreads,
		CollapsedThreads:         collapsedThreads,
		CollapsedThreadsExtended: collapsedThreadsExtended,
	}
	postList, err := a.GetPostThread(lastUnreadPostId, opts, userID)
	if err != nil {
		return nil, err
	}
	// Reset order to only include the last unread post: if the thread appears in the centre
	// channel organically, those replies will be added below.
	postList.Order = []string{}
	// Add lastUnreadPostId in order, only if it hasn't been filtered as per the cloud plan's limit
	if _, ok := postList.Posts[lastUnreadPostId]; ok {
		postList.Order = []string{lastUnreadPostId}

		// BeforePosts will only be accessible if the lastUnreadPostId is itself accessible
		if postListBefore, err := a.GetPostsBeforePost(model.GetPostsOptions{ChannelId: channelID, PostId: lastUnreadPostId, Page: PageDefault, PerPage: limitBefore, SkipFetchThreads: skipFetchThreads, CollapsedThreads: collapsedThreads, CollapsedThreadsExtended: collapsedThreadsExtended, UserId: userID}); err != nil {
			return nil, err
		} else if postListBefore != nil {
			postList.Extend(postListBefore)
		}
	}

	if postListAfter, err := a.GetPostsAfterPost(model.GetPostsOptions{ChannelId: channelID, PostId: lastUnreadPostId, Page: PageDefault, PerPage: limitAfter - 1, SkipFetchThreads: skipFetchThreads, CollapsedThreads: collapsedThreads, CollapsedThreadsExtended: collapsedThreadsExtended, UserId: userID}); err != nil {
		return nil, err
	} else if postListAfter != nil {
		postList.Extend(postListAfter)
	}

	postList.SortByCreateAt()
	return postList, nil
}

func (a *App) DeletePost(c request.CTX, postID, deleteByID string) (*model.Post, *model.AppError) {
	post, err := a.Srv().Store().Post().GetSingle(postID, false)
	if err != nil {
		return nil, model.NewAppError("DeletePost", "app.post.get.app_error", nil, "", http.StatusBadRequest).Wrap(err)
	}

	channel, appErr := a.GetChannel(c, post.ChannelId)
	if appErr != nil {
		return nil, appErr
	}

	if channel.DeleteAt != 0 {
		appErr := model.NewAppError("DeletePost", "api.post.delete_post.can_not_delete_post_in_deleted.error", nil, "", http.StatusBadRequest)
		return nil, appErr
	}

	err = a.Srv().Store().Post().Delete(postID, model.GetMillis(), deleteByID)
	if err != nil {
		var nfErr *store.ErrNotFound
		switch {
		case errors.As(err, &nfErr):
			return nil, model.NewAppError("DeletePost", "app.post.delete.app_error", nil, "", http.StatusNotFound).Wrap(err)
		default:
			return nil, model.NewAppError("DeletePost", "app.post.delete.app_error", nil, "", http.StatusInternalServerError).Wrap(err)
		}
	}

	postJSON, err := json.Marshal(post)
	if err != nil {
		return nil, model.NewAppError("DeletePost", "api.marshal_error", nil, "", http.StatusInternalServerError).Wrap(err)
	}

	userMessage := model.NewWebSocketEvent(model.WebsocketEventPostDeleted, "", post.ChannelId, "", nil, "")
	userMessage.Add("post", string(postJSON))
	userMessage.GetBroadcast().ContainsSanitizedData = true
	a.Publish(userMessage)

	adminMessage := model.NewWebSocketEvent(model.WebsocketEventPostDeleted, "", post.ChannelId, "", nil, "")
	adminMessage.Add("post", string(postJSON))
	adminMessage.Add("delete_by", deleteByID)
	adminMessage.GetBroadcast().ContainsSensitiveData = true
	a.Publish(adminMessage)

	if len(post.FileIds) > 0 {
		a.Srv().Go(func() {
			a.deletePostFiles(post.Id)
		})
		a.Srv().Store().FileInfo().InvalidateFileInfosForPostCache(postID, true)
		a.Srv().Store().FileInfo().InvalidateFileInfosForPostCache(postID, false)
	}
	a.Srv().Go(func() {
		a.deleteFlaggedPosts(post.Id)
	})

	a.invalidateCacheForChannelPosts(post.ChannelId)

	return post, nil
}

func (a *App) deleteFlaggedPosts(postID string) {
	if err := a.Srv().Store().Preference().DeleteCategoryAndName(model.PreferenceCategoryFlaggedPost, postID); err != nil {
		a.Log().Warn("Unable to delete flagged post preference when deleting post.", mlog.Err(err))
		return
	}
}

func (a *App) deletePostFiles(postID string) {
	if _, err := a.Srv().Store().FileInfo().DeleteForPost(postID); err != nil {
		a.Log().Warn("Encountered error when deleting files for post", mlog.String("post_id", postID), mlog.Err(err))
	}
}

func (a *App) parseAndFetchChannelIdByNameFromInFilter(c *request.Context, channelName, userID, teamID string, includeDeleted bool) (*model.Channel, error) {
	if strings.HasPrefix(channelName, "@") && strings.Contains(channelName, ",") {
		var userIDs []string
		users, err := a.GetUsersByUsernames(strings.Split(channelName[1:], ","), false, nil)
		if err != nil {
			return nil, err
		}
		for _, user := range users {
			userIDs = append(userIDs, user.Id)
		}

		channel, err := a.GetGroupChannel(c, userIDs)
		if err != nil {
			return nil, err
		}
		return channel, nil
	}

	if strings.HasPrefix(channelName, "@") && !strings.Contains(channelName, ",") {
		user, err := a.GetUserByUsername(channelName[1:])
		if err != nil {
			return nil, err
		}
		channel, err := a.GetOrCreateDirectChannel(c, userID, user.Id)
		if err != nil {
			return nil, err
		}
		return channel, nil
	}

	channel, err := a.GetChannelByName(c, channelName, teamID, includeDeleted)
	if err != nil {
		return nil, err
	}
	return channel, nil
}

func (a *App) searchPostsInTeam(teamID string, userID string, paramsList []*model.SearchParams, modifierFun func(*model.SearchParams)) (*model.PostList, *model.AppError) {
	var wg sync.WaitGroup

	pchan := make(chan store.StoreResult, len(paramsList))

	for _, params := range paramsList {
		// Don't allow users to search for everything.
		if params.Terms == "*" {
			continue
		}
		modifierFun(params)
		wg.Add(1)

		go func(params *model.SearchParams) {
			defer wg.Done()
			postList, err := a.Srv().Store().Post().Search(teamID, userID, params)
			pchan <- store.StoreResult{Data: postList, NErr: err}
		}(params)
	}

	wg.Wait()
	close(pchan)

	posts := model.NewPostList()

	for result := range pchan {
		if result.NErr != nil {
			return nil, model.NewAppError("searchPostsInTeam", "app.post.search.app_error", nil, "", http.StatusInternalServerError).Wrap(result.NErr)
		}
		data := result.Data.(*model.PostList)
		posts.Extend(data)
	}

	posts.SortByCreateAt()

	a.filterInaccessiblePosts(posts, filterPostOptions{assumeSortedCreatedAt: true})

	return posts, nil
}

func (a *App) convertChannelNamesToChannelIds(c *request.Context, channels []string, userID string, teamID string, includeDeletedChannels bool) []string {
	for idx, channelName := range channels {
		channel, err := a.parseAndFetchChannelIdByNameFromInFilter(c, channelName, userID, teamID, includeDeletedChannels)
		if err != nil {
			a.Log().Warn("error getting channel id by name from in filter", mlog.Err(err))
			continue
		}
		channels[idx] = channel.Id
	}
	return channels
}

func (a *App) convertUserNameToUserIds(usernames []string) []string {
	for idx, username := range usernames {
		user, err := a.GetUserByUsername(username)
		if err != nil {
			a.Log().Warn("error getting user by username", mlog.String("user_name", username), mlog.Err(err))
			continue
		}
		usernames[idx] = user.Id
	}
	return usernames
}

// GetLastAccessiblePostTime returns CreateAt time(from cache) of the last accessible post as per the cloud limit
func (a *App) GetLastAccessiblePostTime() (int64, *model.AppError) {
	license := a.Srv().License()
	if license == nil || !*license.Features.Cloud {
		return 0, nil
	}

	system, err := a.Srv().Store().System().GetByName(model.SystemLastAccessiblePostTime)
	if err != nil {
		var nfErr *store.ErrNotFound
		switch {
		case errors.As(err, &nfErr):
			// All posts are accessible
			return 0, nil
		default:
			return 0, model.NewAppError("GetLastAccessiblePostTime", "app.system.get_by_name.app_error", nil, "", http.StatusInternalServerError).Wrap(err)
		}
	}

	lastAccessiblePostTime, err := strconv.ParseInt(system.Value, 10, 64)
	if err != nil {
		return 0, model.NewAppError("GetLastAccessiblePostTime", "common.parse_error_int64", map[string]interface{}{"Value": system.Value}, "", http.StatusInternalServerError).Wrap(err)
	}

	return lastAccessiblePostTime, nil
}

// ComputeLastAccessiblePostTime updates cache with CreateAt time of the last accessible post as per the cloud plan's limit.
// Use GetLastAccessiblePostTime() to access the result.
func (a *App) ComputeLastAccessiblePostTime() error {
	limit, appErr := a.getCloudMessagesHistoryLimit()
	if appErr != nil {
		return appErr
	}

	createdAt, err := a.Srv().GetStore().Post().GetNthRecentPostTime(limit)
	if err != nil {
		var nfErr *store.ErrNotFound
		if !errors.As(err, &nfErr) {
			return model.NewAppError("ComputeLastAccessiblePostTime", "app.last_accessible_post.app_error", nil, "", http.StatusInternalServerError).Wrap(err)
		}
	}

	// Update Cache
	err = a.Srv().Store().System().SaveOrUpdate(&model.System{
		Name:  model.SystemLastAccessiblePostTime,
		Value: strconv.FormatInt(createdAt, 10),
	})
	if err != nil {
		return model.NewAppError("ComputeLastAccessiblePostTime", "app.system.save.app_error", nil, "", http.StatusInternalServerError).Wrap(err)
	}

	return nil
}

func (a *App) getCloudMessagesHistoryLimit() (int64, *model.AppError) {
	license := a.Srv().License()
	if license == nil || !*license.Features.Cloud {
		return 0, nil
	}

	limits, err := a.Cloud().GetCloudLimits("")
	if err != nil {
		return 0, model.NewAppError("getCloudMessagesHistoryLimit", "api.cloud.app_error", nil, "", http.StatusInternalServerError).Wrap(err)
	}

	if limits == nil || limits.Messages == nil || limits.Messages.History == nil {
		// Cloud limit is not applicable
		return 0, nil
	}

	return int64(*limits.Messages.History), nil
}

func (a *App) SearchPostsInTeam(teamID string, paramsList []*model.SearchParams) (*model.PostList, *model.AppError) {
	if !*a.Config().ServiceSettings.EnablePostSearch {
		return nil, model.NewAppError("SearchPostsInTeam", "store.sql_post.search.disabled", nil, fmt.Sprintf("teamId=%v", teamID), http.StatusNotImplemented)
	}

	return a.searchPostsInTeam(teamID, "", paramsList, func(params *model.SearchParams) {
		params.SearchWithoutUserId = true
	})
}

func (a *App) SearchPostsForUser(c *request.Context, terms string, userID string, teamID string, isOrSearch bool, includeDeletedChannels bool, timeZoneOffset int, page, perPage int, modifier string) (*model.PostSearchResults, *model.AppError) {
	var postSearchResults *model.PostSearchResults
	paramsList := model.ParseSearchParams(strings.TrimSpace(terms), timeZoneOffset)
	includeDeleted := includeDeletedChannels && *a.Config().TeamSettings.ExperimentalViewArchivedChannels

	if !*a.Config().ServiceSettings.EnablePostSearch {
		return nil, model.NewAppError("SearchPostsForUser", "store.sql_post.search.disabled", nil, fmt.Sprintf("teamId=%v userId=%v", teamID, userID), http.StatusNotImplemented)
	}

	finalParamsList := []*model.SearchParams{}

	for _, params := range paramsList {
		params.Modifier = modifier
		params.OrTerms = isOrSearch
		params.IncludeDeletedChannels = includeDeleted
		// Don't allow users to search for "*"
		if params.Terms != "*" {
			// TODO: we have to send channel ids
			// from the front-end. Otherwise it's not possible to distinguish
			// from just the channel name at a cross-team level.
			// Convert channel names to channel IDs
			params.InChannels = a.convertChannelNamesToChannelIds(c, params.InChannels, userID, teamID, includeDeletedChannels)
			params.ExcludedChannels = a.convertChannelNamesToChannelIds(c, params.ExcludedChannels, userID, teamID, includeDeletedChannels)

			// Convert usernames to user IDs
			params.FromUsers = a.convertUserNameToUserIds(params.FromUsers)
			params.ExcludedUsers = a.convertUserNameToUserIds(params.ExcludedUsers)

			finalParamsList = append(finalParamsList, params)
		}
	}

	// If the processed search params are empty, return empty search results.
	if len(finalParamsList) == 0 {
		return model.MakePostSearchResults(model.NewPostList(), nil), nil
	}

	postSearchResults, err := a.Srv().Store().Post().SearchPostsForUser(finalParamsList, userID, teamID, page, perPage)
	if err != nil {
		var appErr *model.AppError
		switch {
		case errors.As(err, &appErr):
			return nil, appErr
		default:
			return nil, model.NewAppError("SearchPostsForUser", "app.post.search.app_error", nil, "", http.StatusInternalServerError).Wrap(err)
		}
	}

	if appErr := a.filterInaccessiblePosts(postSearchResults.PostList, filterPostOptions{assumeSortedCreatedAt: true}); appErr != nil {
		return nil, appErr
	}

	return postSearchResults, nil
}

func (a *App) GetRecentSearchesForUser(userID string) ([]*model.SearchParams, *model.AppError) {
	searchParams, err := a.Srv().Store().Post().GetRecentSearchesForUser(userID)
	if err != nil {
		return nil, model.NewAppError("GetRecentSearchesForUser", "app.recent_searches.app_error", nil, "", http.StatusInternalServerError).Wrap(err)
	}

	return searchParams, nil
}

func (a *App) GetFileInfosForPostWithMigration(postID string, includeDeleted bool) ([]*model.FileInfo, *model.AppError) {

	pchan := make(chan store.StoreResult, 1)
	go func() {
		post, err := a.Srv().Store().Post().GetSingle(postID, includeDeleted)
		pchan <- store.StoreResult{Data: post, NErr: err}
		close(pchan)
	}()

	infos, firstInaccessibleFileTime, err := a.GetFileInfosForPost(postID, false, includeDeleted)
	if err != nil {
		return nil, err
	}

	if len(infos) == 0 && firstInaccessibleFileTime == 0 {
		// No FileInfos were returned so check if they need to be created for this post
		result := <-pchan
		if result.NErr != nil {
			var nfErr *store.ErrNotFound
			switch {
			case errors.As(result.NErr, &nfErr):
				return nil, model.NewAppError("GetFileInfosForPostWithMigration", "app.post.get.app_error", nil, "", http.StatusNotFound).Wrap(result.NErr)
			default:
				return nil, model.NewAppError("GetFileInfosForPostWithMigration", "app.post.get.app_error", nil, "", http.StatusInternalServerError).Wrap(result.NErr)
			}
		}
		post := result.Data.(*model.Post)

		if len(post.Filenames) > 0 {
			a.Srv().Store().FileInfo().InvalidateFileInfosForPostCache(postID, false)
			a.Srv().Store().FileInfo().InvalidateFileInfosForPostCache(postID, true)
			// The post has Filenames that need to be replaced with FileInfos
			infos = a.MigrateFilenamesToFileInfos(post)
		}
	}

	return infos, nil
}

// GetFileInfosForPost also returns firstInaccessibleFileTime based on cloud plan's limit.
func (a *App) GetFileInfosForPost(postID string, fromMaster bool, includeDeleted bool) ([]*model.FileInfo, int64, *model.AppError) {
	fileInfos, err := a.Srv().Store().FileInfo().GetForPost(postID, fromMaster, includeDeleted, true)
	if err != nil {
		return nil, 0, model.NewAppError("GetFileInfosForPost", "app.file_info.get_for_post.app_error", nil, "", http.StatusInternalServerError).Wrap(err)
	}

	firstInaccessibleFileTime, appErr := a.removeInaccessibleContentFromFilesSlice(fileInfos)
	if appErr != nil {
		return nil, 0, appErr
	}

	a.generateMiniPreviewForInfos(fileInfos)

	return fileInfos, firstInaccessibleFileTime, nil
}

func (a *App) getFileInfosForPostIgnoreCloudLimit(postID string, fromMaster bool, includeDeleted bool) ([]*model.FileInfo, *model.AppError) {
	fileInfos, err := a.Srv().Store().FileInfo().GetForPost(postID, fromMaster, includeDeleted, true)
	if err != nil {
		return nil, model.NewAppError("getFileInfosForPostIgnoreCloudLimit", "app.file_info.get_for_post.app_error", nil, "", http.StatusInternalServerError).Wrap(err)
	}

	a.generateMiniPreviewForInfos(fileInfos)

	return fileInfos, nil
}

func (a *App) PostWithProxyAddedToImageURLs(post *model.Post) *model.Post {
	if f := a.ImageProxyAdder(); f != nil {
		return post.WithRewrittenImageURLs(f)
	}
	return post
}

func (a *App) PostWithProxyRemovedFromImageURLs(post *model.Post) *model.Post {
	if f := a.ImageProxyRemover(); f != nil {
		return post.WithRewrittenImageURLs(f)
	}
	return post
}

func (a *App) PostPatchWithProxyRemovedFromImageURLs(patch *model.PostPatch) *model.PostPatch {
	if f := a.ImageProxyRemover(); f != nil {
		return patch.WithRewrittenImageURLs(f)
	}
	return patch
}

func (a *App) ImageProxyAdder() func(string) string {
	if !*a.Config().ImageProxySettings.Enable {
		return nil
	}

	return func(url string) string {
		return a.ImageProxy().GetProxiedImageURL(url)
	}
}

func (a *App) ImageProxyRemover() (f func(string) string) {
	if !*a.Config().ImageProxySettings.Enable {
		return nil
	}

	return func(url string) string {
		return a.ImageProxy().GetUnproxiedImageURL(url)
	}
}

func (a *App) MaxPostSize() int {
	return a.Srv().Platform().MaxPostSize()
}

// countThreadMentions returns the number of times the user is mentioned in a specified thread after the timestamp.
func (a *App) countThreadMentions(c request.CTX, user *model.User, post *model.Post, teamID string, timestamp int64) (int64, *model.AppError) {
	channel, err := a.GetChannel(c, post.ChannelId)
	if err != nil {
		return 0, err
	}

	keywords := addMentionKeywordsForUser(
		map[string][]string{},
		user,
		map[string]string{},
		&model.Status{Status: model.StatusOnline}, // Assume the user is online since they would've triggered this
		true, // Assume channel mentions are always allowed for simplicity
	)

	posts, nErr := a.Srv().Store().Thread().GetPosts(post.Id, timestamp)
	if nErr != nil {
		return 0, model.NewAppError("countMentionsFromPost", "app.channel.count_posts_since.app_error", nil, "", http.StatusInternalServerError).Wrap(nErr)
	}

	count := 0

	if channel.Type == model.ChannelTypeDirect {
		// In a DM channel, every post made by the other user is a mention
		otherId := channel.GetOtherUserIdForDM(user.Id)
		for _, p := range posts {
			if p.UserId == otherId {
				count++
			}
		}

		return int64(count), nil
	}

	var team *model.Team
	if teamID != "" {
		team, err = a.GetTeam(teamID)
		if err != nil {
			return 0, err
		}
	}

	groups, nErr := a.getGroupsAllowedForReferenceInChannel(channel, team)
	if nErr != nil {
		return 0, model.NewAppError("countMentionsFromPost", "app.channel.count_posts_since.app_error", nil, "", http.StatusInternalServerError).Wrap(nErr)
	}

	for _, p := range posts {
		if p.CreateAt >= timestamp {
			mentions := getExplicitMentions(p, keywords, groups)
			if _, ok := mentions.Mentions[user.Id]; ok {
				count += 1
			}
		}
	}

	return int64(count), nil
}

// countMentionsFromPost returns the number of posts in the post's channel that mention the user after and including the
// given post.
func (a *App) countMentionsFromPost(c request.CTX, user *model.User, post *model.Post) (int, int, *model.AppError) {
	channel, err := a.GetChannel(c, post.ChannelId)
	if err != nil {
		return 0, 0, err
	}

	if channel.Type == model.ChannelTypeDirect {
		// In a DM channel, every post made by the other user is a mention
		count, countRoot, nErr := a.Srv().Store().Channel().CountPostsAfter(post.ChannelId, post.CreateAt-1, channel.GetOtherUserIdForDM(user.Id))
		if nErr != nil {
			return 0, 0, model.NewAppError("countMentionsFromPost", "app.channel.count_posts_since.app_error", nil, "", http.StatusInternalServerError).Wrap(nErr)
		}

		return count, countRoot, nil
	}

	channelMember, err := a.GetChannelMember(c, channel.Id, user.Id)
	if err != nil {
		return 0, 0, err
	}

	keywords := addMentionKeywordsForUser(
		map[string][]string{},
		user,
		channelMember.NotifyProps,
		&model.Status{Status: model.StatusOnline}, // Assume the user is online since they would've triggered this
		true, // Assume channel mentions are always allowed for simplicity
	)
	commentMentions := user.NotifyProps[model.CommentsNotifyProp]
	checkForCommentMentions := commentMentions == model.CommentsNotifyRoot || commentMentions == model.CommentsNotifyAny

	// A mapping of thread root IDs to whether or not a post in that thread mentions the user
	mentionedByThread := make(map[string]bool)

	thread, err := a.GetPostThread(post.Id, model.GetPostsOptions{}, user.Id)
	if err != nil {
		return 0, 0, err
	}

	count := 0
	countRoot := 0
	if isPostMention(user, post, keywords, thread.Posts, mentionedByThread, checkForCommentMentions) {
		count += 1
		if post.RootId == "" {
			countRoot += 1
		}
	}

	page := 0
	perPage := 200
	for {
		postList, err := a.GetPostsAfterPost(model.GetPostsOptions{
			ChannelId: post.ChannelId,
			PostId:    post.Id,
			Page:      page,
			PerPage:   perPage,
		})
		if err != nil {
			return 0, 0, err
		}

		for _, postID := range postList.Order {
			if isPostMention(user, postList.Posts[postID], keywords, postList.Posts, mentionedByThread, checkForCommentMentions) {
				count += 1
				if postList.Posts[postID].RootId == "" {
					countRoot += 1
				}
			}
		}

		if len(postList.Order) < perPage {
			break
		}

		page += 1
	}

	return count, countRoot, nil
}

func isCommentMention(user *model.User, post *model.Post, otherPosts map[string]*model.Post, mentionedByThread map[string]bool) bool {
	if post.RootId == "" {
		// Not a comment
		return false
	}

	if mentioned, ok := mentionedByThread[post.RootId]; ok {
		// We've already figured out if the user was mentioned by this thread
		return mentioned
	}

	// Whether or not the user was mentioned because they started the thread
	mentioned := otherPosts[post.RootId].UserId == user.Id

	// Or because they commented on it before this post
	if !mentioned && user.NotifyProps[model.CommentsNotifyProp] == model.CommentsNotifyAny {
		for _, otherPost := range otherPosts {
			if otherPost.Id == post.Id {
				continue
			}

			if otherPost.RootId != post.RootId {
				continue
			}

			if otherPost.UserId == user.Id && otherPost.CreateAt < post.CreateAt {
				// Found a comment made by the user from before this post
				mentioned = true
				break
			}
		}
	}

	mentionedByThread[post.RootId] = mentioned
	return mentioned
}

func isPostMention(user *model.User, post *model.Post, keywords map[string][]string, otherPosts map[string]*model.Post, mentionedByThread map[string]bool, checkForCommentMentions bool) bool {
	// Prevent the user from mentioning themselves
	if post.UserId == user.Id && post.GetProp("from_webhook") != "true" {
		return false
	}

	// Check for keyword mentions
	mentions := getExplicitMentions(post, keywords, make(map[string]*model.Group))
	if _, ok := mentions.Mentions[user.Id]; ok {
		return true
	}

	// Check for mentions caused by being added to the channel
	if post.Type == model.PostTypeAddToChannel {
		if addedUserId, ok := post.GetProp(model.PostPropsAddedUserId).(string); ok && addedUserId == user.Id {
			return true
		}
	}

	// Check for comment mentions
	if checkForCommentMentions && isCommentMention(user, post, otherPosts, mentionedByThread) {
		return true
	}

	return false
}

func (a *App) GetThreadMembershipsForUser(userID, teamID string) ([]*model.ThreadMembership, error) {
	return a.Srv().Store().Thread().GetMembershipsForUser(userID, teamID)
}

func (a *App) GetPostIfAuthorized(c request.CTX, postID string, session *model.Session, includeDeleted bool) (*model.Post, *model.AppError) {
	post, err := a.GetSinglePost(postID, includeDeleted)
	if err != nil {
		return nil, err
	}

	channel, err := a.GetChannel(c, post.ChannelId)
	if err != nil {
		return nil, err
	}

	if !a.SessionHasPermissionToChannel(c, *session, channel.Id, model.PermissionReadChannel) {
		if channel.Type == model.ChannelTypeOpen {
			if !a.SessionHasPermissionToTeam(*session, channel.TeamId, model.PermissionReadPublicChannel) {
				return nil, a.MakePermissionError(session, []*model.Permission{model.PermissionReadPublicChannel})
			}
		} else {
			return nil, a.MakePermissionError(session, []*model.Permission{model.PermissionReadChannel})
		}
	}

	return post, nil
}

// GetPostsByIds response bool value indicates, if the post is inaccessible due to cloud plan's limit.
func (a *App) GetPostsByIds(postIDs []string) ([]*model.Post, int64, *model.AppError) {
	posts, err := a.Srv().Store().Post().GetPostsByIds(postIDs)
	if err != nil {
		var nfErr *store.ErrNotFound
		switch {
		case errors.As(err, &nfErr):
			return nil, 0, model.NewAppError("GetPostsByIds", "app.post.get.app_error", nil, "", http.StatusNotFound).Wrap(err)
		default:
			return nil, 0, model.NewAppError("GetPostsByIds", "app.post.get.app_error", nil, "", http.StatusInternalServerError).Wrap(err)
		}
	}

	posts, firstInaccessiblePostTime, appErr := a.getFilteredAccessiblePosts(posts, filterPostOptions{assumeSortedCreatedAt: true})
	if appErr != nil {
		return nil, 0, appErr
	}

	return posts, firstInaccessiblePostTime, nil
}

func (a *App) GetTopThreadsForTeamSince(c request.CTX, teamID, userID string, opts *model.InsightsOpts) (*model.TopThreadList, *model.AppError) {
	if !a.Config().FeatureFlags.InsightsEnabled {
		return nil, model.NewAppError("GetTopChannelsForTeamSince", "app.insights.feature_disabled", nil, "", http.StatusNotImplemented)
	}

	topThreads, err := a.Srv().Store().Thread().GetTopThreadsForTeamSince(teamID, userID, opts.StartUnixMilli, opts.Page*opts.PerPage, opts.PerPage)
	if err != nil {
		return nil, model.NewAppError("GetTopChannelsForTeamSince", "app.post.get_top_threads_for_team_since.app_error", nil, "", http.StatusInternalServerError).Wrap(err)
	}
	topThreadsWithEmbedAndImage, err := includeEmbedsAndImages(a, c, topThreads, userID)
	if err != nil {
		return nil, model.NewAppError("GetTopChannelsForTeamSince", "app.post.get_top_threads_for_team_since.app_error", nil, "", http.StatusInternalServerError).Wrap(err)
	}
	return topThreadsWithEmbedAndImage, nil
}

func (a *App) GetTopThreadsForUserSince(c request.CTX, teamID, userID string, opts *model.InsightsOpts) (*model.TopThreadList, *model.AppError) {
	if !a.Config().FeatureFlags.InsightsEnabled {
		return nil, model.NewAppError("GetTopChannelsForTeamSince", "app.insights.feature_disabled", nil, "", http.StatusNotImplemented)
	}

	topThreads, err := a.Srv().Store().Thread().GetTopThreadsForUserSince(teamID, userID, opts.StartUnixMilli, opts.Page*opts.PerPage, opts.PerPage)
	if err != nil {
		return nil, model.NewAppError("GetTopChannelsForTeamSince", "app.post.get_top_threads_for_team_since.app_error", nil, "", http.StatusInternalServerError).Wrap(err)
	}
	topThreadsWithEmbedAndImage, err := includeEmbedsAndImages(a, c, topThreads, userID)
	if err != nil {
		return nil, model.NewAppError("GetTopChannelsForUserSince", "app.post.get_top_threads_for_user_since.app_error", nil, "", http.StatusInternalServerError).Wrap(err)
	}
	return topThreadsWithEmbedAndImage, nil
}

func (a *App) GetTopDMsForUserSince(userID string, opts *model.InsightsOpts) (*model.TopDMList, *model.AppError) {
	if !a.Config().FeatureFlags.InsightsEnabled {
		return nil, model.NewAppError("GetTopDMsForUserSince", "app.insights.feature_disabled", nil, "", http.StatusNotImplemented)
	}
	topDMs, err := a.Srv().Store().Post().GetTopDMsForUserSince(userID, opts.StartUnixMilli, opts.Page*opts.PerPage, opts.PerPage)
	if err != nil {
		return nil, model.NewAppError("GetTopDMsForUserSince", "app.post.get_top_dms_for_user_since.app_error", nil, err.Error(), http.StatusInternalServerError)
	}
	return topDMs, nil
}

func (a *App) SetPostReminder(postID, userID string, targetTime int64) *model.AppError {
	// Store the reminder in the DB
	reminder := &model.PostReminder{
		PostId:     postID,
		UserId:     userID,
		TargetTime: targetTime,
	}
	err := a.Srv().Store().Post().SetPostReminder(reminder)
	if err != nil {
		return model.NewAppError("SetPostReminder", model.NoTranslation, nil, "", http.StatusInternalServerError).Wrap(err)
	}

	metadata, err := a.Srv().Store().Post().GetPostReminderMetadata(postID)
	if err != nil {
		return model.NewAppError("SetPostReminder", model.NoTranslation, nil, "", http.StatusInternalServerError).Wrap(err)
	}

	parsed := time.Unix(targetTime, 0).UTC().Format(time.RFC822)
	siteURL := *a.Config().ServiceSettings.SiteURL
	// Send an ack message.
	ephemeralPost := &model.Post{
		Type:      model.PostTypeEphemeral,
		Id:        model.NewId(),
		CreateAt:  model.GetMillis(),
		UserId:    userID,
		RootId:    postID,
		ChannelId: metadata.ChannelId,
		// It's okay to keep this non-translated. This is just a fallback.
		// The webapp will parse the timestamp and show that in user's local timezone.
		Message: fmt.Sprintf("You will be reminded about %s/%s/pl/%s by @%s at %s", siteURL, metadata.TeamName, postID, metadata.Username, parsed),
		Props: model.StringInterface{
			"target_time": targetTime,
			"team_name":   metadata.TeamName,
			"post_id":     postID,
			"username":    metadata.Username,
			"type":        model.PostTypeReminder,
		},
	}

	message := model.NewWebSocketEvent(model.WebsocketEventEphemeralMessage, "", ephemeralPost.ChannelId, userID, nil, "")
	ephemeralPost = a.PreparePostForClientWithEmbedsAndImages(request.EmptyContext(a.Log()), ephemeralPost, true, false)
	ephemeralPost = model.AddPostActionCookies(ephemeralPost, a.PostActionCookieSecret())

	postJSON, jsonErr := ephemeralPost.ToJSON()
	if jsonErr != nil {
		mlog.Warn("Failed to encode post to JSON", mlog.Err(jsonErr))
	}
	message.Add("post", postJSON)
	a.Publish(message)

	return nil
}

func (a *App) CheckPostReminders() {
	systemBot, appErr := a.GetSystemBot()
	if appErr != nil {
		mlog.Error("Failed to get system bot", mlog.Err(appErr))
		return
	}

	// This will return the reminders and also delete them from the DB.
	// In case, any of the next steps fail, those reminders would be lost.
	// Alternatively, if we delete those reminders _after_ it has been sent,
	// then in case of any temporary failure, they would get sent in the next batch.
	// MM-45595.
	reminders, err := a.Srv().Store().Post().GetPostReminders(time.Now().UTC().Unix())
	if err != nil {
		mlog.Error("Failed to get post reminders", mlog.Err(err))
		return
	}

	// We group multiple reminders for a single user.
	groupedReminders := make(map[string][]string)
	for _, r := range reminders {
		if groupedReminders[r.UserId] == nil {
			groupedReminders[r.UserId] = []string{r.PostId}
		} else {
			groupedReminders[r.UserId] = append(groupedReminders[r.UserId], r.PostId)
		}
	}

	siteURL := *a.Config().ServiceSettings.SiteURL
	for userID, postIDs := range groupedReminders {
		ch, appErr := a.GetOrCreateDirectChannel(request.EmptyContext(a.Log()), userID, systemBot.UserId)
		if appErr != nil {
			mlog.Error("Failed to get direct channel", mlog.Err(appErr))
			return
		}

		for _, postID := range postIDs {
			metadata, err := a.Srv().Store().Post().GetPostReminderMetadata(postID)
			if err != nil {
				mlog.Error("Failed to get post reminder metadata", mlog.Err(err))
				continue
			}

			T := i18n.GetUserTranslations(metadata.UserLocale)
			dm := &model.Post{
				ChannelId: ch.Id,
				Message: T("app.post_reminder_dm", model.StringInterface{
					"SiteURL":  siteURL,
					"TeamName": metadata.TeamName,
					"PostId":   postID,
					"Username": metadata.Username,
				}),
				Type:   model.PostTypeDefault,
				UserId: systemBot.UserId,
				Props: model.StringInterface{
					"username": systemBot.Username,
				},
			}

			if _, err := a.CreatePost(request.EmptyContext(a.Log()), dm, ch, false, true); err != nil {
				mlog.Error("Failed to post reminder message", mlog.Err(err))
			}
		}
	}

}

func includeEmbedsAndImages(a *App, c request.CTX, topThreadList *model.TopThreadList, userID string) (*model.TopThreadList, error) {
	for _, topThread := range topThreadList.Items {
		topThread.Post = a.PreparePostForClientWithEmbedsAndImages(c, topThread.Post, false, false)
		sanitizedPost, err := a.SanitizePostMetadataForUser(c, topThread.Post, userID)
		if err != nil {
			return nil, err
		}
		topThread.Post = sanitizedPost
	}
	return topThreadList, nil
}<|MERGE_RESOLUTION|>--- conflicted
+++ resolved
@@ -296,7 +296,6 @@
 		post.AddProp(model.PostPropsPreviewedPost, previewPost.PostID)
 	}
 
-<<<<<<< HEAD
 	if post.IsVoiceMessage() {
 		// make sure voice messages are allowed
 		if a.Config().FeatureFlags.VoiceMessages && *a.Config().ExperimentalSettings.EnableVoiceMessages {
@@ -308,10 +307,7 @@
 		}
 	}
 
-	rpost, nErr := a.Srv().Store.Post().Save(post)
-=======
 	rpost, nErr := a.Srv().Store().Post().Save(post)
->>>>>>> 11665d28
 	if nErr != nil {
 		var appErr *model.AppError
 		var invErr *store.ErrInvalidInput
