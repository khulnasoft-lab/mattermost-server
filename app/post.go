--- conflicted
+++ resolved
@@ -1653,15 +1653,6 @@
 		return nil, err
 	}
 
-<<<<<<< HEAD
-	if !a.SessionHasPermissionToChannel(*session, channel.Id, model.PERMISSION_READ_CHANNEL) {
-		if channel.Type == model.CHANNEL_OPEN {
-			if !a.SessionHasPermissionToTeam(*session, channel.TeamId, model.PERMISSION_READ_PUBLIC_CHANNEL) {
-				return nil, a.MakePermissionError(session, []*model.Permission{model.PERMISSION_READ_PUBLIC_CHANNEL})
-			}
-		} else {
-			return nil, a.MakePermissionError(session, []*model.Permission{model.PERMISSION_READ_CHANNEL})
-=======
 	if !a.SessionHasPermissionToChannel(*session, channel.Id, model.PermissionReadChannel) {
 		if channel.Type == model.ChannelTypeOpen {
 			if !a.SessionHasPermissionToTeam(*session, channel.TeamId, model.PermissionReadPublicChannel) {
@@ -1669,7 +1660,6 @@
 			}
 		} else {
 			return nil, a.MakePermissionError(session, []*model.Permission{model.PermissionReadChannel})
->>>>>>> 3595a229
 		}
 	}
 
