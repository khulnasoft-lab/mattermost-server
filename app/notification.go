// Copyright (c) 2015-present Mattermost, Inc. All Rights Reserved.
// See LICENSE.txt for license information.

package app

import (
	"context"
	"net/http"
	"sort"
	"strings"
	"sync"
	"unicode"
	"unicode/utf8"

	"github.com/pkg/errors"

	"github.com/mattermost/mattermost-server/v5/model"
	"github.com/mattermost/mattermost-server/v5/shared/i18n"
	"github.com/mattermost/mattermost-server/v5/shared/markdown"
	"github.com/mattermost/mattermost-server/v5/shared/mlog"
	"github.com/mattermost/mattermost-server/v5/store"
)

func (a *App) SendNotifications(post *model.Post, team *model.Team, channel *model.Channel, sender *model.User, parentPostList *model.PostList, setOnline bool) ([]string, error) {
	// Do not send notifications in archived channels
	if channel.DeleteAt > 0 {
		return []string{}, nil
	}

	pchan := make(chan store.StoreResult, 1)
	go func() {
		props, err := a.Srv().Store.User().GetAllProfilesInChannel(context.Background(), channel.Id, true)
		pchan <- store.StoreResult{Data: props, NErr: err}
		close(pchan)
	}()

	cmnchan := make(chan store.StoreResult, 1)
	go func() {
		props, err := a.Srv().Store.Channel().GetAllChannelMembersNotifyPropsForChannel(channel.Id, true)
		cmnchan <- store.StoreResult{Data: props, NErr: err}
		close(cmnchan)
	}()

	var gchan chan store.StoreResult
	if a.allowGroupMentions(post) {
		gchan = make(chan store.StoreResult, 1)
		go func() {
			groupsMap, err := a.getGroupsAllowedForReferenceInChannel(channel, team)
			gchan <- store.StoreResult{Data: groupsMap, NErr: err}
			close(gchan)
		}()
	}

	var fchan chan store.StoreResult
	if len(post.FileIds) != 0 {
		fchan = make(chan store.StoreResult, 1)
		go func() {
			fileInfos, err := a.Srv().Store.FileInfo().GetForPost(post.Id, true, false, true)
			fchan <- store.StoreResult{Data: fileInfos, NErr: err}
			close(fchan)
		}()
	}

	result := <-pchan
	if result.NErr != nil {
		return nil, result.NErr
	}
	profileMap := result.Data.(map[string]*model.User)

	result = <-cmnchan
	if result.NErr != nil {
		return nil, result.NErr
	}
	channelMemberNotifyPropsMap := result.Data.(map[string]model.StringMap)

	groups := make(map[string]*model.Group)
	if gchan != nil {
		result = <-gchan
		if result.NErr != nil {
			return nil, result.NErr
		}
		groups = result.Data.(map[string]*model.Group)
	}

	mentions := &ExplicitMentions{}
	allActivityPushUserIds := []string{}
	var allowChannelMentions bool
	var keywords map[string][]string
	if channel.Type == model.CHANNEL_DIRECT {
		otherUserId := channel.GetOtherUserIdForDM(post.UserId)

		_, ok := profileMap[otherUserId]
		if ok {
			mentions.addMention(otherUserId, DMMention)
		}

		if post.GetProp("from_webhook") == "true" {
			mentions.addMention(post.UserId, DMMention)
		}
	} else {
		allowChannelMentions = a.allowChannelMentions(post, len(profileMap))
		keywords = a.getMentionKeywordsInChannel(profileMap, allowChannelMentions, channelMemberNotifyPropsMap)

		mentions = getExplicitMentions(post, keywords, groups)
		// Add an implicit mention when a user is added to a channel
		// even if the user has set 'username mentions' to false in account settings.
		if post.Type == model.POST_ADD_TO_CHANNEL {
			addedUserId, ok := post.GetProp(model.POST_PROPS_ADDED_USER_ID).(string)
			if ok {
				mentions.addMention(addedUserId, KeywordMention)
			}
		}

		// Iterate through all groups that were mentioned and insert group members into the list of mentions or potential mentions
		for _, group := range mentions.GroupMentions {
			anyUsersMentionedByGroup, err := a.insertGroupMentions(group, channel, profileMap, mentions)
			if err != nil {
				return nil, err
			}

			if !anyUsersMentionedByGroup {
				a.sendNoUsersNotifiedByGroupInChannel(sender, post, channel, group)
			}
		}

		// get users that have comment thread mentions enabled
		if post.RootId != "" && parentPostList != nil {
			for _, threadPost := range parentPostList.Posts {
				profile := profileMap[threadPost.UserId]
				if profile == nil {
					continue
				}
				// If this is the root post and it was posted by an OAuth bot, don't notify the user
				if threadPost.Id == parentPostList.Order[0] && threadPost.IsFromOAuthBot() {
					continue
				}
				if profile.NotifyProps[model.COMMENTS_NOTIFY_PROP] == model.COMMENTS_NOTIFY_ANY || (profile.NotifyProps[model.COMMENTS_NOTIFY_PROP] == model.COMMENTS_NOTIFY_ROOT && threadPost.Id == parentPostList.Order[0]) {
					mentionType := ThreadMention
					if threadPost.Id == parentPostList.Order[0] {
						mentionType = CommentMention
					}

					mentions.addMention(threadPost.UserId, mentionType)
				}
			}
		}

		// prevent the user from mentioning themselves
		if post.GetProp("from_webhook") != "true" {
			mentions.removeMention(post.UserId)
		}

		go func() {
			_, err := a.sendOutOfChannelMentions(sender, post, channel, mentions.OtherPotentialMentions)
			if err != nil {
				mlog.Error("Failed to send warning for out of channel mentions", mlog.String("user_id", sender.Id), mlog.String("post_id", post.Id), mlog.Err(err))
			}
		}()

		// find which users in the channel are set up to always receive mobile notifications
		for _, profile := range profileMap {
			if (profile.NotifyProps[model.PUSH_NOTIFY_PROP] == model.USER_NOTIFY_ALL ||
				channelMemberNotifyPropsMap[profile.Id][model.PUSH_NOTIFY_PROP] == model.CHANNEL_NOTIFY_ALL) &&
				(post.UserId != profile.Id || post.GetProp("from_webhook") == "true") &&
				!post.IsSystemMessage() {
				allActivityPushUserIds = append(allActivityPushUserIds, profile.Id)
			}
		}
	}

	mentionedUsersList := make(model.StringArray, 0, len(mentions.Mentions))
	updateMentionChans := []chan *model.AppError{}
	mentionAutofollowChans := []chan *model.AppError{}
	threadParticipants := map[string]bool{post.UserId: true}
	participantMemberships := map[string]*model.ThreadMembership{}
	membershipsMutex := &sync.Mutex{}
	if *a.Config().ServiceSettings.ThreadAutoFollow && post.RootId != "" {
		var rootMentions *ExplicitMentions
		if parentPostList != nil {
<<<<<<< HEAD
			threadParticipants[parentPostList.Posts[parentPostList.Order[0]].UserId] = true
			if channel.Type != model.CHANNEL_DIRECT {
				rootPost := parentPostList.Posts[parentPostList.Order[0]]
=======
			rootPost := parentPostList.Posts[parentPostList.Order[0]]
			if rootPost.GetProp("from_webhook") != "true" {
				threadParticipants[rootPost.UserId] = true
			}
			if channel.Type != model.CHANNEL_DIRECT {
>>>>>>> bf88d605
				rootMentions = getExplicitMentions(rootPost, keywords, groups)
				for id := range rootMentions.Mentions {
					threadParticipants[id] = true
				}
			}
		}
		for id := range mentions.Mentions {
			threadParticipants[id] = true
		}
		// for each mention, make sure to update thread autofollow (if enabled) and update increment mention count
		for id := range threadParticipants {
			mac := make(chan *model.AppError, 1)
			go func(userID string) {
				defer close(mac)
				mentionType, incrementMentions := mentions.Mentions[userID]
				// if the user was not explicitly mentioned, check if they explicitly unfollowed the thread
				if !incrementMentions {
					membership, err := a.Srv().Store.Thread().GetMembershipForUser(userID, post.RootId)
					var nfErr *store.ErrNotFound

					if err != nil && !errors.As(err, &nfErr) {
						mac <- model.NewAppError("SendNotifications", "app.channel.autofollow.app_error", nil, err.Error(), http.StatusInternalServerError)
						return
					}

					if membership != nil && !membership.Following {
						membershipsMutex.Lock()
						participantMemberships[userID] = membership
						membershipsMutex.Unlock()
						return
					}
				}
<<<<<<< HEAD
				if mentionType == ThreadMention || mentionType == CommentMention {
					incrementMentions = false
				}

				opts := store.ThreadMembershipOpts{
					Following:             true,
					IncrementMentions:     incrementMentions,
					UpdateFollowing:       *a.Config().ServiceSettings.ThreadAutoFollow,
=======

				updateFollowing := *a.Config().ServiceSettings.ThreadAutoFollow
				if mentionType == ThreadMention || mentionType == CommentMention {
					incrementMentions = false
					updateFollowing = false
				}
				opts := store.ThreadMembershipOpts{
					Following:             true,
					IncrementMentions:     incrementMentions,
					UpdateFollowing:       updateFollowing,
>>>>>>> bf88d605
					UpdateViewedTimestamp: userID == post.UserId,
					UpdateParticipants:    userID == post.UserId,
				}
				threadMembership, err := a.Srv().Store.Thread().MaintainMembership(userID, post.RootId, opts)
				if err != nil {
					mac <- model.NewAppError("SendNotifications", "app.channel.autofollow.app_error", nil, err.Error(), http.StatusInternalServerError)
					return
				}
				membershipsMutex.Lock()
				participantMemberships[userID] = threadMembership
				membershipsMutex.Unlock()

				mac <- nil
			}(id)
			mentionAutofollowChans = append(mentionAutofollowChans, mac)
		}
	}
	for id := range mentions.Mentions {
		mentionedUsersList = append(mentionedUsersList, id)

		umc := make(chan *model.AppError, 1)
		go func(userID string) {
			defer close(umc)
			nErr := a.Srv().Store.Channel().IncrementMentionCount(post.ChannelId, userID, *a.Config().ServiceSettings.ThreadAutoFollow, post.RootId == "")
			if nErr != nil {
				umc <- model.NewAppError("SendNotifications", "app.channel.increment_mention_count.app_error", nil, nErr.Error(), http.StatusInternalServerError)
				return
			}
			umc <- nil
		}(id)
		updateMentionChans = append(updateMentionChans, umc)
	}

	notification := &PostNotification{
		Post:       post.Clone(),
		Channel:    channel,
		ProfileMap: profileMap,
		Sender:     sender,
	}

	if *a.Config().EmailSettings.SendEmailNotifications {
		for _, id := range mentionedUsersList {
			if profileMap[id] == nil {
				continue
			}

			//If email verification is required and user email is not verified don't send email.
			if *a.Config().EmailSettings.RequireEmailVerification && !profileMap[id].EmailVerified {
				mlog.Debug("Skipped sending notification email, address not verified.", mlog.String("user_email", profileMap[id].Email), mlog.String("user_id", id))
				continue
			}

			if a.userAllowsEmail(profileMap[id], channelMemberNotifyPropsMap[id], post) {
				senderProfileImage, _, err := a.GetProfileImage(sender)
				if err != nil {
					a.Log().Warn("Unable to get the sender user profile image.", mlog.String("user_id", sender.Id), mlog.Err(err))
				}
				if err := a.sendNotificationEmail(notification, profileMap[id], team, senderProfileImage); err != nil {
					mlog.Warn("Unable to send notification email.", mlog.Err(err))
				}
			}
		}
	}

	// Check for channel-wide mentions in channels that have too many members for those to work
	if int64(len(profileMap)) > *a.Config().TeamSettings.MaxNotificationsPerChannel {
		T := i18n.GetUserTranslations(sender.Locale)

		if mentions.HereMentioned {
			a.SendEphemeralPost(
				post.UserId,
				&model.Post{
					ChannelId: post.ChannelId,
					Message:   T("api.post.disabled_here", map[string]interface{}{"Users": *a.Config().TeamSettings.MaxNotificationsPerChannel}),
					CreateAt:  post.CreateAt + 1,
				},
			)
		}

		if mentions.ChannelMentioned {
			a.SendEphemeralPost(
				post.UserId,
				&model.Post{
					ChannelId: post.ChannelId,
					Message:   T("api.post.disabled_channel", map[string]interface{}{"Users": *a.Config().TeamSettings.MaxNotificationsPerChannel}),
					CreateAt:  post.CreateAt + 1,
				},
			)
		}

		if mentions.AllMentioned {
			a.SendEphemeralPost(
				post.UserId,
				&model.Post{
					ChannelId: post.ChannelId,
					Message:   T("api.post.disabled_all", map[string]interface{}{"Users": *a.Config().TeamSettings.MaxNotificationsPerChannel}),
					CreateAt:  post.CreateAt + 1,
				},
			)
		}
	}

	// Make sure all mention updates are complete to prevent race
	// Probably better to batch these DB updates in the future
	// MUST be completed before push notifications send
	for _, umc := range updateMentionChans {
		if err := <-umc; err != nil {
			mlog.Warn(
				"Failed to update mention count",
				mlog.String("post_id", post.Id),
				mlog.String("channel_id", post.ChannelId),
				mlog.Err(err),
			)
		}
	}

	// Log the problems that might have occurred while auto following the thread
	for _, mac := range mentionAutofollowChans {
		if err := <-mac; err != nil {
			mlog.Warn(
				"Failed to update thread autofollow from mention",
				mlog.String("post_id", post.Id),
				mlog.String("channel_id", post.ChannelId),
				mlog.Err(err),
			)
		}
	}
	sendPushNotifications := false
	if *a.Config().EmailSettings.SendPushNotifications {
		pushServer := *a.Config().EmailSettings.PushNotificationServer
		if license := a.Srv().License(); pushServer == model.MHPNS && (license == nil || !*license.Features.MHPNS) {
			mlog.Warn("Push notifications are disabled. Go to System Console > Notifications > Mobile Push to enable them.")
			sendPushNotifications = false
		} else {
			sendPushNotifications = true
		}
	}

	if sendPushNotifications {
		for _, id := range mentionedUsersList {
			if profileMap[id] == nil {
				continue
			}

			var status *model.Status
			var err *model.AppError
			if status, err = a.GetStatus(id); err != nil {
				status = &model.Status{UserId: id, Status: model.STATUS_OFFLINE, Manual: false, LastActivityAt: 0, ActiveChannel: ""}
			}

			if ShouldSendPushNotification(profileMap[id], channelMemberNotifyPropsMap[id], true, status, post) {
				mentionType := mentions.Mentions[id]

				replyToThreadType := ""
				if mentionType == ThreadMention {
					replyToThreadType = model.COMMENTS_NOTIFY_ANY
				} else if mentionType == CommentMention {
					replyToThreadType = model.COMMENTS_NOTIFY_ROOT
				}

				a.sendPushNotification(
					notification,
					profileMap[id],
					mentionType == KeywordMention || mentionType == ChannelMention || mentionType == DMMention,
					mentionType == ChannelMention,
					replyToThreadType,
				)
			} else {
				// register that a notification was not sent
				a.NotificationsLog().Debug("Notification not sent",
					mlog.String("ackId", ""),
					mlog.String("type", model.PUSH_TYPE_MESSAGE),
					mlog.String("userId", id),
					mlog.String("postId", post.Id),
					mlog.String("status", model.PUSH_NOT_SENT),
				)
			}
		}

		for _, id := range allActivityPushUserIds {
			if profileMap[id] == nil {
				continue
			}

			if _, ok := mentions.Mentions[id]; !ok {
				var status *model.Status
				var err *model.AppError
				if status, err = a.GetStatus(id); err != nil {
					status = &model.Status{UserId: id, Status: model.STATUS_OFFLINE, Manual: false, LastActivityAt: 0, ActiveChannel: ""}
				}

				if ShouldSendPushNotification(profileMap[id], channelMemberNotifyPropsMap[id], false, status, post) {
					a.sendPushNotification(
						notification,
						profileMap[id],
						false,
						false,
						"",
					)
				} else {
					// register that a notification was not sent
					a.NotificationsLog().Debug("Notification not sent",
						mlog.String("ackId", ""),
						mlog.String("type", model.PUSH_TYPE_MESSAGE),
						mlog.String("userId", id),
						mlog.String("postId", post.Id),
						mlog.String("status", model.PUSH_NOT_SENT),
					)
				}
			}
		}
	}

	message := model.NewWebSocketEvent(model.WEBSOCKET_EVENT_POSTED, "", post.ChannelId, "", nil)

	// Note that PreparePostForClient should've already been called by this point
	message.Add("post", post.ToJson())

	message.Add("channel_type", channel.Type)
	message.Add("channel_display_name", notification.GetChannelName(model.SHOW_USERNAME, ""))
	message.Add("channel_name", channel.Name)
	message.Add("sender_name", notification.GetSenderName(model.SHOW_USERNAME, *a.Config().ServiceSettings.EnablePostUsernameOverride))
	message.Add("team_id", team.Id)
	message.Add("set_online", setOnline)

	if len(post.FileIds) != 0 && fchan != nil {
		message.Add("otherFile", "true")

		var infos []*model.FileInfo
		if result := <-fchan; result.NErr != nil {
			mlog.Warn("Unable to get fileInfo for push notifications.", mlog.String("post_id", post.Id), mlog.Err(result.NErr))
		} else {
			infos = result.Data.([]*model.FileInfo)
		}

		for _, info := range infos {
			if info.IsImage() {
				message.Add("image", "true")
				break
			}
		}
	}

	if len(mentionedUsersList) != 0 {
		message.Add("mentions", model.ArrayToJson(mentionedUsersList))
	}

	a.Publish(message)

	// If this is a reply in a thread, notify participants
	if a.Config().FeatureFlags.CollapsedThreads && *a.Config().ServiceSettings.CollapsedThreads != model.COLLAPSED_THREADS_DISABLED && post.RootId != "" {
		followers, err := a.Srv().Store.Thread().GetThreadFollowers(post.RootId)
		if err != nil {
			return nil, errors.Wrapf(err, "cannot get thread %q followers", post.RootId)
		}
		for _, uid := range followers {
			sendEvent := *a.Config().ServiceSettings.CollapsedThreads == model.COLLAPSED_THREADS_DEFAULT_ON
			// check if a participant has overridden collapsed threads settings
			if preference, prefErr := a.Srv().Store.Preference().Get(uid, model.PREFERENCE_CATEGORY_DISPLAY_SETTINGS, model.PREFERENCE_NAME_COLLAPSED_THREADS_ENABLED); prefErr == nil {
				sendEvent = preference.Value == "on"
			}
			if sendEvent {
				message := model.NewWebSocketEvent(model.WEBSOCKET_EVENT_THREAD_UPDATED, team.Id, "", uid, nil)
				threadMembership := participantMemberships[uid]
				if threadMembership == nil {
					threadMembership, err = a.Srv().Store.Thread().GetMembershipForUser(uid, post.RootId)
					if err != nil {
						return nil, errors.Wrapf(err, "Missing thread membership for participant in notifications. user_id=%q thread_id=%q", uid, post.RootId)
					}
					if threadMembership == nil {
						continue
					}
				}
				userThread, err := a.Srv().Store.Thread().GetThreadForUser(channel.TeamId, threadMembership, true)
				if err != nil {
					return nil, errors.Wrapf(err, "cannot get thread %q for user %q", post.RootId, uid)
				}
				if userThread != nil {
					a.sanitizeProfiles(userThread.Participants, false)
					userThread.Post.SanitizeProps()
					message.Add("thread", userThread.ToJson())
					a.Publish(message)
				}
			}
		}

	}
	return mentionedUsersList, nil
}

func (a *App) userAllowsEmail(user *model.User, channelMemberNotificationProps model.StringMap, post *model.Post) bool {
	userAllowsEmails := user.NotifyProps[model.EMAIL_NOTIFY_PROP] != "false"
	if channelEmail, ok := channelMemberNotificationProps[model.EMAIL_NOTIFY_PROP]; ok {
		if channelEmail != model.CHANNEL_NOTIFY_DEFAULT {
			userAllowsEmails = channelEmail != "false"
		}
	}

	// Remove the user as recipient when the user has muted the channel.
	if channelMuted, ok := channelMemberNotificationProps[model.MARK_UNREAD_NOTIFY_PROP]; ok {
		if channelMuted == model.CHANNEL_MARK_UNREAD_MENTION {
			mlog.Debug("Channel muted for user", mlog.String("user_id", user.Id), mlog.String("channel_mute", channelMuted))
			userAllowsEmails = false
		}
	}

	var status *model.Status
	var err *model.AppError
	if status, err = a.GetStatus(user.Id); err != nil {
		status = &model.Status{
			UserId:         user.Id,
			Status:         model.STATUS_OFFLINE,
			Manual:         false,
			LastActivityAt: 0,
			ActiveChannel:  "",
		}
	}

	autoResponderRelated := status.Status == model.STATUS_OUT_OF_OFFICE || post.Type == model.POST_AUTO_RESPONDER
	emailNotificationsAllowedForStatus := status.Status != model.STATUS_ONLINE && status.Status != model.STATUS_DND

	return userAllowsEmails && emailNotificationsAllowedForStatus && user.DeleteAt == 0 && !autoResponderRelated
}

func (a *App) sendNoUsersNotifiedByGroupInChannel(sender *model.User, post *model.Post, channel *model.Channel, group *model.Group) {
	T := i18n.GetUserTranslations(sender.Locale)
	ephemeralPost := &model.Post{
		UserId:    sender.Id,
		RootId:    post.RootId,
		ParentId:  post.ParentId,
		ChannelId: channel.Id,
		Message:   T("api.post.check_for_out_of_channel_group_users.message.none", model.StringInterface{"GroupName": group.Name}),
	}
	a.SendEphemeralPost(post.UserId, ephemeralPost)
}

// sendOutOfChannelMentions sends an ephemeral post to the sender of a post if any of the given potential mentions
// are outside of the post's channel. Returns whether or not an ephemeral post was sent.
func (a *App) sendOutOfChannelMentions(sender *model.User, post *model.Post, channel *model.Channel, potentialMentions []string) (bool, error) {
	outOfChannelUsers, outOfGroupsUsers, err := a.filterOutOfChannelMentions(sender, post, channel, potentialMentions)
	if err != nil {
		return false, err
	}

	if len(outOfChannelUsers) == 0 && len(outOfGroupsUsers) == 0 {
		return false, nil
	}

	a.SendEphemeralPost(post.UserId, makeOutOfChannelMentionPost(sender, post, outOfChannelUsers, outOfGroupsUsers))

	return true, nil
}

func (a *App) FilterUsersByVisible(viewer *model.User, otherUsers []*model.User) ([]*model.User, *model.AppError) {
	result := []*model.User{}
	for _, user := range otherUsers {
		canSee, err := a.UserCanSeeOtherUser(viewer.Id, user.Id)
		if err != nil {
			return nil, err
		}
		if canSee {
			result = append(result, user)
		}
	}
	return result, nil
}

func (a *App) filterOutOfChannelMentions(sender *model.User, post *model.Post, channel *model.Channel, potentialMentions []string) ([]*model.User, []*model.User, error) {
	if post.IsSystemMessage() {
		return nil, nil, nil
	}

	if channel.TeamId == "" || channel.Type == model.CHANNEL_DIRECT || channel.Type == model.CHANNEL_GROUP {
		return nil, nil, nil
	}

	if len(potentialMentions) == 0 {
		return nil, nil, nil
	}

	users, err := a.Srv().Store.User().GetProfilesByUsernames(potentialMentions, &model.ViewUsersRestrictions{Teams: []string{channel.TeamId}})
	if err != nil {
		return nil, nil, err
	}

	// Filter out inactive users and bots
	allUsers := model.UserSlice(users).FilterByActive(true)
	allUsers = allUsers.FilterWithoutBots()
	allUsers, appErr := a.FilterUsersByVisible(sender, allUsers)
	if appErr != nil {
		return nil, nil, appErr
	}

	if len(allUsers) == 0 {
		return nil, nil, nil
	}

	// Differentiate between users who can and can't be added to the channel
	var outOfChannelUsers model.UserSlice
	var outOfGroupsUsers model.UserSlice
	if channel.IsGroupConstrained() {
		nonMemberIDs, err := a.FilterNonGroupChannelMembers(allUsers.IDs(), channel)
		if err != nil {
			return nil, nil, err
		}

		outOfChannelUsers = allUsers.FilterWithoutID(nonMemberIDs)
		outOfGroupsUsers = allUsers.FilterByID(nonMemberIDs)
	} else {
		outOfChannelUsers = allUsers
	}

	return outOfChannelUsers, outOfGroupsUsers, nil
}

func makeOutOfChannelMentionPost(sender *model.User, post *model.Post, outOfChannelUsers, outOfGroupsUsers []*model.User) *model.Post {
	allUsers := model.UserSlice(append(outOfChannelUsers, outOfGroupsUsers...))

	ocUsers := model.UserSlice(outOfChannelUsers)
	ocUsernames := ocUsers.Usernames()
	ocUserIDs := ocUsers.IDs()

	ogUsers := model.UserSlice(outOfGroupsUsers)
	ogUsernames := ogUsers.Usernames()

	T := i18n.GetUserTranslations(sender.Locale)

	ephemeralPostId := model.NewId()
	var message string
	if len(outOfChannelUsers) == 1 {
		message = T("api.post.check_for_out_of_channel_mentions.message.one", map[string]interface{}{
			"Username": ocUsernames[0],
		})
	} else if len(outOfChannelUsers) > 1 {
		preliminary, final := splitAtFinal(ocUsernames)

		message = T("api.post.check_for_out_of_channel_mentions.message.multiple", map[string]interface{}{
			"Usernames":    strings.Join(preliminary, ", @"),
			"LastUsername": final,
		})
	}

	if len(outOfGroupsUsers) == 1 {
		if message != "" {
			message += "\n"
		}

		message += T("api.post.check_for_out_of_channel_groups_mentions.message.one", map[string]interface{}{
			"Username": ogUsernames[0],
		})
	} else if len(outOfGroupsUsers) > 1 {
		preliminary, final := splitAtFinal(ogUsernames)

		if message != "" {
			message += "\n"
		}

		message += T("api.post.check_for_out_of_channel_groups_mentions.message.multiple", map[string]interface{}{
			"Usernames":    strings.Join(preliminary, ", @"),
			"LastUsername": final,
		})
	}

	props := model.StringInterface{
		model.PROPS_ADD_CHANNEL_MEMBER: model.StringInterface{
			"post_id": ephemeralPostId,

			"usernames":                allUsers.Usernames(), // Kept for backwards compatibility of mobile app.
			"not_in_channel_usernames": ocUsernames,

			"user_ids":                allUsers.IDs(), // Kept for backwards compatibility of mobile app.
			"not_in_channel_user_ids": ocUserIDs,

			"not_in_groups_usernames": ogUsernames,
			"not_in_groups_user_ids":  ogUsers.IDs(),
		},
	}

	return &model.Post{
		Id:        ephemeralPostId,
		RootId:    post.RootId,
		ChannelId: post.ChannelId,
		Message:   message,
		CreateAt:  post.CreateAt + 1,
		Props:     props,
	}
}

func splitAtFinal(items []string) (preliminary []string, final string) {
	if len(items) == 0 {
		return
	}
	preliminary = items[:len(items)-1]
	final = items[len(items)-1]
	return
}

type ExplicitMentions struct {
	// Mentions contains the ID of each user that was mentioned and how they were mentioned.
	Mentions map[string]MentionType

	// Contains a map of groups that were mentioned
	GroupMentions map[string]*model.Group

	// OtherPotentialMentions contains a list of strings that looked like mentions, but didn't have
	// a corresponding keyword.
	OtherPotentialMentions []string

	// HereMentioned is true if the message contained @here.
	HereMentioned bool

	// AllMentioned is true if the message contained @all.
	AllMentioned bool

	// ChannelMentioned is true if the message contained @channel.
	ChannelMentioned bool
}

type MentionType int

const (
	// Different types of mentions ordered by their priority from lowest to highest

	// A placeholder that should never be used in practice
	NoMention MentionType = iota

	// The post is in a thread that the user has commented on
	ThreadMention

	// The post is a comment on a thread started by the user
	CommentMention

	// The post contains an at-channel, at-all, or at-here
	ChannelMention

	// The post is a DM
	DMMention

	// The post contains an at-mention for the user
	KeywordMention

	// The post contains a group mention for the user
	GroupMention
)

func (m *ExplicitMentions) addMention(userID string, mentionType MentionType) {
	if m.Mentions == nil {
		m.Mentions = make(map[string]MentionType)
	}

	if currentType, ok := m.Mentions[userID]; ok && currentType >= mentionType {
		return
	}

	m.Mentions[userID] = mentionType
}

func (m *ExplicitMentions) addGroupMention(word string, groups map[string]*model.Group) bool {
	if strings.HasPrefix(word, "@") {
		word = word[1:]
	} else {
		// Only allow group mentions when mentioned directly with @group-name
		return false
	}

	group, groupFound := groups[word]
	if !groupFound {
		group = groups[strings.ToLower(word)]
	}

	if group == nil {
		return false
	}

	if m.GroupMentions == nil {
		m.GroupMentions = make(map[string]*model.Group)
	}

	if group.Name != nil {
		m.GroupMentions[*group.Name] = group
	}

	return true
}

func (m *ExplicitMentions) addMentions(userIDs []string, mentionType MentionType) {
	for _, userID := range userIDs {
		m.addMention(userID, mentionType)
	}
}

func (m *ExplicitMentions) removeMention(userID string) {
	delete(m.Mentions, userID)
}

// Given a message and a map mapping mention keywords to the users who use them, returns a map of mentioned
// users and a slice of potential mention users not in the channel and whether or not @here was mentioned.
func getExplicitMentions(post *model.Post, keywords map[string][]string, groups map[string]*model.Group) *ExplicitMentions {
	ret := &ExplicitMentions{}

	buf := ""
	mentionsEnabledFields := getMentionsEnabledFields(post)
	for _, message := range mentionsEnabledFields {
		markdown.Inspect(message, func(node interface{}) bool {
			text, ok := node.(*markdown.Text)
			if !ok {
				ret.processText(buf, keywords, groups)
				buf = ""
				return true
			}
			buf += text.Text
			return false
		})
	}
	ret.processText(buf, keywords, groups)

	return ret
}

// Given a post returns the values of the fields in which mentions are possible.
// post.message, preText and text in the attachment are enabled.
func getMentionsEnabledFields(post *model.Post) model.StringArray {
	ret := []string{}

	ret = append(ret, post.Message)
	for _, attachment := range post.Attachments() {

		if attachment.Pretext != "" {
			ret = append(ret, attachment.Pretext)
		}
		if attachment.Text != "" {
			ret = append(ret, attachment.Text)
		}
	}
	return ret
}

// allowChannelMentions returns whether or not the channel mentions are allowed for the given post.
func (a *App) allowChannelMentions(post *model.Post, numProfiles int) bool {
	if !a.HasPermissionToChannel(post.UserId, post.ChannelId, model.PERMISSION_USE_CHANNEL_MENTIONS) {
		return false
	}

	if post.Type == model.POST_HEADER_CHANGE || post.Type == model.POST_PURPOSE_CHANGE {
		return false
	}

	if int64(numProfiles) >= *a.Config().TeamSettings.MaxNotificationsPerChannel {
		return false
	}

	return true
}

// allowGroupMentions returns whether or not the group mentions are allowed for the given post.
func (a *App) allowGroupMentions(post *model.Post) bool {
	if license := a.Srv().License(); license == nil || !*license.Features.LDAPGroups {
		return false
	}

	if !a.HasPermissionToChannel(post.UserId, post.ChannelId, model.PERMISSION_USE_GROUP_MENTIONS) {
		return false
	}

	if post.Type == model.POST_HEADER_CHANGE || post.Type == model.POST_PURPOSE_CHANGE {
		return false
	}

	return true
}

// getGroupsAllowedForReferenceInChannel returns a map of groups allowed for reference in a given channel and team.
func (a *App) getGroupsAllowedForReferenceInChannel(channel *model.Channel, team *model.Team) (map[string]*model.Group, error) {
	var err error
	groupsMap := make(map[string]*model.Group)
	opts := model.GroupSearchOpts{FilterAllowReference: true}

	if channel.IsGroupConstrained() || (team != nil && team.IsGroupConstrained()) {
		var groups []*model.GroupWithSchemeAdmin
		if channel.IsGroupConstrained() {
			groups, err = a.Srv().Store.Group().GetGroupsByChannel(channel.Id, opts)
		} else {
			groups, err = a.Srv().Store.Group().GetGroupsByTeam(team.Id, opts)
		}
		if err != nil {
			return nil, errors.Wrap(err, "unable to get groups")
		}
		for _, group := range groups {
			if group.Group.Name != nil {
				groupsMap[*group.Group.Name] = &group.Group
			}
		}
		return groupsMap, nil
	}

	groups, err := a.Srv().Store.Group().GetGroups(0, 0, opts)
	if err != nil {
		return nil, errors.Wrap(err, "unable to get groups")
	}
	for _, group := range groups {
		if group.Name != nil {
			groupsMap[*group.Name] = group
		}
	}

	return groupsMap, nil
}

// Given a map of user IDs to profiles, returns a list of mention
// keywords for all users in the channel.
func (a *App) getMentionKeywordsInChannel(profiles map[string]*model.User, allowChannelMentions bool, channelMemberNotifyPropsMap map[string]model.StringMap) map[string][]string {
	keywords := make(map[string][]string)

	for _, profile := range profiles {
		addMentionKeywordsForUser(
			keywords,
			profile,
			channelMemberNotifyPropsMap[profile.Id],
			a.GetStatusFromCache(profile.Id),
			allowChannelMentions,
		)
	}

	return keywords
}

// insertGroupMentions adds group members in the channel to Mentions, adds group members not in the channel to OtherPotentialMentions
// returns false if no group members present in the team that the channel belongs to
func (a *App) insertGroupMentions(group *model.Group, channel *model.Channel, profileMap map[string]*model.User, mentions *ExplicitMentions) (bool, *model.AppError) {
	var err error
	var groupMembers []*model.User
	outOfChannelGroupMembers := []*model.User{}
	isGroupOrDirect := channel.IsGroupOrDirect()

	if isGroupOrDirect {
		groupMembers, err = a.Srv().Store.Group().GetMemberUsers(group.Id)
	} else {
		groupMembers, err = a.Srv().Store.Group().GetMemberUsersInTeam(group.Id, channel.TeamId)
	}

	if err != nil {
		return false, model.NewAppError("insertGroupMentions", "app.select_error", nil, err.Error(), http.StatusInternalServerError)
	}

	if mentions.Mentions == nil {
		mentions.Mentions = make(map[string]MentionType)
	}

	for _, member := range groupMembers {
		if _, ok := profileMap[member.Id]; ok {
			mentions.Mentions[member.Id] = GroupMention
		} else {
			outOfChannelGroupMembers = append(outOfChannelGroupMembers, member)
		}
	}

	potentialGroupMembersMentioned := []string{}
	for _, user := range outOfChannelGroupMembers {
		potentialGroupMembersMentioned = append(potentialGroupMembersMentioned, user.Username)
	}
	if mentions.OtherPotentialMentions == nil {
		mentions.OtherPotentialMentions = potentialGroupMembersMentioned
	} else {
		mentions.OtherPotentialMentions = append(mentions.OtherPotentialMentions, potentialGroupMembersMentioned...)
	}

	return isGroupOrDirect || len(groupMembers) > 0, nil
}

// addMentionKeywordsForUser adds the mention keywords for a given user to the given keyword map. Returns the provided keyword map.
func addMentionKeywordsForUser(keywords map[string][]string, profile *model.User, channelNotifyProps map[string]string, status *model.Status, allowChannelMentions bool) map[string][]string {
	userMention := "@" + strings.ToLower(profile.Username)
	keywords[userMention] = append(keywords[userMention], profile.Id)

	// Add all the user's mention keys
	for _, k := range profile.GetMentionKeys() {
		// note that these are made lower case so that we can do a case insensitive check for them
		key := strings.ToLower(k)

		if key != "" {
			keywords[key] = append(keywords[key], profile.Id)
		}
	}

	// If turned on, add the user's case sensitive first name
	if profile.NotifyProps[model.FIRST_NAME_NOTIFY_PROP] == "true" && profile.FirstName != "" {
		keywords[profile.FirstName] = append(keywords[profile.FirstName], profile.Id)
	}

	// Add @channel and @all to keywords if user has them turned on and the server allows them
	if allowChannelMentions {
		// Ignore channel mentions if channel is muted and channel mention setting is default
		ignoreChannelMentions := channelNotifyProps[model.IGNORE_CHANNEL_MENTIONS_NOTIFY_PROP] == model.IGNORE_CHANNEL_MENTIONS_ON || (channelNotifyProps[model.MARK_UNREAD_NOTIFY_PROP] == model.USER_NOTIFY_MENTION && channelNotifyProps[model.IGNORE_CHANNEL_MENTIONS_NOTIFY_PROP] == model.IGNORE_CHANNEL_MENTIONS_DEFAULT)

		if profile.NotifyProps[model.CHANNEL_MENTIONS_NOTIFY_PROP] == "true" && !ignoreChannelMentions {
			keywords["@channel"] = append(keywords["@channel"], profile.Id)
			keywords["@all"] = append(keywords["@all"], profile.Id)

			if status != nil && status.Status == model.STATUS_ONLINE {
				keywords["@here"] = append(keywords["@here"], profile.Id)
			}
		}
	}

	return keywords
}

// Represents either an email or push notification and contains the fields required to send it to any user.
type PostNotification struct {
	Channel    *model.Channel
	Post       *model.Post
	ProfileMap map[string]*model.User
	Sender     *model.User
}

// Returns the name of the channel for this notification. For direct messages, this is the sender's name
// preceded by an at sign. For group messages, this is a comma-separated list of the members of the
// channel, with an option to exclude the recipient of the message from that list.
func (n *PostNotification) GetChannelName(userNameFormat, excludeId string) string {
	switch n.Channel.Type {
	case model.CHANNEL_DIRECT:
		return n.Sender.GetDisplayNameWithPrefix(userNameFormat, "@")
	case model.CHANNEL_GROUP:
		names := []string{}
		for _, user := range n.ProfileMap {
			if user.Id != excludeId {
				names = append(names, user.GetDisplayName(userNameFormat))
			}
		}

		sort.Strings(names)

		return strings.Join(names, ", ")
	default:
		return n.Channel.DisplayName
	}
}

// Returns the name of the sender of this notification, accounting for things like system messages
// and whether or not the username has been overridden by an integration.
func (n *PostNotification) GetSenderName(userNameFormat string, overridesAllowed bool) string {
	if n.Post.IsSystemMessage() {
		return i18n.T("system.message.name")
	}

	if overridesAllowed && n.Channel.Type != model.CHANNEL_DIRECT {
		if value := n.Post.GetProps()["override_username"]; value != nil && n.Post.GetProp("from_webhook") == "true" {
			if s, ok := value.(string); ok {
				return s
			}
		}
	}

	return n.Sender.GetDisplayNameWithPrefix(userNameFormat, "@")
}

// checkForMention checks if there is a mention to a specific user or to the keywords here / channel / all
func (m *ExplicitMentions) checkForMention(word string, keywords map[string][]string, groups map[string]*model.Group) bool {
	var mentionType MentionType

	switch strings.ToLower(word) {
	case "@here":
		m.HereMentioned = true
		mentionType = ChannelMention
	case "@channel":
		m.ChannelMentioned = true
		mentionType = ChannelMention
	case "@all":
		m.AllMentioned = true
		mentionType = ChannelMention
	default:
		mentionType = KeywordMention
	}

	m.addGroupMention(word, groups)

	if ids, match := keywords[strings.ToLower(word)]; match {
		m.addMentions(ids, mentionType)
		return true
	}

	// Case-sensitive check for first name
	if ids, match := keywords[word]; match {
		m.addMentions(ids, mentionType)
		return true
	}

	return false
}

// isKeywordMultibyte checks if a word containing a multibyte character contains a multibyte keyword
func isKeywordMultibyte(keywords map[string][]string, word string) ([]string, bool) {
	ids := []string{}
	match := false
	var multibyteKeywords []string
	for keyword := range keywords {
		if len(keyword) != utf8.RuneCountInString(keyword) {
			multibyteKeywords = append(multibyteKeywords, keyword)
		}
	}

	if len(word) != utf8.RuneCountInString(word) {
		for _, key := range multibyteKeywords {
			if strings.Contains(word, key) {
				ids, match = keywords[key]
			}
		}
	}
	return ids, match
}

// Processes text to filter mentioned users and other potential mentions
func (m *ExplicitMentions) processText(text string, keywords map[string][]string, groups map[string]*model.Group) {
	systemMentions := map[string]bool{"@here": true, "@channel": true, "@all": true}

	for _, word := range strings.FieldsFunc(text, func(c rune) bool {
		// Split on any whitespace or punctuation that can't be part of an at mention or emoji pattern
		return !(c == ':' || c == '.' || c == '-' || c == '_' || c == '@' || unicode.IsLetter(c) || unicode.IsNumber(c))
	}) {
		// skip word with format ':word:' with an assumption that it is an emoji format only
		if word[0] == ':' && word[len(word)-1] == ':' {
			continue
		}

		word = strings.TrimLeft(word, ":.-_")

		if m.checkForMention(word, keywords, groups) {
			continue
		}

		foundWithoutSuffix := false
		wordWithoutSuffix := word

		for wordWithoutSuffix != "" && strings.LastIndexAny(wordWithoutSuffix, ".-:_") == (len(wordWithoutSuffix)-1) {
			wordWithoutSuffix = wordWithoutSuffix[0 : len(wordWithoutSuffix)-1]

			if m.checkForMention(wordWithoutSuffix, keywords, groups) {
				foundWithoutSuffix = true
				break
			}
		}

		if foundWithoutSuffix {
			continue
		}

		if _, ok := systemMentions[word]; !ok && strings.HasPrefix(word, "@") {
			// No need to bother about unicode as we are looking for ASCII characters.
			last := word[len(word)-1]
			switch last {
			// If the word is possibly at the end of a sentence, remove that character.
			case '.', '-', ':':
				word = word[:len(word)-1]
			}
			m.OtherPotentialMentions = append(m.OtherPotentialMentions, word[1:])
		} else if strings.ContainsAny(word, ".-:") {
			// This word contains a character that may be the end of a sentence, so split further
			splitWords := strings.FieldsFunc(word, func(c rune) bool {
				return c == '.' || c == '-' || c == ':'
			})

			for _, splitWord := range splitWords {
				if m.checkForMention(splitWord, keywords, groups) {
					continue
				}
				if _, ok := systemMentions[splitWord]; !ok && strings.HasPrefix(splitWord, "@") {
					m.OtherPotentialMentions = append(m.OtherPotentialMentions, splitWord[1:])
				}
			}
		}

		if ids, match := isKeywordMultibyte(keywords, word); match {
			m.addMentions(ids, KeywordMention)
		}
	}
}

func (a *App) GetNotificationNameFormat(user *model.User) string {
	if !*a.Config().PrivacySettings.ShowFullName {
		return model.SHOW_USERNAME
	}

	data, err := a.Srv().Store.Preference().Get(user.Id, model.PREFERENCE_CATEGORY_DISPLAY_SETTINGS, model.PREFERENCE_NAME_NAME_FORMAT)
	if err != nil {
		return *a.Config().TeamSettings.TeammateNameDisplay
	}

	return data.Value
}<|MERGE_RESOLUTION|>--- conflicted
+++ resolved
@@ -177,17 +177,11 @@
 	if *a.Config().ServiceSettings.ThreadAutoFollow && post.RootId != "" {
 		var rootMentions *ExplicitMentions
 		if parentPostList != nil {
-<<<<<<< HEAD
-			threadParticipants[parentPostList.Posts[parentPostList.Order[0]].UserId] = true
-			if channel.Type != model.CHANNEL_DIRECT {
-				rootPost := parentPostList.Posts[parentPostList.Order[0]]
-=======
 			rootPost := parentPostList.Posts[parentPostList.Order[0]]
 			if rootPost.GetProp("from_webhook") != "true" {
 				threadParticipants[rootPost.UserId] = true
 			}
 			if channel.Type != model.CHANNEL_DIRECT {
->>>>>>> bf88d605
 				rootMentions = getExplicitMentions(rootPost, keywords, groups)
 				for id := range rootMentions.Mentions {
 					threadParticipants[id] = true
@@ -220,16 +214,6 @@
 						return
 					}
 				}
-<<<<<<< HEAD
-				if mentionType == ThreadMention || mentionType == CommentMention {
-					incrementMentions = false
-				}
-
-				opts := store.ThreadMembershipOpts{
-					Following:             true,
-					IncrementMentions:     incrementMentions,
-					UpdateFollowing:       *a.Config().ServiceSettings.ThreadAutoFollow,
-=======
 
 				updateFollowing := *a.Config().ServiceSettings.ThreadAutoFollow
 				if mentionType == ThreadMention || mentionType == CommentMention {
@@ -240,7 +224,6 @@
 					Following:             true,
 					IncrementMentions:     incrementMentions,
 					UpdateFollowing:       updateFollowing,
->>>>>>> bf88d605
 					UpdateViewedTimestamp: userID == post.UserId,
 					UpdateParticipants:    userID == post.UserId,
 				}
