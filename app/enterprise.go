// Copyright (c) 2015-present Mattermost, Inc. All Rights Reserved.
// See LICENSE.txt for license information.

package app

import (
	"github.com/mattermost/mattermost-server/v6/einterfaces"
	ejobs "github.com/mattermost/mattermost-server/v6/einterfaces/jobs"
	tjobs "github.com/mattermost/mattermost-server/v6/jobs/interfaces"
	"github.com/mattermost/mattermost-server/v6/model"
	"github.com/mattermost/mattermost-server/v6/services/searchengine"
	"github.com/mattermost/mattermost-server/v6/shared/mlog"
)

var accountMigrationInterface func(*App) einterfaces.AccountMigrationInterface

func RegisterAccountMigrationInterface(f func(*App) einterfaces.AccountMigrationInterface) {
	accountMigrationInterface = f
}

var clusterInterface func(*Server) einterfaces.ClusterInterface

func RegisterClusterInterface(f func(*Server) einterfaces.ClusterInterface) {
	clusterInterface = f
}

var complianceInterface func(*App) einterfaces.ComplianceInterface

func RegisterComplianceInterface(f func(*App) einterfaces.ComplianceInterface) {
	complianceInterface = f
}

var fixCRTChannelUnreadsJobInterface func(*Server) tjobs.FixCRTChannelUnreadsJobInterface

func RegisterFixCRTChannelUnreadsJobInterface(f func(*Server) tjobs.FixCRTChannelUnreadsJobInterface) {
	fixCRTChannelUnreadsJobInterface = f
}

var dataRetentionInterface func(*App) einterfaces.DataRetentionInterface

func RegisterDataRetentionInterface(f func(*App) einterfaces.DataRetentionInterface) {
	dataRetentionInterface = f
}

var elasticsearchInterface func(*Server) searchengine.SearchEngineInterface

func RegisterElasticsearchInterface(f func(*Server) searchengine.SearchEngineInterface) {
	elasticsearchInterface = f
}

var jobsDataRetentionJobInterface func(*Server) ejobs.DataRetentionJobInterface

func RegisterJobsDataRetentionJobInterface(f func(*Server) ejobs.DataRetentionJobInterface) {
	jobsDataRetentionJobInterface = f
}

var jobsMessageExportJobInterface func(*Server) ejobs.MessageExportJobInterface

func RegisterJobsMessageExportJobInterface(f func(*Server) ejobs.MessageExportJobInterface) {
	jobsMessageExportJobInterface = f
}

var jobsElasticsearchAggregatorInterface func(*Server) ejobs.ElasticsearchAggregatorInterface

func RegisterJobsElasticsearchAggregatorInterface(f func(*Server) ejobs.ElasticsearchAggregatorInterface) {
	jobsElasticsearchAggregatorInterface = f
}

var jobsElasticsearchIndexerInterface func(*Server) tjobs.IndexerJobInterface

func RegisterJobsElasticsearchIndexerInterface(f func(*Server) tjobs.IndexerJobInterface) {
	jobsElasticsearchIndexerInterface = f
}

var jobsLdapSyncInterface func(*Server) ejobs.LdapSyncInterface

func RegisterJobsLdapSyncInterface(f func(*Server) ejobs.LdapSyncInterface) {
	jobsLdapSyncInterface = f
}

var jobsMigrationsInterface func(*Server) tjobs.MigrationsJobInterface

func RegisterJobsMigrationsJobInterface(f func(*Server) tjobs.MigrationsJobInterface) {
	jobsMigrationsInterface = f
}

var jobsPluginsInterface func(*Server) tjobs.PluginsJobInterface

func RegisterJobsPluginsJobInterface(f func(*Server) tjobs.PluginsJobInterface) {
	jobsPluginsInterface = f
}

var jobsBleveIndexerInterface func(*Server) tjobs.IndexerJobInterface

func RegisterJobsBleveIndexerInterface(f func(*Server) tjobs.IndexerJobInterface) {
	jobsBleveIndexerInterface = f
}

var jobsActiveUsersInterface func(*Server) tjobs.ActiveUsersJobInterface

func RegisterJobsActiveUsersInterface(f func(*Server) tjobs.ActiveUsersJobInterface) {
	jobsActiveUsersInterface = f
}

var jobsResendInvitationEmailInterface func(*Server) ejobs.ResendInvitationEmailJobInterface

// RegisterJobsResendInvitationEmailInterface is used to register or initialize the jobsResendInvitationEmailInterface
func RegisterJobsResendInvitationEmailInterface(f func(*Server) ejobs.ResendInvitationEmailJobInterface) {
	jobsResendInvitationEmailInterface = f
}

var jobsCloudInterface func(*Server) ejobs.CloudJobInterface

func RegisterJobsCloudInterface(f func(*Server) ejobs.CloudJobInterface) {
	jobsCloudInterface = f
}

var jobsExpiryNotifyInterface func(*Server) tjobs.ExpiryNotifyJobInterface

func RegisterJobsExpiryNotifyJobInterface(f func(*Server) tjobs.ExpiryNotifyJobInterface) {
	jobsExpiryNotifyInterface = f
}

var jobsImportProcessInterface func(*Server) tjobs.ImportProcessInterface

func RegisterJobsImportProcessInterface(f func(*Server) tjobs.ImportProcessInterface) {
	jobsImportProcessInterface = f
}

var jobsImportDeleteInterface func(*Server) tjobs.ImportDeleteInterface

func RegisterJobsImportDeleteInterface(f func(*Server) tjobs.ImportDeleteInterface) {
	jobsImportDeleteInterface = f
}

var jobsExportProcessInterface func(*Server) tjobs.ExportProcessInterface

func RegisterJobsExportProcessInterface(f func(*Server) tjobs.ExportProcessInterface) {
	jobsExportProcessInterface = f
}

var jobsExportDeleteInterface func(*Server) tjobs.ExportDeleteInterface

func RegisterJobsExportDeleteInterface(f func(*Server) tjobs.ExportDeleteInterface) {
	jobsExportDeleteInterface = f
}

var jobsExtractContentInterface func(*Server) tjobs.ExtractContentInterface

func RegisterJobsExtractContentInterface(f func(*Server) tjobs.ExtractContentInterface) {
	jobsExtractContentInterface = f
}

var productNoticesJobInterface func(*Server) tjobs.ProductNoticesJobInterface

func RegisterProductNoticesJobInterface(f func(*Server) tjobs.ProductNoticesJobInterface) {
	productNoticesJobInterface = f
}

var ldapInterface func(*Server) einterfaces.LdapInterface

func RegisterLdapInterface(f func(*Server) einterfaces.LdapInterface) {
	ldapInterface = f
}

var messageExportInterface func(*App) einterfaces.MessageExportInterface

func RegisterMessageExportInterface(f func(*App) einterfaces.MessageExportInterface) {
	messageExportInterface = f
}

var cloudInterface func(*Server) einterfaces.CloudInterface

func RegisterCloudInterface(f func(*Server) einterfaces.CloudInterface) {
	cloudInterface = f
}

var metricsInterface func(*Server) einterfaces.MetricsInterface

func RegisterMetricsInterface(f func(*Server) einterfaces.MetricsInterface) {
	metricsInterface = f
}

var samlInterfaceNew func(*Server) einterfaces.SamlInterface

func RegisterNewSamlInterface(f func(*Server) einterfaces.SamlInterface) {
	samlInterfaceNew = f
}

var notificationInterface func(*Server) einterfaces.NotificationInterface

func RegisterNotificationInterface(f func(*Server) einterfaces.NotificationInterface) {
	notificationInterface = f
}

var licenseInterface func(*Server) einterfaces.LicenseInterface

func RegisterLicenseInterface(f func(*Server) einterfaces.LicenseInterface) {
	licenseInterface = f
}

func (s *Server) initEnterprise() {
	if metricsInterface != nil {
		s.Metrics = metricsInterface(s)
	}

	if clusterInterface != nil {
		s.Cluster = clusterInterface(s)
	}
	if elasticsearchInterface != nil {
		s.SearchEngine.RegisterElasticsearchEngine(elasticsearchInterface(s))
	}

	if licenseInterface != nil {
		s.LicenseManager = licenseInterface(s)
<<<<<<< HEAD
	}

	if accountMigrationInterface != nil {
		s.AccountMigration = accountMigrationInterface(s)
=======
>>>>>>> 8588f698
	}

	if ldapInterface != nil {
		s.Ldap = ldapInterface(s)
	}

	if notificationInterface != nil {
		s.Notification = notificationInterface(s)
	}

	if samlInterfaceNew != nil {
		mlog.Debug("Loading SAML2 library")
		s.Saml = samlInterfaceNew(s)
		if err := s.Saml.ConfigureSP(); err != nil {
			mlog.Error("An error occurred while configuring SAML Service Provider", mlog.Err(err))
		}
		s.AddConfigListener(func(_, cfg *model.Config) {
			if err := s.Saml.ConfigureSP(); err != nil {
				mlog.Error("An error occurred while configuring SAML Service Provider", mlog.Err(err))
			}
		})
	}
<<<<<<< HEAD
=======

>>>>>>> 8588f698
	if cloudInterface != nil {
		s.Cloud = cloudInterface(s)
	}
}<|MERGE_RESOLUTION|>--- conflicted
+++ resolved
@@ -213,13 +213,6 @@
 
 	if licenseInterface != nil {
 		s.LicenseManager = licenseInterface(s)
-<<<<<<< HEAD
-	}
-
-	if accountMigrationInterface != nil {
-		s.AccountMigration = accountMigrationInterface(s)
-=======
->>>>>>> 8588f698
 	}
 
 	if ldapInterface != nil {
@@ -242,10 +235,7 @@
 			}
 		})
 	}
-<<<<<<< HEAD
-=======
-
->>>>>>> 8588f698
+
 	if cloudInterface != nil {
 		s.Cloud = cloudInterface(s)
 	}
