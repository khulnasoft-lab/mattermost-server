// Copyright (c) 2015-present Mattermost, Inc. All Rights Reserved.
// See LICENSE.txt for license information.

package platform

import (
	"hash/maphash"
	"runtime"
	"runtime/debug"
	"strconv"
	"sync/atomic"
	"time"

	"github.com/mattermost/mattermost-server/v6/model"
	"github.com/mattermost/mattermost-server/v6/shared/mlog"
)

const (
	broadcastQueueSize         = 4096
	inactiveConnReaperInterval = 5 * time.Minute
)

type SuiteIFace interface {
<<<<<<< HEAD
	SetStatusLastActivityAt(userID string, activityAt int64)
	SetStatusOffline(userID string, manual bool, updateLastActivityAt bool)
	IsUserAway(lastActivityAt int64) bool
	SetStatusOnline(userID string, manual bool)
	UpdateLastActivityAtIfNeeded(session model.Session)
	SetStatusAwayIfNeeded(userID string, manual bool)
=======
>>>>>>> 240304ad
	GetSession(token string) (*model.Session, *model.AppError)
	RolesGrantPermission(roleNames []string, permissionId string) bool
	UserCanSeeOtherUser(userID string, otherUserId string) (bool, *model.AppError)
}

type webConnActivityMessage struct {
	userID       string
	sessionToken string
	activityAt   int64
}

type webConnDirectMessage struct {
	conn *WebConn
	msg  model.WebSocketMessage
}

type webConnSessionMessage struct {
	userID       string
	sessionToken string
	isRegistered chan bool
}

type webConnCheckMessage struct {
	userID       string
	connectionID string
	result       chan *CheckConnResult
}

// Hub is the central place to manage all websocket connections in the server.
// It handles different websocket events and sending messages to individual
// user connections.
type Hub struct {
	// connectionCount should be kept first.
	// See https://github.com/mattermost/mattermost-server/pull/7281
	connectionCount int64
	platform        *PlatformService
	connectionIndex int
	register        chan *WebConn
	unregister      chan *WebConn
	broadcast       chan *model.WebSocketEvent
	stop            chan struct{}
	didStop         chan struct{}
	invalidateUser  chan string
	activity        chan *webConnActivityMessage
	directMsg       chan *webConnDirectMessage
	explicitStop    bool
	checkRegistered chan *webConnSessionMessage
	checkConn       chan *webConnCheckMessage
}

// newWebHub creates a new Hub.
func newWebHub(ps *PlatformService) *Hub {
	return &Hub{
		platform:        ps,
		register:        make(chan *WebConn),
		unregister:      make(chan *WebConn),
		broadcast:       make(chan *model.WebSocketEvent, broadcastQueueSize),
		stop:            make(chan struct{}),
		didStop:         make(chan struct{}),
		invalidateUser:  make(chan string),
		activity:        make(chan *webConnActivityMessage),
		directMsg:       make(chan *webConnDirectMessage),
		checkRegistered: make(chan *webConnSessionMessage),
		checkConn:       make(chan *webConnCheckMessage),
	}
}

// hubStart starts all the hubs.
func (ps *PlatformService) hubStart() {
	// Total number of hubs is twice the number of CPUs.
	numberOfHubs := runtime.NumCPU() * 2
	ps.logger.Info("Starting websocket hubs", mlog.Int("number_of_hubs", numberOfHubs))

	hubs := make([]*Hub, numberOfHubs)

	for i := 0; i < numberOfHubs; i++ {
		hubs[i] = newWebHub(ps)
		hubs[i].connectionIndex = i
		hubs[i].Start()
	}
	// Assigning to the hubs slice without any mutex is fine because it is only assigned once
	// during the start of the program and always read from after that.
	ps.hubs = hubs
}

func (ps *PlatformService) InvalidateCacheForWebhook(webhookID string) {
	ps.Store.Webhook().InvalidateWebhookCache(webhookID)
}

// HubStop stops all the hubs.
func (ps *PlatformService) HubStop() {
	ps.logger.Info("stopping websocket hub connections")

	for _, hub := range ps.hubs {
		hub.Stop()
	}
}

// GetHubForUserId returns the hub for a given user id.
func (ps *PlatformService) GetHubForUserId(userID string) *Hub {
	// TODO: check if caching the userID -> hub mapping
	// is worth the memory tradeoff.
	// https://mattermost.atlassian.net/browse/MM-26629.
	var hash maphash.Hash
	hash.SetSeed(ps.hashSeed)
	hash.Write([]byte(userID))
	index := hash.Sum64() % uint64(len(ps.hubs))

	return ps.hubs[int(index)]
}

// HubRegister registers a connection to a hub.
func (ps *PlatformService) HubRegister(webConn *WebConn) {
	hub := ps.GetHubForUserId(webConn.UserId)
	if hub != nil {
		if metrics := ps.metricsIFace; metrics != nil {
			metrics.IncrementWebSocketBroadcastUsersRegistered(strconv.Itoa(hub.connectionIndex), 1)
		}
		hub.Register(webConn)
	}
}

// HubUnregister unregisters a connection from a hub.
func (ps *PlatformService) HubUnregister(webConn *WebConn) {
	hub := ps.GetHubForUserId(webConn.UserId)
	if hub != nil {
		if metrics := ps.metricsIFace; metrics != nil {
			metrics.DecrementWebSocketBroadcastUsersRegistered(strconv.Itoa(hub.connectionIndex), 1)
		}
		hub.Unregister(webConn)
	}
}

func (ps *PlatformService) InvalidateCacheForChannel(channel *model.Channel) {
	ps.Store.Channel().InvalidateChannel(channel.Id)
	ps.invalidateCacheForChannelByNameSkipClusterSend(channel.TeamId, channel.Name)

	if ps.clusterIFace != nil {
		nameMsg := &model.ClusterMessage{
			Event:    model.ClusterEventInvalidateCacheForChannelByName,
			SendType: model.ClusterSendBestEffort,
			Props:    make(map[string]string),
		}

		nameMsg.Props["name"] = channel.Name
		if channel.TeamId == "" {
			nameMsg.Props["id"] = "dm"
		} else {
			nameMsg.Props["id"] = channel.TeamId
		}

		ps.clusterIFace.SendClusterMessage(nameMsg)
	}
}

func (ps *PlatformService) InvalidateCacheForChannelMembers(channelID string) {
	ps.Store.User().InvalidateProfilesInChannelCache(channelID)
	ps.Store.Channel().InvalidateMemberCount(channelID)
	ps.Store.Channel().InvalidateGuestCount(channelID)
}

func (ps *PlatformService) InvalidateCacheForChannelMembersNotifyProps(channelID string) {
	ps.invalidateCacheForChannelMembersNotifyPropsSkipClusterSend(channelID)

	if ps.clusterIFace != nil {
		msg := &model.ClusterMessage{
			Event:    model.ClusterEventInvalidateCacheForChannelMembersNotifyProps,
			SendType: model.ClusterSendBestEffort,
			Data:     []byte(channelID),
		}
		ps.clusterIFace.SendClusterMessage(msg)
	}
}

func (ps *PlatformService) InvalidateCacheForChannelPosts(channelID string) {
	ps.Store.Channel().InvalidatePinnedPostCount(channelID)
	ps.Store.Post().InvalidateLastPostTimeCache(channelID)
}

func (ps *PlatformService) InvalidateCacheForUser(userID string) {
	ps.InvalidateCacheForUserSkipClusterSend(userID)

	ps.Store.User().InvalidateProfilesInChannelCacheByUser(userID)
	ps.Store.User().InvalidateProfileCacheForUser(userID)

	if ps.clusterIFace != nil {
		msg := &model.ClusterMessage{
			Event:    model.ClusterEventInvalidateCacheForUser,
			SendType: model.ClusterSendBestEffort,
			Data:     []byte(userID),
		}
		ps.clusterIFace.SendClusterMessage(msg)
	}
}

func (ps *PlatformService) InvalidateCacheForUserTeams(userID string) {
	ps.invalidateWebConnSessionCacheForUser(userID)
	ps.Store.Team().InvalidateAllTeamIdsForUser(userID)

	if ps.clusterIFace != nil {
		msg := &model.ClusterMessage{
			Event:    model.ClusterEventInvalidateCacheForUserTeams,
			SendType: model.ClusterSendBestEffort,
			Data:     []byte(userID),
		}
		ps.clusterIFace.SendClusterMessage(msg)
	}
}

// UpdateWebConnUserActivity sets the LastUserActivityAt of the hub for the given session.
func (ps *PlatformService) UpdateWebConnUserActivity(session model.Session, activityAt int64) {
	hub := ps.GetHubForUserId(session.UserId)
	if hub != nil {
		hub.UpdateActivity(session.UserId, session.Token, activityAt)
	}
}

// SessionIsRegistered determines if a specific session has been registered
func (ps *PlatformService) SessionIsRegistered(session model.Session) bool {
	hub := ps.GetHubForUserId(session.UserId)
	if hub != nil {
		return hub.IsRegistered(session.UserId, session.Token)
	}

	return false
}

func (ps *PlatformService) CheckWebConn(userID, connectionID string) *CheckConnResult {
	hub := ps.GetHubForUserId(userID)
	if hub != nil {
		return hub.CheckConn(userID, connectionID)
	}
	return nil
}

// Register registers a connection to the hub.
func (h *Hub) Register(webConn *WebConn) {
	select {
	case h.register <- webConn:
	case <-h.stop:
	}
}

// Unregister unregisters a connection from the hub.
func (h *Hub) Unregister(webConn *WebConn) {
	select {
	case h.unregister <- webConn:
	case <-h.stop:
	}
}

// Determines if a user's session is registered a connection from the hub.
func (h *Hub) IsRegistered(userID, sessionToken string) bool {
	ws := &webConnSessionMessage{
		userID:       userID,
		sessionToken: sessionToken,
		isRegistered: make(chan bool),
	}
	select {
	case h.checkRegistered <- ws:
		return <-ws.isRegistered
	case <-h.stop:
	}
	return false
}

func (h *Hub) CheckConn(userID, connectionID string) *CheckConnResult {
	req := &webConnCheckMessage{
		userID:       userID,
		connectionID: connectionID,
		result:       make(chan *CheckConnResult),
	}
	select {
	case h.checkConn <- req:
		return <-req.result
	case <-h.stop:
	}
	return nil
}

// Broadcast broadcasts the message to all connections in the hub.
func (h *Hub) Broadcast(message *model.WebSocketEvent) {
	// XXX: The hub nil check is because of the way we setup our tests. We call
	// `app.NewServer()` which returns a server, but only after that, we call
	// `wsapi.Init()` to initialize the hub.  But in the `NewServer` call
	// itself proceeds to broadcast some messages happily.  This needs to be
	// fixed once the wsapi cyclic dependency with server/app goes away.
	// And possibly, we can look into doing the hub initialization inside
	// NewServer itself.
	if h != nil && message != nil {
		if metrics := h.platform.metricsIFace; metrics != nil {
			metrics.IncrementWebSocketBroadcastBufferSize(strconv.Itoa(h.connectionIndex), 1)
		}
		select {
		case h.broadcast <- message:
		case <-h.stop:
		}
	}
}

// InvalidateUser invalidates the cache for the given user.
func (h *Hub) InvalidateUser(userID string) {
	select {
	case h.invalidateUser <- userID:
	case <-h.stop:
	}
}

// UpdateActivity sets the LastUserActivityAt field for the connection
// of the user.
func (h *Hub) UpdateActivity(userID, sessionToken string, activityAt int64) {
	select {
	case h.activity <- &webConnActivityMessage{
		userID:       userID,
		sessionToken: sessionToken,
		activityAt:   activityAt,
	}:
	case <-h.stop:
	}
}

// SendMessage sends the given message to the given connection.
func (h *Hub) SendMessage(conn *WebConn, msg model.WebSocketMessage) {
	select {
	case h.directMsg <- &webConnDirectMessage{
		conn: conn,
		msg:  msg,
	}:
	case <-h.stop:
	}
}

// Stop stops the hub.
func (h *Hub) Stop() {
	close(h.stop)
	<-h.didStop
}

// Start starts the hub.
func (h *Hub) Start() {
	var doStart func()
	var doRecoverableStart func()
	var doRecover func()

	doStart = func() {
		mlog.Debug("Hub is starting", mlog.Int("index", h.connectionIndex))

		ticker := time.NewTicker(inactiveConnReaperInterval)
		defer ticker.Stop()

		connIndex := newHubConnectionIndex(inactiveConnReaperInterval)

		for {
			select {
			case webSessionMessage := <-h.checkRegistered:
				conns := connIndex.ForUser(webSessionMessage.userID)
				var isRegistered bool
				for _, conn := range conns {
					if !conn.active {
						continue
					}
					if conn.GetSessionToken() == webSessionMessage.sessionToken {
						isRegistered = true
					}
				}
				webSessionMessage.isRegistered <- isRegistered
			case req := <-h.checkConn:
				var res *CheckConnResult
				conn := connIndex.RemoveInactiveByConnectionID(req.userID, req.connectionID)
				if conn != nil {
					res = &CheckConnResult{
						ConnectionID:     req.connectionID,
						UserID:           req.userID,
						ActiveQueue:      conn.send,
						DeadQueue:        conn.deadQueue,
						DeadQueuePointer: conn.deadQueuePointer,
						ReuseCount:       conn.reuseCount + 1,
					}
				}
				req.result <- res
			case <-ticker.C:
				connIndex.RemoveInactiveConnections()
			case webConn := <-h.register:
				// Mark the current one as active.
				// There is no need to check if it was inactive or not,
				// we will anyways need to make it active.
				webConn.active = true

				connIndex.Add(webConn)
				atomic.StoreInt64(&h.connectionCount, int64(connIndex.AllActive()))

				if webConn.IsAuthenticated() && webConn.reuseCount == 0 {
					// The hello message should only be sent when the reuseCount is 0.
					// i.e in server restart, or long timeout, or fresh connection case.
					// In case of seq number not found in dead queue, it is handled by
					// the webconn write pump.
					webConn.send <- webConn.createHelloMessage()
				}
			case webConn := <-h.unregister:
				// If already removed (via queue full), then removing again becomes a noop.
				// But if not removed, mark inactive.
				webConn.active = false

				atomic.StoreInt64(&h.connectionCount, int64(connIndex.AllActive()))

				if webConn.UserId == "" {
					continue
				}

				conns := connIndex.ForUser(webConn.UserId)
				if len(conns) == 0 || areAllInactive(conns) {
					h.platform.Go(func() {
<<<<<<< HEAD
						suite.SetStatusOffline(webConn.UserId, false, true)
=======
						h.platform.SetStatusOffline(webConn.UserId, false)
>>>>>>> 240304ad
					})
					continue
				}
				var latestActivity int64 = 0
				for _, conn := range conns {
					if !conn.active {
						continue
					}
					if conn.lastUserActivityAt > latestActivity {
						latestActivity = conn.lastUserActivityAt
					}
				}

				if h.platform.isUserAway(latestActivity) {
					h.platform.Go(func() {
						h.platform.SetStatusLastActivityAt(webConn.UserId, latestActivity)
					})
				}
			case userID := <-h.invalidateUser:
				for _, webConn := range connIndex.ForUser(userID) {
					webConn.InvalidateCache()
				}
			case activity := <-h.activity:
				for _, webConn := range connIndex.ForUser(activity.userID) {
					if !webConn.active {
						continue
					}
					if webConn.GetSessionToken() == activity.sessionToken {
						webConn.lastUserActivityAt = activity.activityAt
					}
				}
			case directMsg := <-h.directMsg:
				if !connIndex.Has(directMsg.conn) {
					continue
				}
				select {
				case directMsg.conn.send <- directMsg.msg:
				default:
					mlog.Error("webhub.broadcast: cannot send, closing websocket for user", mlog.String("user_id", directMsg.conn.UserId))
					close(directMsg.conn.send)
					connIndex.Remove(directMsg.conn)
				}
			case msg := <-h.broadcast:
				if metrics := h.platform.metricsIFace; metrics != nil {
					metrics.DecrementWebSocketBroadcastBufferSize(strconv.Itoa(h.connectionIndex), 1)
				}
				msg = msg.PrecomputeJSON()
				broadcast := func(webConn *WebConn) {
					if !connIndex.Has(webConn) {
						return
					}
					if webConn.ShouldSendEvent(msg) {
						select {
						case webConn.send <- msg:
						default:
							mlog.Error("webhub.broadcast: cannot send, closing websocket for user", mlog.String("user_id", webConn.UserId))
							close(webConn.send)
							connIndex.Remove(webConn)
						}
					}
				}

				if connID := msg.GetBroadcast().ConnectionId; connID != "" {
					if webConn := connIndex.byConnectionId[connID]; webConn != nil {
						broadcast(webConn)
						continue
					}
				} else if msg.GetBroadcast().UserId != "" {
					candidates := connIndex.ForUser(msg.GetBroadcast().UserId)
					for _, webConn := range candidates {
						broadcast(webConn)
					}
					continue
				}

				candidates := connIndex.All()
				for webConn := range candidates {
					broadcast(webConn)
				}
			case <-h.stop:
				for webConn := range connIndex.All() {
					webConn.Close()
<<<<<<< HEAD
					suite.SetStatusOffline(webConn.UserId, false, true)
=======
					h.platform.SetStatusOffline(webConn.UserId, false)
>>>>>>> 240304ad
				}

				h.explicitStop = true
				close(h.didStop)

				return
			}
		}
	}

	doRecoverableStart = func() {
		defer doRecover()
		doStart()
	}

	doRecover = func() {
		if !h.explicitStop {
			if r := recover(); r != nil {
				mlog.Error("Recovering from Hub panic.", mlog.Any("panic", r))
			} else {
				mlog.Error("Webhub stopped unexpectedly. Recovering.")
			}

			mlog.Error(string(debug.Stack()))

			go doRecoverableStart()
		}
	}

	go doRecoverableStart()
}

// hubConnectionIndex provides fast addition, removal, and iteration of web connections.
// It requires 3 functionalities which need to be very fast:
// - check if a connection exists or not.
// - get all connections for a given userID.
// - get all connections.
type hubConnectionIndex struct {
	// byUserId stores the list of connections for a given userID
	byUserId map[string][]*WebConn
	// byConnection serves the dual purpose of storing the index of the webconn
	// in the value of byUserId map, and also to get all connections.
	byConnection   map[*WebConn]int
	byConnectionId map[string]*WebConn
	// staleThreshold is the limit beyond which inactive connections
	// will be deleted.
	staleThreshold time.Duration
}

func newHubConnectionIndex(interval time.Duration) *hubConnectionIndex {
	return &hubConnectionIndex{
		byUserId:       make(map[string][]*WebConn),
		byConnection:   make(map[*WebConn]int),
		byConnectionId: make(map[string]*WebConn),
		staleThreshold: interval,
	}
}

func (i *hubConnectionIndex) Add(wc *WebConn) {
	i.byUserId[wc.UserId] = append(i.byUserId[wc.UserId], wc)
	i.byConnection[wc] = len(i.byUserId[wc.UserId]) - 1
	i.byConnectionId[wc.GetConnectionID()] = wc
}

func (i *hubConnectionIndex) Remove(wc *WebConn) {
	wc.Platform.ReturnSessionToPool(wc.GetSession())

	userConnIndex, ok := i.byConnection[wc]
	if !ok {
		return
	}

	// get the conn slice.
	userConnections := i.byUserId[wc.UserId]
	// get the last connection.
	last := userConnections[len(userConnections)-1]
	// set the slot that we are trying to remove to be the last connection.
	userConnections[userConnIndex] = last
	// remove the last connection from the slice.
	i.byUserId[wc.UserId] = userConnections[:len(userConnections)-1]
	// set the index of the connection that was moved to the new index.
	i.byConnection[last] = userConnIndex

	delete(i.byConnection, wc)
	delete(i.byConnectionId, wc.GetConnectionID())
}

func (i *hubConnectionIndex) Has(wc *WebConn) bool {
	_, ok := i.byConnection[wc]
	return ok
}

// ForUser returns all connections for a user ID.
func (i *hubConnectionIndex) ForUser(id string) []*WebConn {
	return i.byUserId[id]
}

// All returns the full webConn index.
func (i *hubConnectionIndex) All() map[*WebConn]int {
	return i.byConnection
}

// RemoveInactiveByConnectionID removes an inactive connection for the given
// userID and connectionID.
func (i *hubConnectionIndex) RemoveInactiveByConnectionID(userID, connectionID string) *WebConn {
	// To handle empty sessions.
	if userID == "" {
		return nil
	}
	for _, conn := range i.ForUser(userID) {
		if conn.GetConnectionID() == connectionID && !conn.active {
			i.Remove(conn)
			return conn
		}
	}
	return nil
}

// RemoveInactiveConnections removes all inactive connections whose lastUserActivityAt
// exceeded staleThreshold.
func (i *hubConnectionIndex) RemoveInactiveConnections() {
	now := model.GetMillis()
	for conn := range i.byConnection {
		if !conn.active && now-conn.lastUserActivityAt > i.staleThreshold.Milliseconds() {
			i.Remove(conn)
		}
	}
}

// AllActive returns the number of active connections.
// This is only called during register/unregister so we can take
// a bit of perf hit here.
func (i *hubConnectionIndex) AllActive() int {
	cnt := 0
	for conn := range i.byConnection {
		if conn.active {
			cnt++
		}
	}
	return cnt
}<|MERGE_RESOLUTION|>--- conflicted
+++ resolved
@@ -21,15 +21,6 @@
 )
 
 type SuiteIFace interface {
-<<<<<<< HEAD
-	SetStatusLastActivityAt(userID string, activityAt int64)
-	SetStatusOffline(userID string, manual bool, updateLastActivityAt bool)
-	IsUserAway(lastActivityAt int64) bool
-	SetStatusOnline(userID string, manual bool)
-	UpdateLastActivityAtIfNeeded(session model.Session)
-	SetStatusAwayIfNeeded(userID string, manual bool)
-=======
->>>>>>> 240304ad
 	GetSession(token string) (*model.Session, *model.AppError)
 	RolesGrantPermission(roleNames []string, permissionId string) bool
 	UserCanSeeOtherUser(userID string, otherUserId string) (bool, *model.AppError)
@@ -442,11 +433,7 @@
 				conns := connIndex.ForUser(webConn.UserId)
 				if len(conns) == 0 || areAllInactive(conns) {
 					h.platform.Go(func() {
-<<<<<<< HEAD
-						suite.SetStatusOffline(webConn.UserId, false, true)
-=======
 						h.platform.SetStatusOffline(webConn.UserId, false)
->>>>>>> 240304ad
 					})
 					continue
 				}
@@ -529,11 +516,7 @@
 			case <-h.stop:
 				for webConn := range connIndex.All() {
 					webConn.Close()
-<<<<<<< HEAD
-					suite.SetStatusOffline(webConn.UserId, false, true)
-=======
-					h.platform.SetStatusOffline(webConn.UserId, false)
->>>>>>> 240304ad
+					h.platform.SetStatusOffline(webConn.UserId, false, true)
 				}
 
 				h.explicitStop = true
