--- conflicted
+++ resolved
@@ -90,14 +90,11 @@
 	}
 
 	th.App.UpdateConfig(func(cfg *model.Config) { *cfg.ServiceSettings.ListenAddress = prevListenAddress })
-<<<<<<< HEAD
 
 	th.App.Srv().SearchEngine = mainHelper.SearchEngine
 
 	th.App.Srv().Store.MarkSystemRanUnitTests()
 
-=======
->>>>>>> 398a1232
 	th.App.UpdateConfig(func(cfg *model.Config) { *cfg.TeamSettings.EnableOpenServer = true })
 
 	// Disable strict password requirements for test
