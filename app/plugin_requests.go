// Copyright (c) 2015-present Mattermost, Inc. All Rights Reserved.
// See LICENSE.txt for license information.

package app

import (
	"bytes"
	"fmt"
	"io"
	"net/http"
	"path"
	"path/filepath"
	"strings"

	"github.com/gorilla/mux"

	"github.com/mattermost/mattermost-server/v6/model"
	"github.com/mattermost/mattermost-server/v6/plugin"
	"github.com/mattermost/mattermost-server/v6/shared/mlog"
	"github.com/mattermost/mattermost-server/v6/utils"
)

func (ch *Channels) ServePluginRequest(w http.ResponseWriter, r *http.Request) {
	params := mux.Vars(r)
	if handler, ok := ch.routerSvc.getHandler(params["plugin_id"]); ok {
		ch.servePluginRequest(w, r, func(*plugin.Context, http.ResponseWriter, *http.Request) {
			handler.ServeHTTP(w, r)
		})
		return
	}

	pluginsEnvironment := ch.GetPluginsEnvironment()
	if pluginsEnvironment == nil {
		err := model.NewAppError("ServePluginRequest", "app.plugin.disabled.app_error", nil, "Enable plugins to serve plugin requests", http.StatusNotImplemented)
		mlog.Error(err.Error())
		w.WriteHeader(err.StatusCode)
		w.Header().Set("Content-Type", "application/json")
		w.Write([]byte(err.ToJSON()))
		return
	}

	hooks, err := pluginsEnvironment.HooksForPlugin(params["plugin_id"])
	if err != nil {
		mlog.Debug("Access to route for non-existent plugin",
			mlog.String("missing_plugin_id", params["plugin_id"]),
			mlog.String("url", r.URL.String()),
			mlog.Err(err))
		http.NotFound(w, r)
		return
	}

	ch.servePluginRequest(w, r, hooks.ServeHTTP)
}

func (a *App) ServeInterPluginRequest(w http.ResponseWriter, r *http.Request, sourcePluginId, destinationPluginId string) {
	pluginsEnvironment := a.ch.GetPluginsEnvironment()
	if pluginsEnvironment == nil {
		err := model.NewAppError("ServeInterPluginRequest", "app.plugin.disabled.app_error", nil, "Plugin environment not found.", http.StatusNotImplemented)
		a.Log().Error(err.Error())
		w.WriteHeader(err.StatusCode)
		w.Header().Set("Content-Type", "application/json")
		w.Write([]byte(err.ToJSON()))
		return
	}

	hooks, err := pluginsEnvironment.HooksForPlugin(destinationPluginId)
	if err != nil {
		a.Log().Error("Access to route for non-existent plugin in inter plugin request",
			mlog.String("source_plugin_id", sourcePluginId),
			mlog.String("destination_plugin_id", destinationPluginId),
			mlog.String("url", r.URL.String()),
			mlog.Err(err),
		)
		http.NotFound(w, r)
		return
	}

	context := &plugin.Context{
		RequestId: model.NewId(),
		UserAgent: r.UserAgent(),
	}

	r.Header.Set("Mattermost-Plugin-ID", sourcePluginId)

	hooks.ServeHTTP(context, w, r)
}

// ServePluginPublicRequest serves public plugin files
// at the URL http(s)://$SITE_URL/plugins/$PLUGIN_ID/public/{anything}
func (ch *Channels) ServePluginPublicRequest(w http.ResponseWriter, r *http.Request) {
	if strings.HasSuffix(r.URL.Path, "/") {
		http.NotFound(w, r)
		return
	}

	// Should be in the form of /$PLUGIN_ID/public/{anything} by the time we get here
	vars := mux.Vars(r)
	pluginID := vars["plugin_id"]

	pluginsEnv := ch.GetPluginsEnvironment()

	// Check if someone has nullified the pluginsEnv in the meantime
	if pluginsEnv == nil {
		http.NotFound(w, r)
		return
	}

	publicFilesPath, err := pluginsEnv.PublicFilesPath(pluginID)
	if err != nil {
		http.NotFound(w, r)
		return
	}

	publicFilePath := path.Clean(r.URL.Path)
	prefix := fmt.Sprintf("/plugins/%s/public/", pluginID)
	if !strings.HasPrefix(publicFilePath, prefix) {
		http.NotFound(w, r)
		return
	}
	publicFile := filepath.Join(publicFilesPath, strings.TrimPrefix(publicFilePath, prefix))
	http.ServeFile(w, r, publicFile)
}

func (ch *Channels) servePluginRequest(w http.ResponseWriter, r *http.Request, handler func(*plugin.Context, http.ResponseWriter, *http.Request)) {
	params := mux.Vars(r)
	pluginID := params["plugin_id"]
	token := ""
	context := &plugin.Context{
		RequestId:      model.NewId(),
		IPAddress:      utils.GetIPAddress(r, ch.cfgSvc.Config().ServiceSettings.TrustedProxyIPHeader),
		AcceptLanguage: r.Header.Get("Accept-Language"),
		UserAgent:      r.UserAgent(),
	}
	cookieAuth := false

	authHeader := r.Header.Get(model.HeaderAuth)
	if strings.HasPrefix(strings.ToUpper(authHeader), model.HeaderBearer+" ") {
		token = authHeader[len(model.HeaderBearer)+1:]
	} else if strings.HasPrefix(strings.ToLower(authHeader), model.HeaderToken+" ") {
		token = authHeader[len(model.HeaderToken)+1:]
	} else if cookie, _ := r.Cookie(model.SessionCookieToken); cookie != nil {
		token = cookie.Value
		cookieAuth = true
	} else {
		token = r.URL.Query().Get("access_token")
	}

	// Mattermost-Plugin-ID can only be set by inter-plugin requests
	r.Header.Del("Mattermost-Plugin-ID")

	r.Header.Del("Mattermost-User-Id")
	r.Header.Del("Mattermost-Scopes")

	subpath, _ := utils.GetSubpathFromConfig(ch.cfgSvc.Config())
	pluginPath := strings.TrimPrefix(r.URL.Path, path.Join(subpath, "plugins", pluginID))

	if token != "" {
<<<<<<< HEAD
		sc := New(ServerConnector(ch))
		session, appErr := sc.GetSession(token)
		defer ch.srv.userService.ReturnSessionToPool(session)
=======
		session, err := New(ServerConnector(ch)).GetSession(token)
		defer ch.srv.platform.ReturnSessionToPool(session)
>>>>>>> 70c74fc1

		csrfCheckPassed := false

		if session != nil && appErr == nil && cookieAuth && r.Method != "GET" {
			sentToken := ""

			if r.Header.Get(model.HeaderCsrfToken) == "" {
				bodyBytes, _ := io.ReadAll(r.Body)
				r.Body = io.NopCloser(bytes.NewBuffer(bodyBytes))
				r.ParseForm()
				sentToken = r.FormValue("csrf")
				r.Body = io.NopCloser(bytes.NewBuffer(bodyBytes))
			} else {
				sentToken = r.Header.Get(model.HeaderCsrfToken)
			}

			expectedToken := session.GetCSRF()

			if sentToken == expectedToken {
				csrfCheckPassed = true
			}

			// ToDo(DSchalla) 2019/01/04: Remove after deprecation period and only allow CSRF Header (MM-13657)
			if r.Header.Get(model.HeaderRequestedWith) == model.HeaderRequestedWithXML && !csrfCheckPassed {
				csrfErrorMessage := "CSRF Check failed for request - Please migrate your plugin to either send a CSRF Header or Form Field, XMLHttpRequest is deprecated"
				sid := ""
				userID := ""

				if session.Id != "" {
					sid = session.Id
					userID = session.UserId
				}

				fields := []mlog.Field{
					mlog.String("path", r.URL.Path),
					mlog.String("ip", r.RemoteAddr),
					mlog.String("session_id", sid),
					mlog.String("user_id", userID),
				}

				if *ch.cfgSvc.Config().ServiceSettings.ExperimentalStrictCSRFEnforcement {
					mlog.Warn(csrfErrorMessage, fields...)
				} else {
					mlog.Debug(csrfErrorMessage, fields...)
					csrfCheckPassed = true
				}
			}
		} else {
			csrfCheckPassed = true
		}

		if (session != nil && session.Id != "") && appErr == nil && csrfCheckPassed {
			r.Header.Set("Mattermost-User-Id", session.UserId)
			context.SessionId = session.Id

			if oAuthAppID := session.Props[model.SessionPropOAuthAppID]; oAuthAppID != "" {
				oAuthApp, appError := sc.GetOAuthApp(oAuthAppID)
				if appError != nil {
					mlog.Debug("cannot get oauthApp from session",
						mlog.String("oauth_app_id", oAuthAppID),
						mlog.Err(appError))
					w.WriteHeader(http.StatusInternalServerError)
					return
				}

				if err := oAuthApp.Scopes.SatisfiesPluginRequest(pluginID, pluginPath); err != nil {
					mlog.Debug("insufficient OAuth2 session scopes to access plugin",
						mlog.String("oauth_app_id", oAuthAppID),
						mlog.Any("scopes", oAuthApp.Scopes),
						mlog.String("plugin", pluginID),
						mlog.Err(err))
					w.WriteHeader(http.StatusUnauthorized)
					return
				}

				r.Header.Set("Mattermost-Scopes", oAuthApp.Scopes.String())
			}
		}
	}

	cookies := r.Cookies()
	r.Header.Del("Cookie")
	for _, c := range cookies {
		if c.Name != model.SessionCookieToken {
			r.AddCookie(c)
		}
	}
	r.Header.Del(model.HeaderAuth)
	r.Header.Del("Referer")

	newQuery := r.URL.Query()
	newQuery.Del("access_token")
	r.URL.RawQuery = newQuery.Encode()
	r.URL.Path = pluginPath

	handler(context, w, r)
}<|MERGE_RESOLUTION|>--- conflicted
+++ resolved
@@ -155,14 +155,9 @@
 	pluginPath := strings.TrimPrefix(r.URL.Path, path.Join(subpath, "plugins", pluginID))
 
 	if token != "" {
-<<<<<<< HEAD
 		sc := New(ServerConnector(ch))
 		session, appErr := sc.GetSession(token)
-		defer ch.srv.userService.ReturnSessionToPool(session)
-=======
-		session, err := New(ServerConnector(ch)).GetSession(token)
 		defer ch.srv.platform.ReturnSessionToPool(session)
->>>>>>> 70c74fc1
 
 		csrfCheckPassed := false
 
