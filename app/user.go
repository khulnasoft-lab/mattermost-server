// Copyright (c) 2015-present Mattermost, Inc. All Rights Reserved.
// See LICENSE.txt for license information.

package app

import (
	"bytes"
	"context"
	"encoding/json"
	"fmt"
	"io"
	"mime/multipart"
	"net/http"
	"path/filepath"
	"strconv"
	"strings"

	"github.com/pkg/errors"

	"golang.org/x/sync/errgroup"

	"github.com/mattermost/mattermost-server/v6/app/email"
	"github.com/mattermost/mattermost-server/v6/app/imaging"
	"github.com/mattermost/mattermost-server/v6/app/request"
	"github.com/mattermost/mattermost-server/v6/app/users"
	"github.com/mattermost/mattermost-server/v6/einterfaces"
	"github.com/mattermost/mattermost-server/v6/model"
	"github.com/mattermost/mattermost-server/v6/plugin"
	"github.com/mattermost/mattermost-server/v6/shared/i18n"
	"github.com/mattermost/mattermost-server/v6/shared/mfa"
	"github.com/mattermost/mattermost-server/v6/shared/mlog"
	"github.com/mattermost/mattermost-server/v6/store"
)

const (
	TokenTypePasswordRecovery  = "password_recovery"
	TokenTypeVerifyEmail       = "verify_email"
	TokenTypeTeamInvitation    = "team_invitation"
	TokenTypeGuestInvitation   = "guest_invitation"
	TokenTypeCWSAccess         = "cws_access_token"
	PasswordRecoverExpiryTime  = 1000 * 60 * 60 * 24 // 24 hours
	InvitationExpiryTime       = 1000 * 60 * 60 * 48 // 48 hours
	ImageProfilePixelDimension = 128
)

func (a *App) CreateUserWithToken(c request.CTX, user *model.User, token *model.Token) (*model.User, *model.AppError) {
	if err := a.IsUserSignUpAllowed(); err != nil {
		return nil, err
	}

	if token.Type != TokenTypeTeamInvitation && token.Type != TokenTypeGuestInvitation {
		return nil, model.NewAppError("CreateUserWithToken", "api.user.create_user.signup_link_invalid.app_error", nil, "", http.StatusBadRequest)
	}

	if model.GetMillis()-token.CreateAt >= InvitationExpiryTime {
		a.DeleteToken(token)
		return nil, model.NewAppError("CreateUserWithToken", "api.user.create_user.signup_link_expired.app_error", nil, "", http.StatusBadRequest)
	}

	tokenData := model.MapFromJSON(strings.NewReader(token.Extra))

	team, nErr := a.Srv().Store().Team().Get(tokenData["teamId"])
	if nErr != nil {
		var nfErr *store.ErrNotFound
		switch {
		case errors.As(nErr, &nfErr):
			return nil, model.NewAppError("CreateUserWithToken", "app.team.get.find.app_error", nil, "", http.StatusNotFound).Wrap(nErr)
		default:
			return nil, model.NewAppError("CreateUserWithToken", "app.team.get.finding.app_error", nil, "", http.StatusInternalServerError).Wrap(nErr)
		}
	}

	channels, nErr := a.Srv().Store().Channel().GetChannelsByIds(strings.Split(tokenData["channels"], " "), false)
	if nErr != nil {
		return nil, model.NewAppError("CreateUserWithToken", "app.channel.get_channels_by_ids.app_error", nil, "", http.StatusInternalServerError).Wrap(nErr)
	}

	emailFromToken := tokenData["email"]
	if emailFromToken != user.Email {
		return nil, model.NewAppError("CreateUserWithToken", "api.user.create_user.bad_token_email_data.app_error", nil, "", http.StatusBadRequest)
	}

	user.Email = tokenData["email"]
	user.EmailVerified = true

	var ruser *model.User
	var err *model.AppError
	if token.Type == TokenTypeTeamInvitation {
		ruser, err = a.CreateUser(c, user)
	} else {
		ruser, err = a.CreateGuest(c, user)
	}
	if err != nil {
		return nil, err
	}

	if _, err := a.JoinUserToTeam(c, team, ruser, ""); err != nil {
		return nil, err
	}

	a.AddDirectChannels(c, team.Id, ruser)

	if token.Type == TokenTypeGuestInvitation || (token.Type == TokenTypeTeamInvitation && len(channels) > 0) {
		for _, channel := range channels {
			_, err := a.AddChannelMember(c, ruser.Id, channel, ChannelMemberOpts{})
			if err != nil {
				c.Logger().Warn("Failed to add channel member", mlog.Err(err))
			}
		}
	}

	if err := a.DeleteToken(token); err != nil {
		c.Logger().Warn("Error while deleting token", mlog.Err(err))
	}

	return ruser, nil
}

func (a *App) CreateUserWithInviteId(c request.CTX, user *model.User, inviteId, redirect string) (*model.User, *model.AppError) {
	if err := a.IsUserSignUpAllowed(); err != nil {
		return nil, err
	}

	team, nErr := a.Srv().Store().Team().GetByInviteId(inviteId)
	if nErr != nil {
		var nfErr *store.ErrNotFound
		switch {
		case errors.As(nErr, &nfErr):
			return nil, model.NewAppError("CreateUserWithInviteId", "app.team.get_by_invite_id.finding.app_error", nil, "", http.StatusNotFound).Wrap(nErr)
		default:
			return nil, model.NewAppError("CreateUserWithInviteId", "app.team.get_by_invite_id.finding.app_error", nil, "", http.StatusInternalServerError).Wrap(nErr)
		}
	}

	if team.IsGroupConstrained() {
		return nil, model.NewAppError("CreateUserWithInviteId", "app.team.invite_id.group_constrained.error", nil, "", http.StatusForbidden)
	}

	if !users.CheckUserDomain(user, team.AllowedDomains) {
		return nil, model.NewAppError("CreateUserWithInviteId", "api.team.invite_members.invalid_email.app_error", map[string]any{"Addresses": team.AllowedDomains}, "", http.StatusForbidden)
	}

	user.EmailVerified = false

	ruser, err := a.CreateUser(c, user)
	if err != nil {
		return nil, err
	}

	if _, err := a.JoinUserToTeam(c, team, ruser, ""); err != nil {
		return nil, err
	}

	a.AddDirectChannels(c, team.Id, ruser)

	if err := a.Srv().EmailService.SendWelcomeEmail(ruser.Id, ruser.Email, ruser.EmailVerified, ruser.DisableWelcomeEmail, ruser.Locale, a.GetSiteURL(), redirect); err != nil {
		c.Logger().Warn("Failed to send welcome email on create user with inviteId", mlog.Err(err))
	}

	return ruser, nil
}

func (a *App) CreateUserAsAdmin(c request.CTX, user *model.User, redirect string) (*model.User, *model.AppError) {
	ruser, err := a.CreateUser(c, user)
	if err != nil {
		return nil, err
	}

	if err := a.Srv().EmailService.SendWelcomeEmail(ruser.Id, ruser.Email, ruser.EmailVerified, ruser.DisableWelcomeEmail, ruser.Locale, a.GetSiteURL(), redirect); err != nil {
		c.Logger().Warn("Failed to send welcome email to the new user, created by system admin", mlog.Err(err))
	}

	return ruser, nil
}

func (a *App) CreateUserFromSignup(c request.CTX, user *model.User, redirect string) (*model.User, *model.AppError) {
	if err := a.IsUserSignUpAllowed(); err != nil {
		return nil, err
	}

	if !a.IsFirstUserAccount() && !*a.Config().TeamSettings.EnableOpenServer {
		err := model.NewAppError("CreateUserFromSignup", "api.user.create_user.no_open_server", nil, "email="+user.Email, http.StatusForbidden)
		return nil, err
	}

	user.EmailVerified = false

	ruser, err := a.CreateUser(c, user)
	if err != nil {
		return nil, err
	}

	if err := a.Srv().EmailService.SendWelcomeEmail(ruser.Id, ruser.Email, ruser.EmailVerified, ruser.DisableWelcomeEmail, ruser.Locale, a.GetSiteURL(), redirect); err != nil {
		c.Logger().Warn("Failed to send welcome email on create user from signup", mlog.Err(err))
	}

	return ruser, nil
}

func (a *App) IsUserSignUpAllowed() *model.AppError {
	if !*a.Config().EmailSettings.EnableSignUpWithEmail || !*a.Config().TeamSettings.EnableUserCreation {
		err := model.NewAppError("IsUserSignUpAllowed", "api.user.create_user.signup_email_disabled.app_error", nil, "", http.StatusNotImplemented)
		return err
	}
	return nil
}

func (a *App) IsFirstUserAccount() bool {
	return a.ch.srv.platform.IsFirstUserAccount()
}

func (a *App) IsFirstAdmin(user *model.User) bool {
	if !user.IsSystemAdmin() {
		return false
	}

	adminID, err := a.Srv().Store().User().GetFirstSystemAdminID()
	if err != nil {
		return false
	}

	return adminID == user.Id
}

// CreateUser creates a user and sets several fields of the returned User struct to
// their zero values.
func (a *App) CreateUser(c request.CTX, user *model.User) (*model.User, *model.AppError) {
	return a.createUserOrGuest(c, user, false)
}

// CreateGuest creates a guest and sets several fields of the returned User struct to
// their zero values.
func (a *App) CreateGuest(c request.CTX, user *model.User) (*model.User, *model.AppError) {
	return a.createUserOrGuest(c, user, true)
}

func (a *App) createUserOrGuest(c request.CTX, user *model.User, guest bool) (*model.User, *model.AppError) {
	if err := a.isUniqueToGroupNames(user.Username); err != nil {
		err.Where = "createUserOrGuest"
		return nil, err
	}

	ruser, nErr := a.ch.srv.userService.CreateUser(user, users.UserCreateOptions{Guest: guest})
	if nErr != nil {
		var appErr *model.AppError
		var invErr *store.ErrInvalidInput
		var nfErr *users.ErrInvalidPassword
		switch {
		case errors.As(nErr, &appErr):
			return nil, appErr
		case errors.Is(nErr, users.AcceptedDomainError):
			return nil, model.NewAppError("createUserOrGuest", "api.user.create_user.accepted_domain.app_error", nil, "", http.StatusBadRequest).Wrap(nErr)
		case errors.As(nErr, &nfErr):
			return nil, model.NewAppError("createUserOrGuest", "api.user.check_user_password.invalid.app_error", nil, "", http.StatusBadRequest).Wrap(nErr)
		case errors.Is(nErr, users.UserStoreIsEmptyError):
			return nil, model.NewAppError("createUserOrGuest", "app.user.store_is_empty.app_error", nil, "", http.StatusInternalServerError).Wrap(nErr)
		case errors.As(nErr, &invErr):
			switch invErr.Field {
			case "email":
				return nil, model.NewAppError("createUserOrGuest", "app.user.save.email_exists.app_error", nil, "", http.StatusBadRequest).Wrap(nErr)
			case "username":
				return nil, model.NewAppError("createUserOrGuest", "app.user.save.username_exists.app_error", nil, "", http.StatusBadRequest).Wrap(nErr)
			default:
				return nil, model.NewAppError("createUserOrGuest", "app.user.save.existing.app_error", nil, "", http.StatusBadRequest).Wrap(nErr)
			}
		default:
			return nil, model.NewAppError("createUserOrGuest", "app.user.save.app_error", nil, "", http.StatusInternalServerError).Wrap(nErr)
		}
	}

	if user.EmailVerified {
		a.InvalidateCacheForUser(ruser.Id)

		nUser, err := a.ch.srv.userService.GetUser(ruser.Id)
		if err != nil {
			var nfErr *store.ErrNotFound
			switch {
			case errors.As(err, &nfErr):
				return nil, model.NewAppError("createUserOrGuest", MissingAccountError, nil, "", http.StatusNotFound).Wrap(err)
			default:
				return nil, model.NewAppError("createUserOrGuest", "app.user.get.app_error", nil, "", http.StatusInternalServerError).Wrap(err)
			}
		}

		a.sendUpdatedUserEvent(*nUser)
	}

	recommendedNextStepsPref := model.Preference{UserId: ruser.Id, Category: model.PreferenceRecommendedNextSteps, Name: "hide", Value: "false"}
	tutorialStepPref := model.Preference{UserId: ruser.Id, Category: model.PreferenceCategoryTutorialSteps, Name: ruser.Id, Value: "0"}

	preferences := model.Preferences{recommendedNextStepsPref, tutorialStepPref}

	if a.Config().FeatureFlags.InsightsEnabled {
		// We don't want to show the insights intro modal for new users
		preferences = append(preferences, model.Preference{UserId: ruser.Id, Category: model.PreferenceCategoryInsights, Name: model.PreferenceNameInsights, Value: "{\"insights_modal_viewed\":true}"})
	} else {
		preferences = append(preferences, model.Preference{UserId: ruser.Id, Category: model.PreferenceCategoryInsights, Name: model.PreferenceNameInsights, Value: "{\"insights_modal_viewed\":false}"})
	}

	if err := a.Srv().Store().Preference().Save(preferences); err != nil {
		c.Logger().Warn("Encountered error saving user preferences", mlog.Err(err))
	}

	go a.UpdateViewedProductNoticesForNewUser(ruser.Id)

	// This message goes to everyone, so the teamID, channelID and userID are irrelevant
	message := model.NewWebSocketEvent(model.WebsocketEventNewUser, "", "", "", nil, "")
	message.Add("user_id", ruser.Id)
	a.Publish(message)

	if pluginsEnvironment := a.GetPluginsEnvironment(); pluginsEnvironment != nil {
		a.Srv().Go(func() {
			pluginContext := pluginContext(c)
			pluginsEnvironment.RunMultiPluginHook(func(hooks plugin.Hooks) bool {
				hooks.UserHasBeenCreated(pluginContext, ruser)
				return true
			}, plugin.UserHasBeenCreatedID)
		})
	}

	return ruser, nil
}

func (a *App) CreateOAuthUser(c *request.Context, service string, userData io.Reader, teamID string, tokenUser *model.User) (*model.User, *model.AppError) {
	if !*a.Config().TeamSettings.EnableUserCreation {
		return nil, model.NewAppError("CreateOAuthUser", "api.user.create_user.disabled.app_error", nil, "", http.StatusNotImplemented)
	}

	provider, e := a.getSSOProvider(service)
	if e != nil {
		return nil, e
	}
	user, err1 := provider.GetUserFromJSON(userData, tokenUser)
	if err1 != nil {
		return nil, model.NewAppError("CreateOAuthUser", "api.user.create_oauth_user.create.app_error", map[string]any{"Service": service}, "", http.StatusInternalServerError).Wrap(err1)
	}
	if user.AuthService == "" {
		user.AuthService = service
	}

	found := true
	count := 0
	for found {
		if found = a.ch.srv.userService.IsUsernameTaken(user.Username); found {
			user.Username = user.Username + strconv.Itoa(count)
			count++
		}
	}

	userByAuth, _ := a.ch.srv.userService.GetUserByAuth(user.AuthData, service)
	if userByAuth != nil {
		return userByAuth, nil
	}

	userByEmail, _ := a.ch.srv.userService.GetUserByEmail(user.Email)
	if userByEmail != nil {
		if userByEmail.AuthService == "" {
			return nil, model.NewAppError("CreateOAuthUser", "api.user.create_oauth_user.already_attached.app_error", map[string]any{"Service": service, "Auth": model.UserAuthServiceEmail}, "email="+user.Email, http.StatusBadRequest)
		}
		if provider.IsSameUser(userByEmail, user) {
			if _, err := a.Srv().Store().User().UpdateAuthData(userByEmail.Id, user.AuthService, user.AuthData, "", false); err != nil {
				// if the user is not updated, write a warning to the log, but don't prevent user login
				c.Logger().Warn("Error attempting to update user AuthData", mlog.Err(err))
			}
			return userByEmail, nil
		}
		return nil, model.NewAppError("CreateOAuthUser", "api.user.create_oauth_user.already_attached.app_error", map[string]any{"Service": service, "Auth": userByEmail.AuthService}, "email="+user.Email+" authData="+*user.AuthData, http.StatusBadRequest)
	}

	user.EmailVerified = true

	ruser, err := a.CreateUser(c, user)
	if err != nil {
		return nil, err
	}

	if teamID != "" {
		err = a.AddUserToTeamByTeamId(c, teamID, user)
		if err != nil {
			return nil, err
		}

		err = a.AddDirectChannels(c, teamID, user)
		if err != nil {
			c.Logger().Warn("Failed to add direct channels", mlog.Err(err))
		}
	}

	return ruser, nil
}

func (a *App) GetUser(userID string) (*model.User, *model.AppError) {
	user, err := a.ch.srv.userService.GetUser(userID)
	if err != nil {
		var nfErr *store.ErrNotFound
		switch {
		case errors.As(err, &nfErr):
			return nil, model.NewAppError("GetUser", MissingAccountError, nil, "", http.StatusNotFound).Wrap(err)
		default:
			return nil, model.NewAppError("GetUser", "app.user.get_by_username.app_error", nil, "", http.StatusInternalServerError).Wrap(err)
		}
	}

	return user, nil
}

func (a *App) GetUsers(userIDs []string) ([]*model.User, *model.AppError) {
	users, err := a.ch.srv.userService.GetUsers(userIDs)
	if err != nil {
		return nil, model.NewAppError("GetUsers", "app.user.get.app_error", nil, "", http.StatusInternalServerError).Wrap(err)
	}

	return users, nil
}

func (a *App) GetUserByUsername(username string) (*model.User, *model.AppError) {
	result, err := a.ch.srv.userService.GetUserByUsername(username)
	if err != nil {
		var nfErr *store.ErrNotFound
		switch {
		case errors.As(err, &nfErr):
			return nil, model.NewAppError("GetUserByUsername", "app.user.get_by_username.app_error", nil, "", http.StatusNotFound).Wrap(err)
		default:
			return nil, model.NewAppError("GetUserByUsername", "app.user.get_by_username.app_error", nil, "", http.StatusInternalServerError).Wrap(err)
		}
	}
	return result, nil
}

func (a *App) GetUserByEmail(email string) (*model.User, *model.AppError) {
	user, err := a.ch.srv.userService.GetUserByEmail(email)
	if err != nil {
		var nfErr *store.ErrNotFound
		switch {
		case errors.As(err, &nfErr):
			return nil, model.NewAppError("GetUserByEmail", MissingAccountError, nil, "", http.StatusNotFound).Wrap(err)
		default:
			return nil, model.NewAppError("GetUserByEmail", MissingAccountError, nil, "", http.StatusInternalServerError).Wrap(err)
		}
	}
	return user, nil
}

func (a *App) GetUserByAuth(authData *string, authService string) (*model.User, *model.AppError) {
	user, err := a.ch.srv.userService.GetUserByAuth(authData, authService)
	if err != nil {
		var invErr *store.ErrInvalidInput
		var nfErr *store.ErrNotFound
		switch {
		case errors.As(err, &invErr):
			return nil, model.NewAppError("GetUserByAuth", MissingAuthAccountError, nil, "", http.StatusBadRequest).Wrap(err)
		case errors.As(err, &nfErr):
			return nil, model.NewAppError("GetUserByAuth", MissingAuthAccountError, nil, "", http.StatusInternalServerError).Wrap(err)
		default:
			return nil, model.NewAppError("GetUserByAuth", "app.user.get_by_auth.other.app_error", nil, "", http.StatusInternalServerError).Wrap(err)
		}
	}

	return user, nil
}

func (a *App) GetUsersFromProfiles(options *model.UserGetOptions) ([]*model.User, *model.AppError) {
	users, err := a.ch.srv.userService.GetUsersFromProfiles(options)
	if err != nil {
		return nil, model.NewAppError("GetUsers", "app.user.get_profiles.app_error", nil, "", http.StatusInternalServerError).Wrap(err)
	}

	return users, nil
}

func (a *App) GetUsersPage(options *model.UserGetOptions, asAdmin bool) ([]*model.User, *model.AppError) {
	users, err := a.ch.srv.userService.GetUsersPage(options, asAdmin)
	if err != nil {
		return nil, model.NewAppError("GetUsersPage", "app.user.get_profiles.app_error", nil, "", http.StatusInternalServerError).Wrap(err)
	}

	return users, nil
}

func (a *App) GetUsersEtag(restrictionsHash string) string {
	return a.ch.srv.userService.GetUsersEtag(restrictionsHash)
}

func (a *App) GetUsersInTeam(options *model.UserGetOptions) ([]*model.User, *model.AppError) {
	users, err := a.ch.srv.userService.GetUsersInTeam(options)
	if err != nil {
		return nil, model.NewAppError("GetUsersInTeam", "app.user.get_profiles.app_error", nil, "", http.StatusInternalServerError).Wrap(err)
	}

	return users, nil
}

func (a *App) GetUsersNotInTeam(teamID string, groupConstrained bool, offset int, limit int, viewRestrictions *model.ViewUsersRestrictions) ([]*model.User, *model.AppError) {
	users, err := a.ch.srv.userService.GetUsersNotInTeam(teamID, groupConstrained, offset, limit, viewRestrictions)
	if err != nil {
		return nil, model.NewAppError("GetUsersNotInTeam", "app.user.get_profiles.app_error", nil, "", http.StatusInternalServerError).Wrap(err)
	}

	return users, nil
}

func (a *App) GetUsersInTeamPage(options *model.UserGetOptions, asAdmin bool) ([]*model.User, *model.AppError) {
	users, err := a.ch.srv.userService.GetUsersInTeamPage(options, asAdmin)
	if err != nil {
		return nil, model.NewAppError("GetUsersInTeamPage", "app.user.get_profiles.app_error", nil, "", http.StatusInternalServerError).Wrap(err)
	}

	return a.sanitizeProfiles(users, asAdmin), nil
}

func (a *App) GetUsersNotInTeamPage(teamID string, groupConstrained bool, page int, perPage int, asAdmin bool, viewRestrictions *model.ViewUsersRestrictions) ([]*model.User, *model.AppError) {
	users, err := a.ch.srv.userService.GetUsersNotInTeamPage(teamID, groupConstrained, page*perPage, perPage, asAdmin, viewRestrictions)
	if err != nil {
		return nil, model.NewAppError("GetUsersNotInTeamPage", "app.user.get_profiles.app_error", nil, "", http.StatusInternalServerError).Wrap(err)
	}

	return a.sanitizeProfiles(users, asAdmin), nil
}

func (a *App) GetUsersInTeamEtag(teamID string, restrictionsHash string) string {
	return a.ch.srv.userService.GetUsersInTeamEtag(teamID, restrictionsHash)
}

func (a *App) GetUsersNotInTeamEtag(teamID string, restrictionsHash string) string {
	return a.ch.srv.userService.GetUsersNotInTeamEtag(teamID, restrictionsHash)
}

func (a *App) GetUsersInChannel(options *model.UserGetOptions) ([]*model.User, *model.AppError) {
	users, err := a.Srv().Store().User().GetProfilesInChannel(options)
	if err != nil {
		return nil, model.NewAppError("GetUsersInChannel", "app.user.get_profiles.app_error", nil, "", http.StatusInternalServerError).Wrap(err)
	}

	return users, nil
}

func (a *App) GetUsersInChannelByStatus(options *model.UserGetOptions) ([]*model.User, *model.AppError) {
	users, err := a.Srv().Store().User().GetProfilesInChannelByStatus(options)
	if err != nil {
		return nil, model.NewAppError("GetUsersInChannelByStatus", "app.user.get_profiles.app_error", nil, "", http.StatusInternalServerError).Wrap(err)
	}

	return users, nil
}

func (a *App) GetUsersInChannelByAdmin(options *model.UserGetOptions) ([]*model.User, *model.AppError) {
	users, err := a.Srv().Store().User().GetProfilesInChannelByAdmin(options)
	if err != nil {
		return nil, model.NewAppError("GetUsersInChannelByAdmin", "app.user.get_profiles.app_error", nil, "", http.StatusInternalServerError).Wrap(err)
	}

	return users, nil
}

func (a *App) GetUsersInChannelMap(options *model.UserGetOptions, asAdmin bool) (map[string]*model.User, *model.AppError) {
	users, err := a.GetUsersInChannel(options)
	if err != nil {
		return nil, err
	}

	userMap := make(map[string]*model.User, len(users))

	for _, user := range users {
		a.SanitizeProfile(user, asAdmin)
		userMap[user.Id] = user
	}

	return userMap, nil
}

func (a *App) GetUsersInChannelPage(options *model.UserGetOptions, asAdmin bool) ([]*model.User, *model.AppError) {
	users, err := a.GetUsersInChannel(options)
	if err != nil {
		return nil, err
	}
	return a.sanitizeProfiles(users, asAdmin), nil
}

func (a *App) GetUsersInChannelPageByStatus(options *model.UserGetOptions, asAdmin bool) ([]*model.User, *model.AppError) {
	users, err := a.GetUsersInChannelByStatus(options)
	if err != nil {
		return nil, err
	}
	return a.sanitizeProfiles(users, asAdmin), nil
}

func (a *App) GetUsersInChannelPageByAdmin(options *model.UserGetOptions, asAdmin bool) ([]*model.User, *model.AppError) {
	users, err := a.GetUsersInChannelByAdmin(options)
	if err != nil {
		return nil, err
	}
	return a.sanitizeProfiles(users, asAdmin), nil
}

func (a *App) GetUsersNotInChannel(teamID string, channelID string, groupConstrained bool, offset int, limit int, viewRestrictions *model.ViewUsersRestrictions) ([]*model.User, *model.AppError) {
	users, err := a.Srv().Store().User().GetProfilesNotInChannel(teamID, channelID, groupConstrained, offset, limit, viewRestrictions)
	if err != nil {
		return nil, model.NewAppError("GetUsersNotInChannel", "app.user.get_profiles.app_error", nil, "", http.StatusInternalServerError).Wrap(err)
	}

	return users, nil
}

func (a *App) GetUsersNotInChannelMap(teamID string, channelID string, groupConstrained bool, offset int, limit int, asAdmin bool, viewRestrictions *model.ViewUsersRestrictions) (map[string]*model.User, *model.AppError) {
	users, err := a.GetUsersNotInChannel(teamID, channelID, groupConstrained, offset, limit, viewRestrictions)
	if err != nil {
		return nil, err
	}

	userMap := make(map[string]*model.User, len(users))

	for _, user := range users {
		a.SanitizeProfile(user, asAdmin)
		userMap[user.Id] = user
	}

	return userMap, nil
}

func (a *App) GetUsersNotInChannelPage(teamID string, channelID string, groupConstrained bool, page int, perPage int, asAdmin bool, viewRestrictions *model.ViewUsersRestrictions) ([]*model.User, *model.AppError) {
	users, err := a.GetUsersNotInChannel(teamID, channelID, groupConstrained, page*perPage, perPage, viewRestrictions)
	if err != nil {
		return nil, err
	}

	return a.sanitizeProfiles(users, asAdmin), nil
}

func (a *App) GetUsersWithoutTeamPage(options *model.UserGetOptions, asAdmin bool) ([]*model.User, *model.AppError) {
	users, err := a.ch.srv.userService.GetUsersWithoutTeamPage(options, asAdmin)
	if err != nil {
		return nil, model.NewAppError("GetUsersWithoutTeamPage", "app.user.get_profiles.app_error", nil, "", http.StatusInternalServerError).Wrap(err)
	}

	return a.sanitizeProfiles(users, asAdmin), nil
}

func (a *App) GetUsersWithoutTeam(options *model.UserGetOptions) ([]*model.User, *model.AppError) {
	users, err := a.ch.srv.userService.GetUsersWithoutTeam(options)
	if err != nil {
		return nil, model.NewAppError("GetUsersWithoutTeam", "app.user.get_profiles.app_error", nil, "", http.StatusInternalServerError).Wrap(err)
	}

	return users, nil
}

// GetTeamGroupUsers returns the users who are associated to the team via GroupTeams and GroupMembers.
func (a *App) GetTeamGroupUsers(teamID string) ([]*model.User, *model.AppError) {
	users, err := a.Srv().Store().User().GetTeamGroupUsers(teamID)
	if err != nil {
		return nil, model.NewAppError("GetTeamGroupUsers", "app.user.get_profiles.app_error", nil, "", http.StatusInternalServerError).Wrap(err)
	}

	return users, nil
}

// GetChannelGroupUsers returns the users who are associated to the channel via GroupChannels and GroupMembers.
func (a *App) GetChannelGroupUsers(channelID string) ([]*model.User, *model.AppError) {
	users, err := a.Srv().Store().User().GetChannelGroupUsers(channelID)
	if err != nil {
		return nil, model.NewAppError("GetChannelGroupUsers", "app.user.get_profiles.app_error", nil, "", http.StatusInternalServerError).Wrap(err)
	}

	return users, nil
}

func (a *App) GetUsersByIds(userIDs []string, options *store.UserGetByIdsOpts) ([]*model.User, *model.AppError) {
	users, err := a.ch.srv.userService.GetUsersByIds(userIDs, options)
	if err != nil {
		return nil, model.NewAppError("GetUsersByIds", "app.user.get_profiles.app_error", nil, "", http.StatusInternalServerError).Wrap(err)
	}

	return users, nil
}

func (a *App) GetUsersByGroupChannelIds(c *request.Context, channelIDs []string, asAdmin bool) (map[string][]*model.User, *model.AppError) {
	usersByChannelId, err := a.Srv().Store().User().GetProfileByGroupChannelIdsForUser(c.Session().UserId, channelIDs)
	if err != nil {
		return nil, model.NewAppError("GetUsersByGroupChannelIds", "app.user.get_profile_by_group_channel_ids_for_user.app_error", nil, "", http.StatusInternalServerError).Wrap(err)
	}
	for channelID, userList := range usersByChannelId {
		usersByChannelId[channelID] = a.sanitizeProfiles(userList, asAdmin)
	}

	return usersByChannelId, nil
}

func (a *App) GetUsersByUsernames(usernames []string, asAdmin bool, viewRestrictions *model.ViewUsersRestrictions) ([]*model.User, *model.AppError) {
	users, err := a.ch.srv.userService.GetUsersByUsernames(usernames, &model.UserGetOptions{ViewRestrictions: viewRestrictions})
	if err != nil {
		return nil, model.NewAppError("GetUsersByUsernames", "app.user.get_profiles.app_error", nil, "", http.StatusInternalServerError).Wrap(err)
	}
	return a.sanitizeProfiles(users, asAdmin), nil
}

func (a *App) sanitizeProfiles(users []*model.User, asAdmin bool) []*model.User {
	for _, u := range users {
		a.SanitizeProfile(u, asAdmin)
	}

	return users
}

func (a *App) GenerateMfaSecret(userID string) (*model.MfaSecret, *model.AppError) {
	user, appErr := a.GetUser(userID)
	if appErr != nil {
		return nil, appErr
	}

	if !*a.Config().ServiceSettings.EnableMultifactorAuthentication {
		return nil, model.NewAppError("GenerateMfaSecret", "mfa.mfa_disabled.app_error", nil, "", http.StatusNotImplemented)
	}

	mfaSecret, err := a.ch.srv.userService.GenerateMfaSecret(user)
	if err != nil {
		return nil, model.NewAppError("GenerateMfaSecret", "mfa.generate_qr_code.create_code.app_error", nil, "", http.StatusInternalServerError).Wrap(err)
	}

	return mfaSecret, nil
}

func (a *App) ActivateMfa(userID, token string) *model.AppError {
	user, appErr := a.GetUser(userID)
	if appErr != nil {
		return appErr
	}

	if user.AuthService != "" && user.AuthService != model.UserAuthServiceLdap {
		return model.NewAppError("ActivateMfa", "api.user.activate_mfa.email_and_ldap_only.app_error", nil, "", http.StatusBadRequest)
	}

	if !*a.Config().ServiceSettings.EnableMultifactorAuthentication {
		return model.NewAppError("ActivateMfa", "mfa.mfa_disabled.app_error", nil, "", http.StatusNotImplemented)
	}

	if err := a.ch.srv.userService.ActivateMfa(user, token); err != nil {
		switch {
		case errors.Is(err, mfa.InvalidToken):
			return model.NewAppError("ActivateMfa", "mfa.activate.bad_token.app_error", nil, "", http.StatusUnauthorized)
		default:
			return model.NewAppError("ActivateMfa", "mfa.activate.app_error", nil, "", http.StatusInternalServerError).Wrap(err)
		}
	}

	// Make sure old MFA status is not cached locally or in cluster nodes.
	a.InvalidateCacheForUser(userID)

	return nil
}

func (a *App) DeactivateMfa(userID string) *model.AppError {
	user, appErr := a.GetUser(userID)
	if appErr != nil {
		return appErr
	}

	if err := a.ch.srv.userService.DeactivateMfa(user); err != nil {
		return model.NewAppError("DeactivateMfa", "mfa.deactivate.app_error", nil, "", http.StatusInternalServerError).Wrap(err)
	}

	// Make sure old MFA status is not cached locally or in cluster nodes.
	a.InvalidateCacheForUser(userID)

	return nil
}

func (a *App) GetProfileImage(user *model.User) ([]byte, bool, *model.AppError) {
	return a.ch.srv.GetProfileImage(user)
}

func (a *App) GetDefaultProfileImage(user *model.User) ([]byte, *model.AppError) {
	return a.ch.srv.GetDefaultProfileImage(user)
}

func (a *App) SetDefaultProfileImage(c request.CTX, user *model.User) *model.AppError {
	img, appErr := a.GetDefaultProfileImage(user)
	if appErr != nil {
		return appErr
	}

	path := getProfileImagePath(user.Id)
	if _, err := a.WriteFile(bytes.NewReader(img), path); err != nil {
		return err
	}

	if err := a.Srv().Store().User().ResetLastPictureUpdate(user.Id); err != nil {
		c.Logger().Warn("Failed to reset last picture update", mlog.Err(err))
	}

	a.InvalidateCacheForUser(user.Id)

	updatedUser, appErr := a.GetUser(user.Id)
	if appErr != nil {
		c.Logger().Warn("Error in getting users profile forcing logout", mlog.String("user_id", user.Id), mlog.Err(appErr))
		return nil
	}

	options := a.Config().GetSanitizeOptions()
	updatedUser.SanitizeProfile(options)

	message := model.NewWebSocketEvent(model.WebsocketEventUserUpdated, "", "", "", nil, "")
	message.Add("user", updatedUser)
	a.Publish(message)

	return nil
}

func (a *App) SetProfileImage(c request.CTX, userID string, imageData *multipart.FileHeader) *model.AppError {
	file, err := imageData.Open()
	if err != nil {
		return model.NewAppError("SetProfileImage", "api.user.upload_profile_user.open.app_error", nil, "", http.StatusBadRequest).Wrap(err)
	}
	defer file.Close()
	return a.SetProfileImageFromMultiPartFile(c, userID, file)
}

func (a *App) SetProfileImageFromMultiPartFile(c request.CTX, userID string, file multipart.File) *model.AppError {
	if limitErr := checkImageLimits(file, *a.Config().FileSettings.MaxImageResolution); limitErr != nil {
		return model.NewAppError("SetProfileImage", "api.user.upload_profile_user.check_image_limits.app_error", nil, "", http.StatusBadRequest)
	}

	return a.SetProfileImageFromFile(c, userID, file)
}

func (a *App) AdjustImage(file io.Reader) (*bytes.Buffer, *model.AppError) {
	// Decode image into Image object
	img, _, err := a.ch.imgDecoder.Decode(file)
	if err != nil {
		return nil, model.NewAppError("SetProfileImage", "api.user.upload_profile_user.decode.app_error", nil, "", http.StatusBadRequest).Wrap(err)
	}

	orientation, _ := imaging.GetImageOrientation(file)
	img = imaging.MakeImageUpright(img, orientation)

	// Scale profile image
	profileWidthAndHeight := 128
	img = imaging.FillCenter(img, profileWidthAndHeight, profileWidthAndHeight)

	buf := new(bytes.Buffer)
	err = a.ch.imgEncoder.EncodePNG(buf, img)
	if err != nil {
		return nil, model.NewAppError("SetProfileImage", "api.user.upload_profile_user.encode.app_error", nil, "", http.StatusInternalServerError).Wrap(err)
	}
	return buf, nil
}

func (a *App) SetProfileImageFromFile(c request.CTX, userID string, file io.Reader) *model.AppError {
	buf, err := a.AdjustImage(file)
	if err != nil {
		return err
	}

	path := getProfileImagePath(userID)
	if storedData, err := a.ReadFile(path); err == nil && bytes.Equal(storedData, buf.Bytes()) {
		return nil
	}

	if _, err := a.WriteFile(buf, path); err != nil {
		return model.NewAppError("SetProfileImage", "api.user.upload_profile_user.upload_profile.app_error", nil, "", http.StatusInternalServerError).Wrap(err)
	}

	if err := a.Srv().Store().User().UpdateLastPictureUpdate(userID); err != nil {
		c.Logger().Warn("Error with updating last picture update", mlog.Err(err))
	}
	a.invalidateUserCacheAndPublish(userID)
	a.onUserProfileChange(userID)

	return nil
}

func (a *App) UpdatePasswordAsUser(c request.CTX, userID, currentPassword, newPassword string) *model.AppError {
	user, err := a.GetUser(userID)
	if err != nil {
		return err
	}

	if user == nil {
		return model.NewAppError("updatePassword", "api.user.update_password.valid_account.app_error", nil, "", http.StatusBadRequest)
	}

	if user.AuthData != nil && *user.AuthData != "" {
		return model.NewAppError("updatePassword", "api.user.update_password.oauth.app_error", nil, "auth_service="+user.AuthService, http.StatusBadRequest)
	}

	if err := a.DoubleCheckPassword(user, currentPassword); err != nil {
		if err.Id == "api.user.check_user_password.invalid.app_error" {
			err = model.NewAppError("updatePassword", "api.user.update_password.incorrect.app_error", nil, "", http.StatusBadRequest)
		}
		return err
	}

	T := i18n.GetUserTranslations(user.Locale)

	return a.UpdatePasswordSendEmail(c, user, newPassword, T("api.user.update_password.menu"))
}

func (a *App) userDeactivated(c request.CTX, userID string) *model.AppError {
	a.SetStatusOffline(userID, false)

	user, err := a.GetUser(userID)
	if err != nil {
		return err
	}

	// when disable a user, userDeactivated is called for the user and the
	// bots the user owns. Only notify once, when the user is the owner, not the
	// owners bots
	if !user.IsBot {
		a.notifySysadminsBotOwnerDeactivated(c, userID)
	}

	if *a.Config().ServiceSettings.DisableBotsWhenOwnerIsDeactivated {
		a.disableUserBots(c, userID)
	}

	return nil
}

func (a *App) invalidateUserChannelMembersCaches(c request.CTX, userID string) *model.AppError {
	teamsForUser, err := a.GetTeamsForUser(userID)
	if err != nil {
		return err
	}

	for _, team := range teamsForUser {
		channelsForUser, err := a.GetChannelsForTeamForUser(c, team.Id, userID, &model.ChannelSearchOpts{
			IncludeDeleted: false,
			LastDeleteAt:   0,
		})
		if err != nil {
			return err
		}

		for _, channel := range channelsForUser {
			a.invalidateCacheForChannelMembers(channel.Id)
		}
	}

	return nil
}

func (a *App) UpdateActive(c request.CTX, user *model.User, active bool) (*model.User, *model.AppError) {
	user.UpdateAt = model.GetMillis()
	if active {
		user.DeleteAt = 0
	} else {
		user.DeleteAt = user.UpdateAt
	}

	userUpdate, err := a.ch.srv.userService.UpdateUser(user, true)
	if err != nil {
		var appErr *model.AppError
		var invErr *store.ErrInvalidInput
		switch {
		case errors.As(err, &appErr):
			return nil, appErr
		case errors.As(err, &invErr):
			return nil, model.NewAppError("UpdateActive", "app.user.update.find.app_error", nil, "", http.StatusBadRequest).Wrap(err)
		default:
			return nil, model.NewAppError("UpdateActive", "app.user.update.finding.app_error", nil, "", http.StatusInternalServerError).Wrap(err)
		}
	}
	ruser := userUpdate.New

	if !active {
		if err := a.RevokeAllSessions(ruser.Id); err != nil {
			return nil, err
		}
		if err := a.userDeactivated(c, ruser.Id); err != nil {
			return nil, err
		}
	}

	a.invalidateUserChannelMembersCaches(c, user.Id)
	a.InvalidateCacheForUser(user.Id)

	a.sendUpdatedUserEvent(*ruser)

	return ruser, nil
}

func (a *App) DeactivateGuests(c *request.Context) *model.AppError {
	userIDs, err := a.ch.srv.userService.DeactivateAllGuests()
	if err != nil {
		return model.NewAppError("DeactivateGuests", "app.user.update_active_for_multiple_users.updating.app_error", nil, "", http.StatusInternalServerError).Wrap(err)
	}

	for _, userID := range userIDs {
		if err := a.Srv().Platform().RevokeAllSessions(userID); err != nil {
			return model.NewAppError("DeactivateGuests", "app.user.update_active_for_multiple_users.updating.app_error", nil, "", http.StatusInternalServerError).Wrap(err)
		}
	}

	for _, userID := range userIDs {
		if err := a.userDeactivated(c, userID); err != nil {
			return err
		}
	}

	a.Srv().Store().Channel().ClearCaches()
	a.Srv().Store().User().ClearCaches()

	message := model.NewWebSocketEvent(model.WebsocketEventGuestsDeactivated, "", "", "", nil, "")
	a.Publish(message)

	return nil
}

func (a *App) GetSanitizeOptions(asAdmin bool) map[string]bool {
	return a.ch.srv.userService.GetSanitizeOptions(asAdmin)
}

func (a *App) SanitizeProfile(user *model.User, asAdmin bool) {
	options := a.ch.srv.userService.GetSanitizeOptions(asAdmin)

	user.SanitizeProfile(options)
}

func (a *App) UpdateUserAsUser(c request.CTX, user *model.User, asAdmin bool) (*model.User, *model.AppError) {
	updatedUser, err := a.UpdateUser(c, user, true)
	if err != nil {
		return nil, err
	}

	return updatedUser, nil
}

// CheckProviderAttributes returns the empty string if the patch can be applied without
// overriding attributes set by the user's login provider; otherwise, the name of the offending
// field is returned.
func (a *App) CheckProviderAttributes(user *model.User, patch *model.UserPatch) string {
	tryingToChange := func(userValue *string, patchValue *string) bool {
		return patchValue != nil && *patchValue != *userValue
	}

	// If any login provider is used, then the username may not be changed
	if user.AuthService != "" && tryingToChange(&user.Username, patch.Username) {
		return "username"
	}

	LdapSettings := &a.Config().LdapSettings
	SamlSettings := &a.Config().SamlSettings

	conflictField := ""
	if a.Ldap() != nil &&
		(user.IsLDAPUser() || (user.IsSAMLUser() && *SamlSettings.EnableSyncWithLdap)) {
		conflictField = a.Ldap().CheckProviderAttributes(LdapSettings, user, patch)
	} else if a.Saml() != nil && user.IsSAMLUser() {
		conflictField = a.Saml().CheckProviderAttributes(SamlSettings, user, patch)
	} else if user.IsOAuthUser() {
		if tryingToChange(&user.FirstName, patch.FirstName) || tryingToChange(&user.LastName, patch.LastName) {
			conflictField = "full name"
		}
	}

	return conflictField
}

func (a *App) PatchUser(c request.CTX, userID string, patch *model.UserPatch, asAdmin bool) (*model.User, *model.AppError) {
	user, err := a.GetUser(userID)
	if err != nil {
		return nil, err
	}

	user.Patch(patch)

	updatedUser, err := a.UpdateUser(c, user, true)
	if err != nil {
		return nil, err
	}

	return updatedUser, nil
}

func (a *App) UpdateUserAuth(userID string, userAuth *model.UserAuth) (*model.UserAuth, *model.AppError) {
	userAuth.Password = ""
	if _, err := a.Srv().Store().User().UpdateAuthData(userID, userAuth.AuthService, userAuth.AuthData, "", false); err != nil {
		var invErr *store.ErrInvalidInput
		switch {
		case errors.As(err, &invErr):
			return nil, model.NewAppError("UpdateUserAuth", "app.user.update_auth_data.email_exists.app_error", nil, "", http.StatusBadRequest).Wrap(err)
		default:
			return nil, model.NewAppError("UpdateUserAuth", "app.user.update_auth_data.app_error", nil, "", http.StatusInternalServerError).Wrap(err)
		}
	}

	return userAuth, nil
}

func (a *App) sendUpdatedUserEvent(user model.User) {
	// exclude event creator user from admin, member user broadcast
	omitUsers := make(map[string]bool, 1)
	omitUsers[user.Id] = true

	// declare admin and unsanitized copy of user
	adminCopyOfUser := user.DeepCopy()
	unsanitizedCopyOfUser := user.DeepCopy()

	a.SanitizeProfile(adminCopyOfUser, true)
	adminMessage := model.NewWebSocketEvent(model.WebsocketEventUserUpdated, "", "", "", omitUsers, "")
	adminMessage.Add("user", adminCopyOfUser)
	adminMessage.GetBroadcast().ContainsSensitiveData = true
	a.Publish(adminMessage)

	a.SanitizeProfile(&user, false)
	message := model.NewWebSocketEvent(model.WebsocketEventUserUpdated, "", "", "", omitUsers, "")
	message.Add("user", &user)
	message.GetBroadcast().ContainsSanitizedData = true
	a.Publish(message)

	// send unsanitized user to event creator
	sourceUserMessage := model.NewWebSocketEvent(model.WebsocketEventUserUpdated, "", "", unsanitizedCopyOfUser.Id, nil, "")
	sourceUserMessage.Add("user", unsanitizedCopyOfUser)
	a.Publish(sourceUserMessage)
}

func (a *App) isUniqueToGroupNames(val string) *model.AppError {
	if val == "" {
		return nil
	}
	var notFoundErr *store.ErrNotFound
	group, err := a.Srv().Store().Group().GetByName(val, model.GroupSearchOpts{})
	if err != nil && !errors.As(err, &notFoundErr) {
		return model.NewAppError("isUniqueToGroupNames", model.NoTranslation, nil, "", http.StatusInternalServerError).Wrap(err)
	}
	if group != nil {
		return model.NewAppError("isUniqueToGroupNames", model.NoTranslation, nil, fmt.Sprintf("group name %s exists", val), http.StatusBadRequest)
	}
	return nil
}

func (a *App) UpdateUser(c request.CTX, user *model.User, sendNotifications bool) (*model.User, *model.AppError) {
	prev, err := a.ch.srv.userService.GetUser(user.Id)
	if err != nil {
		var nfErr *store.ErrNotFound
		switch {
		case errors.As(err, &nfErr):
			return nil, model.NewAppError("UpdateUser", MissingAccountError, nil, "", http.StatusNotFound).Wrap(err)
		default:
			return nil, model.NewAppError("UpdateUser", "app.user.get.app_error", nil, "", http.StatusInternalServerError).Wrap(err)
		}
	}

	if prev.CreateAt != user.CreateAt {
		user.CreateAt = prev.CreateAt
	}

	if user.Username != prev.Username {
		if err := a.isUniqueToGroupNames(user.Username); err != nil {
			err.Where = "UpdateUser"
			return nil, err
		}
	}

	var newEmail string
	if user.Email != prev.Email {
		if !users.CheckUserDomain(user, *a.Config().TeamSettings.RestrictCreationToDomains) {
			if !prev.IsGuest() && !prev.IsLDAPUser() && !prev.IsSAMLUser() {
				return nil, model.NewAppError("UpdateUser", "api.user.update_user.accepted_domain.app_error", nil, "", http.StatusBadRequest)
			}
		}

		if !users.CheckUserDomain(user, *a.Config().GuestAccountsSettings.RestrictCreationToDomains) {
			if prev.IsGuest() && !prev.IsLDAPUser() && !prev.IsSAMLUser() {
				return nil, model.NewAppError("UpdateUser", "api.user.update_user.accepted_guest_domain.app_error", nil, "", http.StatusBadRequest)
			}
		}

		if *a.Config().EmailSettings.RequireEmailVerification {
			newEmail = user.Email
			// Don't set new eMail on user account if email verification is required, this will be done as a post-verification action
			// to avoid users being able to set non-controlled eMails as their account email
			if _, appErr := a.GetUserByEmail(newEmail); appErr == nil {
				return nil, model.NewAppError("UpdateUser", "app.user.save.email_exists.app_error", nil, "user_id="+user.Id, http.StatusBadRequest)
			}

			//  When a bot is created, prev.Email will be an autogenerated faked email,
			//  which will not match a CLI email input during bot to user conversions.
			//  To update a bot users email, do not set the email to the faked email
			//  stored in prev.Email.  Allow using the email defined in the CLI
			if !user.IsBot {
				user.Email = prev.Email
			}
		}
	}

	userUpdate, err := a.ch.srv.userService.UpdateUser(user, false)
	if err != nil {
		var appErr *model.AppError
		var invErr *store.ErrInvalidInput
		var conErr *store.ErrConflict
		switch {
		case errors.As(err, &appErr):
			return nil, appErr
		case errors.As(err, &invErr):
			return nil, model.NewAppError("UpdateUser", "app.user.update.find.app_error", nil, "", http.StatusBadRequest).Wrap(err)
		case errors.As(err, &conErr):
			if conErr.Resource == "Username" {
				return nil, model.NewAppError("UpdateUser", "app.user.save.username_exists.app_error", nil, "", http.StatusBadRequest).Wrap(err)
			}
			return nil, model.NewAppError("UpdateUser", "app.user.save.email_exists.app_error", nil, "", http.StatusBadRequest).Wrap(err)
		default:
			return nil, model.NewAppError("UpdateUser", "app.user.update.finding.app_error", nil, "", http.StatusInternalServerError).Wrap(err)
		}
	}

	if sendNotifications {
		if userUpdate.New.Email != userUpdate.Old.Email || newEmail != "" {
			if *a.Config().EmailSettings.RequireEmailVerification {
				a.Srv().Go(func() {
					if err := a.SendEmailVerification(userUpdate.New, newEmail, ""); err != nil {
						c.Logger().Error("Failed to send email verification", mlog.Err(err))
					}
				})
			} else {
				a.Srv().Go(func() {
					if err := a.Srv().EmailService.SendEmailChangeEmail(userUpdate.Old.Email, userUpdate.New.Email, userUpdate.New.Locale, a.GetSiteURL()); err != nil {
						c.Logger().Error("Failed to send email change email", mlog.Err(err))
					}
				})
			}
		}

		if userUpdate.New.Username != userUpdate.Old.Username {
			a.Srv().Go(func() {
				if err := a.Srv().EmailService.SendChangeUsernameEmail(userUpdate.New.Username, userUpdate.New.Email, userUpdate.New.Locale, a.GetSiteURL()); err != nil {
					c.Logger().Error("Failed to send change username email", mlog.Err(err))
				}
			})
		}
		a.sendUpdatedUserEvent(*userUpdate.New)
	}

	a.InvalidateCacheForUser(user.Id)
	a.onUserProfileChange(user.Id)

	return userUpdate.New, nil
}

func (a *App) UpdateUserActive(c request.CTX, userID string, active bool) *model.AppError {
	user, err := a.GetUser(userID)

	if err != nil {
		return err
	}
	if _, err = a.UpdateActive(c, user, active); err != nil {
		return err
	}

	return nil
}

func (a *App) updateUserNotifyProps(userID string, props map[string]string) *model.AppError {
	err := a.ch.srv.userService.UpdateUserNotifyProps(userID, props)
	if err != nil {
		var appErr *model.AppError
		switch {
		case errors.As(err, &appErr):
			return appErr
		default:
			return model.NewAppError("UpdateUser", "app.user.update.finding.app_error", nil, "", http.StatusInternalServerError).Wrap(err)
		}
	}

	a.InvalidateCacheForUser(userID)
	a.onUserProfileChange(userID)

	return nil
}

func (a *App) UpdateMfa(c request.CTX, activate bool, userID, token string) *model.AppError {
	if activate {
		if err := a.ActivateMfa(userID, token); err != nil {
			return err
		}
	} else {
		if err := a.DeactivateMfa(userID); err != nil {
			return err
		}
	}

	a.Srv().Go(func() {
		user, err := a.GetUser(userID)
		if err != nil {
			c.Logger().Error("Failed to get user", mlog.Err(err))
			return
		}

		if err := a.Srv().EmailService.SendMfaChangeEmail(user.Email, activate, user.Locale, a.GetSiteURL()); err != nil {
			c.Logger().Error("Failed to send mfa change email", mlog.Err(err))
		}
	})

	return nil
}

func (a *App) UpdatePasswordByUserIdSendEmail(c request.CTX, userID, newPassword, method string) *model.AppError {
	user, err := a.GetUser(userID)
	if err != nil {
		return err
	}

	return a.UpdatePasswordSendEmail(c, user, newPassword, method)
}

func (a *App) UpdatePassword(user *model.User, newPassword string) *model.AppError {
	if err := a.IsPasswordValid(newPassword); err != nil {
		return err
	}

	hashedPassword := model.HashPassword(newPassword)

	if err := a.Srv().Store().User().UpdatePassword(user.Id, hashedPassword); err != nil {
		return model.NewAppError("UpdatePassword", "api.user.update_password.failed.app_error", nil, "", http.StatusInternalServerError).Wrap(err)
	}

	a.InvalidateCacheForUser(user.Id)

	return nil
}

func (a *App) UpdatePasswordSendEmail(c request.CTX, user *model.User, newPassword, method string) *model.AppError {
	if err := a.UpdatePassword(user, newPassword); err != nil {
		return err
	}

	a.Srv().Go(func() {
		if err := a.Srv().EmailService.SendPasswordChangeEmail(user.Email, method, user.Locale, a.GetSiteURL()); err != nil {
			c.Logger().Error("Failed to send password change email", mlog.Err(err))
		}
	})

	return nil
}

func (a *App) UpdateHashedPasswordByUserId(userID, newHashedPassword string) *model.AppError {
	user, err := a.GetUser(userID)
	if err != nil {
		return err
	}

	return a.UpdateHashedPassword(user, newHashedPassword)
}

func (a *App) UpdateHashedPassword(user *model.User, newHashedPassword string) *model.AppError {
	if err := a.Srv().Store().User().UpdatePassword(user.Id, newHashedPassword); err != nil {
		return model.NewAppError("UpdatePassword", "api.user.update_password.failed.app_error", nil, "", http.StatusInternalServerError).Wrap(err)
	}

	a.InvalidateCacheForUser(user.Id)

	return nil
}

func (a *App) ResetPasswordFromToken(c request.CTX, userSuppliedTokenString, newPassword string) *model.AppError {
	return a.resetPasswordFromToken(c, userSuppliedTokenString, newPassword, model.GetMillis())
}

func (a *App) resetPasswordFromToken(c request.CTX, userSuppliedTokenString, newPassword string, nowMilli int64) *model.AppError {
	token, err := a.GetPasswordRecoveryToken(userSuppliedTokenString)
	if err != nil {
		return err
	}
	if nowMilli-token.CreateAt >= PasswordRecoverExpiryTime {
		return model.NewAppError("resetPassword", "api.user.reset_password.link_expired.app_error", nil, "", http.StatusBadRequest)
	}

	tokenData := struct {
		UserId string
		Email  string
	}{}

	err2 := json.Unmarshal([]byte(token.Extra), &tokenData)
	if err2 != nil {
		return model.NewAppError("resetPassword", "api.user.reset_password.token_parse.error", nil, "", http.StatusInternalServerError)
	}

	user, err := a.GetUser(tokenData.UserId)
	if err != nil {
		return err
	}

	if user.Email != tokenData.Email {
		return model.NewAppError("resetPassword", "api.user.reset_password.link_expired.app_error", nil, "", http.StatusBadRequest)
	}

	if user.IsSSOUser() {
		return model.NewAppError("ResetPasswordFromCode", "api.user.reset_password.sso.app_error", nil, "userId="+user.Id, http.StatusBadRequest)
	}

	T := i18n.GetUserTranslations(user.Locale)

	if err := a.UpdatePasswordSendEmail(c, user, newPassword, T("api.user.reset_password.method")); err != nil {
		return err
	}

	if err := a.DeleteToken(token); err != nil {
		c.Logger().Warn("Failed to delete token", mlog.Err(err))
	}

	return nil
}

func (a *App) SendPasswordReset(email string, siteURL string) (bool, *model.AppError) {
	user, err := a.GetUserByEmail(email)
	if err != nil {
		return false, nil
	}

	if user.AuthData != nil && *user.AuthData != "" {
		return false, model.NewAppError("SendPasswordReset", "api.user.send_password_reset.sso.app_error", nil, "userId="+user.Id, http.StatusBadRequest)
	}

	token, err := a.CreatePasswordRecoveryToken(user.Id, user.Email)
	if err != nil {
		return false, err
	}

	result, eErr := a.Srv().EmailService.SendPasswordResetEmail(user.Email, token, user.Locale, siteURL)
	if eErr != nil {
		return result, model.NewAppError("SendPasswordReset", "api.user.send_password_reset.send.app_error", nil, "err="+eErr.Error(), http.StatusInternalServerError)
	}

	return result, nil
}

func (a *App) CreatePasswordRecoveryToken(userID, email string) (*model.Token, *model.AppError) {
	tokenExtra := struct {
		UserId string
		Email  string
	}{
		userID,
		email,
	}
	jsonData, err := json.Marshal(tokenExtra)
	if err != nil {
		return nil, model.NewAppError("CreatePasswordRecoveryToken", "api.user.create_password_token.error", nil, "", http.StatusInternalServerError).Wrap(err)
	}

	token := model.NewToken(TokenTypePasswordRecovery, string(jsonData))

	if err := a.Srv().Store().Token().Save(token); err != nil {
		var appErr *model.AppError
		switch {
		case errors.As(err, &appErr):
			return nil, appErr
		default:
			return nil, model.NewAppError("CreatePasswordRecoveryToken", "app.recover.save.app_error", nil, "", http.StatusInternalServerError).Wrap(err)
		}
	}

	return token, nil
}

func (a *App) GetPasswordRecoveryToken(token string) (*model.Token, *model.AppError) {
	rtoken, err := a.Srv().Store().Token().GetByToken(token)
	if err != nil {
		return nil, model.NewAppError("GetPasswordRecoveryToken", "api.user.reset_password.invalid_link.app_error", nil, "", http.StatusBadRequest).Wrap(err)
	}
	if rtoken.Type != TokenTypePasswordRecovery {
		return nil, model.NewAppError("GetPasswordRecoveryToken", "api.user.reset_password.broken_token.app_error", nil, "", http.StatusBadRequest)
	}
	return rtoken, nil
}

func (a *App) GetTokenById(token string) (*model.Token, *model.AppError) {
	rtoken, err := a.Srv().Store().Token().GetByToken(token)

	if err != nil {
		var status int

		switch err.(type) {
		case *store.ErrNotFound:
			status = http.StatusNotFound
		default:
			status = http.StatusInternalServerError
		}

		return nil, model.NewAppError("GetTokenById", "api.user.create_user.signup_link_invalid.app_error", nil, "", status).Wrap(err)
	}

	return rtoken, nil
}

func (a *App) DeleteToken(token *model.Token) *model.AppError {
	err := a.Srv().Store().Token().Delete(token.Token)
	if err != nil {
		return model.NewAppError("DeleteToken", "app.recover.delete.app_error", nil, "", http.StatusInternalServerError).Wrap(err)
	}
	return nil
}

func (a *App) UpdateUserRoles(c request.CTX, userID string, newRoles string, sendWebSocketEvent bool) (*model.User, *model.AppError) {
	user, err := a.GetUser(userID)
	if err != nil {
		err.StatusCode = http.StatusBadRequest
		return nil, err
	}

	return a.UpdateUserRolesWithUser(c, user, newRoles, sendWebSocketEvent)
}

func (a *App) UpdateUserRolesWithUser(c request.CTX, user *model.User, newRoles string, sendWebSocketEvent bool) (*model.User, *model.AppError) {

	if err := a.CheckRolesExist(strings.Fields(newRoles)); err != nil {
		return nil, err
	}

	user.Roles = newRoles
	uchan := make(chan store.StoreResult, 1)
	go func() {
		userUpdate, err := a.Srv().Store().User().Update(user, true)
		uchan <- store.StoreResult{Data: userUpdate, NErr: err}
		close(uchan)
	}()

	schan := make(chan store.StoreResult, 1)
	go func() {
		id, err := a.Srv().Store().Session().UpdateRoles(user.Id, newRoles)
		schan <- store.StoreResult{Data: id, NErr: err}
		close(schan)
	}()

	result := <-uchan
	if result.NErr != nil {
		var appErr *model.AppError
		var invErr *store.ErrInvalidInput
		switch {
		case errors.As(result.NErr, &appErr):
			return nil, appErr
		case errors.As(result.NErr, &invErr):
			return nil, model.NewAppError("UpdateUserRoles", "app.user.update.find.app_error", nil, "", http.StatusBadRequest).Wrap(result.NErr)
		default:
			return nil, model.NewAppError("UpdateUserRoles", "app.user.update.finding.app_error", nil, "", http.StatusInternalServerError).Wrap(result.NErr)
		}
	}
	ruser := result.Data.(*model.UserUpdate).New

	if result := <-schan; result.NErr != nil {
		// soft error since the user roles were still updated
		c.Logger().Warn("Failed during updating user roles", mlog.Err(result.NErr))
	}

	a.InvalidateCacheForUser(user.Id)
	a.ClearSessionCacheForUser(user.Id)

	if sendWebSocketEvent {
		message := model.NewWebSocketEvent(model.WebsocketEventUserRoleUpdated, "", "", user.Id, nil, "")
		message.Add("user_id", user.Id)
		message.Add("roles", newRoles)
		a.Publish(message)
	}

	return ruser, nil
}

func (a *App) PermanentDeleteUser(c *request.Context, user *model.User) *model.AppError {
	c.Logger().Warn("Attempting to permanently delete account", mlog.String("user_id", user.Id), mlog.String("user_email", user.Email))
	if user.IsInRole(model.SystemAdminRoleId) {
		c.Logger().Warn("You are deleting a user that is a system administrator.  You may need to set another account as the system administrator using the command line tools.", mlog.String("user_email", user.Email))
	}

	if _, err := a.UpdateActive(c, user, false); err != nil {
		return err
	}

	if err := a.Srv().Store().Session().PermanentDeleteSessionsByUser(user.Id); err != nil {
		return model.NewAppError("PermanentDeleteUser", "app.session.permanent_delete_sessions_by_user.app_error", nil, "", http.StatusInternalServerError).Wrap(err)
	}

	if err := a.Srv().Store().UserAccessToken().DeleteAllForUser(user.Id); err != nil {
		return model.NewAppError("PermanentDeleteUser", "app.user_access_token.delete.app_error", nil, "", http.StatusInternalServerError).Wrap(err)
	}

	if err := a.Srv().Store().OAuth().PermanentDeleteAuthDataByUser(user.Id); err != nil {
		return model.NewAppError("PermanentDeleteUser", "app.oauth.permanent_delete_auth_data_by_user.app_error", nil, "", http.StatusInternalServerError).Wrap(err)
	}

	if err := a.Srv().Store().Webhook().PermanentDeleteIncomingByUser(user.Id); err != nil {
		return model.NewAppError("PermanentDeleteUser", "app.webhooks.permanent_delete_incoming_by_user.app_error", nil, "", http.StatusInternalServerError).Wrap(err)
	}

	if err := a.Srv().Store().Webhook().PermanentDeleteOutgoingByUser(user.Id); err != nil {
		return model.NewAppError("PermanentDeleteUser", "app.webhooks.permanent_delete_outgoing_by_user.app_error", nil, "", http.StatusInternalServerError).Wrap(err)
	}

	if err := a.Srv().Store().Command().PermanentDeleteByUser(user.Id); err != nil {
		return model.NewAppError("PermanentDeleteUser", "app.user.permanentdeleteuser.internal_error", nil, "", http.StatusInternalServerError).Wrap(err)
	}

	if err := a.Srv().Store().Preference().PermanentDeleteByUser(user.Id); err != nil {
		return model.NewAppError("PermanentDeleteUser", "app.preference.permanent_delete_by_user.app_error", nil, "", http.StatusInternalServerError).Wrap(err)
	}

	if err := a.Srv().Store().Channel().PermanentDeleteMembersByUser(user.Id); err != nil {
		return model.NewAppError("PermanentDeleteUser", "app.channel.permanent_delete_members_by_user.app_error", nil, "", http.StatusInternalServerError).Wrap(err)
	}

	if err := a.Srv().Store().Group().PermanentDeleteMembersByUser(user.Id); err != nil {
		return model.NewAppError("PermanentDeleteUser", "app.group.permanent_delete_members_by_user.app_error", nil, "", http.StatusInternalServerError).Wrap(err)
	}

	if err := a.Srv().Store().Post().PermanentDeleteByUser(user.Id); err != nil {
		return model.NewAppError("PermanentDeleteUser", "app.post.permanent_delete_by_user.app_error", nil, "", http.StatusInternalServerError).Wrap(err)
	}

	if err := a.Srv().Store().Bot().PermanentDelete(user.Id); err != nil {
		var invErr *store.ErrInvalidInput
		switch {
		case errors.As(err, &invErr):
			return model.NewAppError("PermanentDeleteUser", "app.bot.permenent_delete.bad_id", map[string]any{"user_id": invErr.Value}, "", http.StatusBadRequest).Wrap(err)
		default: // last fallback in case it doesn't map to an existing app error.
			return model.NewAppError("PermanentDeleteUser", "app.bot.permanent_delete.internal_error", nil, "", http.StatusInternalServerError).Wrap(err)
		}
	}

	infos, err := a.Srv().Store().FileInfo().GetForUser(user.Id)
	if err != nil {
		c.Logger().Warn("Error getting file list for user from FileInfoStore", mlog.Err(err))
	}

	for _, info := range infos {
		res, err := a.FileExists(info.Path)
		if err != nil {
			c.Logger().Warn(
				"Error checking existence of file",
				mlog.String("path", info.Path),
				mlog.Err(err),
			)
			continue
		}

		if !res {
			c.Logger().Warn("File not found", mlog.String("path", info.Path))
			continue
		}

		err = a.RemoveFile(info.Path)

		if err != nil {
			c.Logger().Warn(
				"Unable to remove file",
				mlog.String("path", info.Path),
				mlog.Err(err),
			)
		}
	}

	// delete directory containing user's profile image
	profileImageDirectory := getProfileImageDirectory(user.Id)
	profileImagePath := getProfileImagePath(user.Id)
	resProfileImageExists, errProfileImageExists := a.FileExists(profileImagePath)

	fileHandlingErrorsFound := false

	if errProfileImageExists != nil {
		fileHandlingErrorsFound = true
		mlog.Warn(
			"Error checking existence of profile image.",
			mlog.String("path", profileImagePath),
			mlog.Err(errProfileImageExists),
		)
	}

	if resProfileImageExists {
		errRemoveDirectory := a.RemoveDirectory(profileImageDirectory)

		if errRemoveDirectory != nil {
			fileHandlingErrorsFound = true
			mlog.Warn(
				"Unable to remove profile image directory",
				mlog.String("path", profileImageDirectory),
				mlog.Err(errRemoveDirectory),
			)
		}
	}

	if _, err := a.Srv().Store().FileInfo().PermanentDeleteByUser(user.Id); err != nil {
		return model.NewAppError("PermanentDeleteUser", "app.file_info.permanent_delete_by_user.app_error", nil, "", http.StatusInternalServerError).Wrap(err)
	}

	if err := a.Srv().Store().User().PermanentDelete(user.Id); err != nil {
		return model.NewAppError("PermanentDeleteUser", "app.user.permanent_delete.app_error", nil, "", http.StatusInternalServerError).Wrap(err)
	}

	if err := a.Srv().Store().Audit().PermanentDeleteByUser(user.Id); err != nil {
		return model.NewAppError("PermanentDeleteUser", "app.audit.permanent_delete_by_user.app_error", nil, "", http.StatusInternalServerError).Wrap(err)
	}

	if err := a.Srv().Store().Team().RemoveAllMembersByUser(user.Id); err != nil {
		return model.NewAppError("PermanentDeleteUser", "app.team.remove_member.app_error", nil, "", http.StatusInternalServerError).Wrap(err)
	}

	a.InvalidateCacheForUser(user.Id)

	if fileHandlingErrorsFound {
		return model.NewAppError("PermanentDeleteUser", "app.file_info.permanent_delete_by_user.app_error", nil, "Couldn't delete profile image of the user.", http.StatusAccepted)
	}

	c.Logger().Warn("Permanently deleted account", mlog.String("user_email", user.Email), mlog.String("user_id", user.Id))

	return nil
}

func (a *App) PermanentDeleteAllUsers(c *request.Context) *model.AppError {
	users, err := a.Srv().Store().User().GetAll()
	if err != nil {
		return model.NewAppError("PermanentDeleteAllUsers", "app.user.get.app_error", nil, "", http.StatusInternalServerError).Wrap(err)
	}
	for _, user := range users {
		a.PermanentDeleteUser(c, user)
	}

	return nil
}

func (a *App) SendEmailVerification(user *model.User, newEmail, redirect string) *model.AppError {
	token, err := a.Srv().EmailService.CreateVerifyEmailToken(user.Id, newEmail)
	if err != nil {
		switch {
		case errors.Is(err, email.CreateEmailTokenError):
			return model.NewAppError("CreateVerifyEmailToken", "api.user.create_email_token.error", nil, "", http.StatusInternalServerError)
		default:
			return model.NewAppError("CreateVerifyEmailToken", "app.recover.save.app_error", nil, "", http.StatusInternalServerError).Wrap(err)
		}
	}

	if _, err := a.GetStatus(user.Id); err != nil {
		if err.StatusCode != http.StatusNotFound {
			return err
		}
		eErr := a.Srv().EmailService.SendVerifyEmail(newEmail, user.Locale, a.GetSiteURL(), token.Token, redirect)
		if eErr != nil {
			return model.NewAppError("SendVerifyEmail", "api.user.send_verify_email_and_forget.failed.error", nil, "", http.StatusInternalServerError).Wrap(eErr)
		}

		return nil
	}

	if err := a.Srv().EmailService.SendEmailChangeVerifyEmail(newEmail, user.Locale, a.GetSiteURL(), token.Token); err != nil {
		return model.NewAppError("sendEmailChangeVerifyEmail", "api.user.send_email_change_verify_email_and_forget.error", nil, "", http.StatusInternalServerError).Wrap(err)
	}

	return nil
}

func (a *App) VerifyEmailFromToken(c request.CTX, userSuppliedTokenString string) *model.AppError {
	token, err := a.GetVerifyEmailToken(userSuppliedTokenString)
	if err != nil {
		return err
	}
	if model.GetMillis()-token.CreateAt >= PasswordRecoverExpiryTime {
		return model.NewAppError("VerifyEmailFromToken", "api.user.verify_email.link_expired.app_error", nil, "", http.StatusBadRequest)
	}

	tokenData := struct {
		UserId string
		Email  string
	}{}

	err2 := json.Unmarshal([]byte(token.Extra), &tokenData)
	if err2 != nil {
		return model.NewAppError("VerifyEmailFromToken", "api.user.verify_email.token_parse.error", nil, "", http.StatusInternalServerError)
	}

	user, err := a.GetUser(tokenData.UserId)
	if err != nil {
		return err
	}

	tokenData.Email = strings.ToLower(tokenData.Email)
	if err := a.VerifyUserEmail(tokenData.UserId, tokenData.Email); err != nil {
		return err
	}

	if user.Email != tokenData.Email {
		a.Srv().Go(func() {
			if err := a.Srv().EmailService.SendEmailChangeEmail(user.Email, tokenData.Email, user.Locale, a.GetSiteURL()); err != nil {
				mlog.Error("Failed to send email change email", mlog.Err(err))
			}
		})
	}

	if err := a.DeleteToken(token); err != nil {
		c.Logger().Warn("Failed to delete token", mlog.Err(err))
	}

	return nil
}

func (a *App) GetVerifyEmailToken(token string) (*model.Token, *model.AppError) {
	rtoken, err := a.Srv().Store().Token().GetByToken(token)
	if err != nil {
		return nil, model.NewAppError("GetVerifyEmailToken", "api.user.verify_email.bad_link.app_error", nil, "", http.StatusBadRequest).Wrap(err)
	}
	if rtoken.Type != TokenTypeVerifyEmail {
		return nil, model.NewAppError("GetVerifyEmailToken", "api.user.verify_email.broken_token.app_error", nil, "", http.StatusBadRequest)
	}
	return rtoken, nil
}

// GetTotalUsersStats is used for the DM list total
func (a *App) GetTotalUsersStats(viewRestrictions *model.ViewUsersRestrictions) (*model.UsersStats, *model.AppError) {
	count, err := a.Srv().Store().User().Count(model.UserCountOptions{
		IncludeBotAccounts: true,
		ViewRestrictions:   viewRestrictions,
	})
	if err != nil {
		return nil, model.NewAppError("GetTotalUsersStats", "app.user.get_total_users_count.app_error", nil, "", http.StatusInternalServerError).Wrap(err)
	}
	stats := &model.UsersStats{
		TotalUsersCount: count,
	}
	return stats, nil
}

// GetFilteredUsersStats is used to get a count of users based on the set of filters supported by UserCountOptions.
func (a *App) GetFilteredUsersStats(options *model.UserCountOptions) (*model.UsersStats, *model.AppError) {
	count, err := a.Srv().Store().User().Count(*options)
	if err != nil {
		return nil, model.NewAppError("GetFilteredUsersStats", "app.user.get_total_users_count.app_error", nil, "", http.StatusInternalServerError).Wrap(err)
	}
	stats := &model.UsersStats{
		TotalUsersCount: count,
	}
	return stats, nil
}

func (a *App) VerifyUserEmail(userID, email string) *model.AppError {
	if _, err := a.Srv().Store().User().VerifyEmail(userID, email); err != nil {
		return model.NewAppError("VerifyUserEmail", "app.user.verify_email.app_error", nil, "", http.StatusInternalServerError).Wrap(err)
	}

	a.InvalidateCacheForUser(userID)

	user, err := a.GetUser(userID)

	if err != nil {
		return err
	}

	a.sendUpdatedUserEvent(*user)

	return nil
}

func (a *App) SearchUsers(props *model.UserSearch, options *model.UserSearchOptions) ([]*model.User, *model.AppError) {
	if props.WithoutTeam {
		return a.SearchUsersWithoutTeam(props.Term, options)
	}
	if props.InChannelId != "" {
		return a.SearchUsersInChannel(props.InChannelId, props.Term, options)
	}
	if props.NotInChannelId != "" {
		return a.SearchUsersNotInChannel(props.TeamId, props.NotInChannelId, props.Term, options)
	}
	if props.NotInTeamId != "" {
		return a.SearchUsersNotInTeam(props.NotInTeamId, props.Term, options)
	}
	if props.InGroupId != "" {
		return a.SearchUsersInGroup(props.InGroupId, props.Term, options)
	}
	if props.NotInGroupId != "" {
		return a.SearchUsersNotInGroup(props.NotInGroupId, props.Term, options)
	}
	return a.SearchUsersInTeam(props.TeamId, props.Term, options)
}

func (a *App) SearchUsersInChannel(channelID string, term string, options *model.UserSearchOptions) ([]*model.User, *model.AppError) {
	term = strings.TrimSpace(term)
	users, err := a.Srv().Store().User().SearchInChannel(channelID, term, options)
	if err != nil {
		return nil, model.NewAppError("SearchUsersInChannel", "app.user.search.app_error", nil, "", http.StatusInternalServerError).Wrap(err)
	}
	for _, user := range users {
		a.SanitizeProfile(user, options.IsAdmin)
	}

	return users, nil
}

func (a *App) SearchUsersNotInChannel(teamID string, channelID string, term string, options *model.UserSearchOptions) ([]*model.User, *model.AppError) {
	term = strings.TrimSpace(term)
	users, err := a.Srv().Store().User().SearchNotInChannel(teamID, channelID, term, options)
	if err != nil {
		return nil, model.NewAppError("SearchUsersNotInChannel", "app.user.search.app_error", nil, "", http.StatusInternalServerError).Wrap(err)
	}

	for _, user := range users {
		a.SanitizeProfile(user, options.IsAdmin)
	}

	return users, nil
}

func (a *App) SearchUsersInTeam(teamID, term string, options *model.UserSearchOptions) ([]*model.User, *model.AppError) {
	term = strings.TrimSpace(term)

	users, err := a.Srv().Store().User().Search(teamID, term, options)
	if err != nil {
		return nil, model.NewAppError("SearchUsersInTeam", "app.user.search.app_error", nil, "", http.StatusInternalServerError).Wrap(err)
	}

	for _, user := range users {
		a.SanitizeProfile(user, options.IsAdmin)
	}

	return users, nil
}

func (a *App) SearchUsersNotInTeam(notInTeamId string, term string, options *model.UserSearchOptions) ([]*model.User, *model.AppError) {
	term = strings.TrimSpace(term)
	users, err := a.Srv().Store().User().SearchNotInTeam(notInTeamId, term, options)
	if err != nil {
		return nil, model.NewAppError("SearchUsersNotInTeam", "app.user.search.app_error", nil, "", http.StatusInternalServerError).Wrap(err)
	}

	for _, user := range users {
		a.SanitizeProfile(user, options.IsAdmin)
	}

	return users, nil
}

func (a *App) SearchUsersWithoutTeam(term string, options *model.UserSearchOptions) ([]*model.User, *model.AppError) {
	term = strings.TrimSpace(term)
	users, err := a.Srv().Store().User().SearchWithoutTeam(term, options)
	if err != nil {
		return nil, model.NewAppError("SearchUsersWithoutTeam", "app.user.search.app_error", nil, "", http.StatusInternalServerError).Wrap(err)
	}

	for _, user := range users {
		a.SanitizeProfile(user, options.IsAdmin)
	}

	return users, nil
}

func (a *App) SearchUsersInGroup(groupID string, term string, options *model.UserSearchOptions) ([]*model.User, *model.AppError) {
	term = strings.TrimSpace(term)
	users, err := a.Srv().Store().User().SearchInGroup(groupID, term, options)
	if err != nil {
		return nil, model.NewAppError("SearchUsersInGroup", "app.user.search.app_error", nil, "", http.StatusInternalServerError).Wrap(err)
	}

	for _, user := range users {
		a.SanitizeProfile(user, options.IsAdmin)
	}

	return users, nil
}

func (a *App) SearchUsersNotInGroup(groupID string, term string, options *model.UserSearchOptions) ([]*model.User, *model.AppError) {
	term = strings.TrimSpace(term)
	users, err := a.Srv().Store().User().SearchNotInGroup(groupID, term, options)
	if err != nil {
		return nil, model.NewAppError("SearchUsersNotInGroup", "app.user.search.app_error", nil, "", http.StatusInternalServerError).Wrap(err)
	}

	for _, user := range users {
		a.SanitizeProfile(user, options.IsAdmin)
	}

	return users, nil
}

func (a *App) AutocompleteUsersInChannel(teamID string, channelID string, term string, options *model.UserSearchOptions) (*model.UserAutocompleteInChannel, *model.AppError) {
	term = strings.TrimSpace(term)

	autocomplete, err := a.Srv().Store().User().AutocompleteUsersInChannel(teamID, channelID, term, options)
	if err != nil {
		return nil, model.NewAppError("AutocompleteUsersInChannel", "app.user.search.app_error", nil, "", http.StatusInternalServerError).Wrap(err)
	}

	for _, user := range autocomplete.InChannel {
		a.SanitizeProfile(user, options.IsAdmin)
	}

	for _, user := range autocomplete.OutOfChannel {
		a.SanitizeProfile(user, options.IsAdmin)
	}

	return autocomplete, nil
}

func (a *App) AutocompleteUsersInTeam(teamID string, term string, options *model.UserSearchOptions) (*model.UserAutocompleteInTeam, *model.AppError) {
	term = strings.TrimSpace(term)

	users, err := a.Srv().Store().User().Search(teamID, term, options)
	if err != nil {
		return nil, model.NewAppError("AutocompleteUsersInTeam", "app.user.search.app_error", nil, "", http.StatusInternalServerError).Wrap(err)
	}

	for _, user := range users {
		a.SanitizeProfile(user, options.IsAdmin)
	}

	autocomplete := &model.UserAutocompleteInTeam{}
	autocomplete.InTeam = users
	return autocomplete, nil
}

func (a *App) UpdateOAuthUserAttrs(userData io.Reader, user *model.User, provider einterfaces.OAuthProvider, service string, tokenUser *model.User) *model.AppError {
	oauthUser, err1 := provider.GetUserFromJSON(userData, tokenUser)
	if err1 != nil {
		return model.NewAppError("UpdateOAuthUserAttrs", "api.user.update_oauth_user_attrs.get_user.app_error", map[string]any{"Service": service}, "", http.StatusBadRequest).Wrap(err1)
	}

	userAttrsChanged := false

	if oauthUser.Username != user.Username {
		if existingUser, _ := a.GetUserByUsername(oauthUser.Username); existingUser == nil {
			user.Username = oauthUser.Username
			userAttrsChanged = true
		}
	}

	if oauthUser.GetFullName() != user.GetFullName() {
		user.FirstName = oauthUser.FirstName
		user.LastName = oauthUser.LastName
		userAttrsChanged = true
	}

	if oauthUser.Email != user.Email {
		if existingUser, _ := a.GetUserByEmail(oauthUser.Email); existingUser == nil {
			user.Email = oauthUser.Email
			userAttrsChanged = true
		}
	}

	if user.DeleteAt > 0 {
		// Make sure they are not disabled
		user.DeleteAt = 0
		userAttrsChanged = true
	}

	if userAttrsChanged {
		users, err := a.Srv().Store().User().Update(user, true)
		if err != nil {
			var appErr *model.AppError
			var invErr *store.ErrInvalidInput
			switch {
			case errors.As(err, &appErr):
				return appErr
			case errors.As(err, &invErr):
				return model.NewAppError("UpdateOAuthUserAttrs", "app.user.update.find.app_error", nil, "", http.StatusBadRequest).Wrap(err)
			default:
				return model.NewAppError("UpdateOAuthUserAttrs", "app.user.update.finding.app_error", nil, "", http.StatusInternalServerError).Wrap(err)
			}
		}

		user = users.New
		a.InvalidateCacheForUser(user.Id)
	}

	return nil
}

func (a *App) RestrictUsersGetByPermissions(userID string, options *model.UserGetOptions) (*model.UserGetOptions, *model.AppError) {
	restrictions, err := a.GetViewUsersRestrictions(userID)
	if err != nil {
		return nil, err
	}

	options.ViewRestrictions = restrictions
	return options, nil
}

// FilterNonGroupTeamMembers returns the subset of the given user IDs of the users who are not members of groups
// associated to the team excluding bots.
func (a *App) FilterNonGroupTeamMembers(userIDs []string, team *model.Team) ([]string, error) {
	teamGroupUsers, err := a.GetTeamGroupUsers(team.Id)
	if err != nil {
		return nil, err
	}
	return a.filterNonGroupUsers(userIDs, teamGroupUsers)
}

// FilterNonGroupChannelMembers returns the subset of the given user IDs of the users who are not members of groups
// associated to the channel excluding bots
func (a *App) FilterNonGroupChannelMembers(userIDs []string, channel *model.Channel) ([]string, error) {
	channelGroupUsers, err := a.GetChannelGroupUsers(channel.Id)
	if err != nil {
		return nil, err
	}
	return a.filterNonGroupUsers(userIDs, channelGroupUsers)
}

// filterNonGroupUsers is a helper function that takes a list of user ids and a list of users
// and returns the list of normal users present in userIDs but not in groupUsers.
func (a *App) filterNonGroupUsers(userIDs []string, groupUsers []*model.User) ([]string, error) {
	nonMemberIds := []string{}
	users, err := a.Srv().Store().User().GetProfileByIds(context.Background(), userIDs, nil, false)
	if err != nil {
		return nil, err
	}

	for _, user := range users {
		userIsMember := user.IsBot

		for _, pu := range groupUsers {
			if pu.Id == user.Id {
				userIsMember = true
				break
			}
		}
		if !userIsMember {
			nonMemberIds = append(nonMemberIds, user.Id)
		}
	}

	return nonMemberIds, nil
}

func (a *App) RestrictUsersSearchByPermissions(userID string, options *model.UserSearchOptions) (*model.UserSearchOptions, *model.AppError) {
	restrictions, err := a.GetViewUsersRestrictions(userID)
	if err != nil {
		return nil, err
	}

	options.ViewRestrictions = restrictions
	return options, nil
}

func (a *App) UserCanSeeOtherUser(userID string, otherUserId string) (bool, *model.AppError) {
	if userID == otherUserId {
		return true, nil
	}

	restrictions, err := a.GetViewUsersRestrictions(userID)
	if err != nil {
		return false, err
	}

	if restrictions == nil {
		return true, nil
	}

	if len(restrictions.Teams) > 0 {
		result, err := a.Srv().Store().Team().UserBelongsToTeams(otherUserId, restrictions.Teams)
		if err != nil {
			return false, model.NewAppError("UserCanSeeOtherUser", "app.team.user_belongs_to_teams.app_error", nil, "", http.StatusInternalServerError).Wrap(err)
		}
		if result {
			return true, nil
		}
	}

	if len(restrictions.Channels) > 0 {
		result, err := a.userBelongsToChannels(otherUserId, restrictions.Channels)
		if err != nil {
			return false, err
		}
		if result {
			return true, nil
		}
	}

	return false, nil
}

func (a *App) userBelongsToChannels(userID string, channelIDs []string) (bool, *model.AppError) {
	belongs, err := a.Srv().Store().Channel().UserBelongsToChannels(userID, channelIDs)
	if err != nil {
		return false, model.NewAppError("userBelongsToChannels", "app.channel.user_belongs_to_channels.app_error", nil, "", http.StatusInternalServerError).Wrap(err)
	}

	return belongs, nil
}

func (a *App) GetViewUsersRestrictions(userID string) (*model.ViewUsersRestrictions, *model.AppError) {
	if a.HasPermissionTo(userID, model.PermissionViewMembers) {
		return nil, nil
	}

	teamIDs, nErr := a.Srv().Store().Team().GetUserTeamIds(userID, true)
	if nErr != nil {
		return nil, model.NewAppError("GetViewUsersRestrictions", "app.team.get_user_team_ids.app_error", nil, "", http.StatusInternalServerError).Wrap(nErr)
	}

	teamIDsWithPermission := []string{}
	for _, teamID := range teamIDs {
		if a.HasPermissionToTeam(userID, teamID, model.PermissionViewMembers) {
			teamIDsWithPermission = append(teamIDsWithPermission, teamID)
		}
	}

	userChannelMembers, err := a.Srv().Store().Channel().GetAllChannelMembersForUser(userID, true, true)
	if err != nil {
		return nil, model.NewAppError("GetViewUsersRestrictions", "app.channel.get_channels.get.app_error", nil, "", http.StatusInternalServerError).Wrap(err)
	}

	channelIDs := []string{}
	for channelID := range userChannelMembers {
		channelIDs = append(channelIDs, channelID)
	}

	return &model.ViewUsersRestrictions{Teams: teamIDsWithPermission, Channels: channelIDs}, nil
}

// PromoteGuestToUser Convert user's roles and all his membership's roles from
// guest roles to regular user roles.
func (a *App) PromoteGuestToUser(c *request.Context, user *model.User, requestorId string) *model.AppError {
	nErr := a.ch.srv.userService.PromoteGuestToUser(user)
	a.InvalidateCacheForUser(user.Id)
	if nErr != nil {
		return model.NewAppError("PromoteGuestToUser", "app.user.promote_guest.user_update.app_error", nil, "", http.StatusInternalServerError).Wrap(nErr)
	}
	userTeams, nErr := a.Srv().Store().Team().GetTeamsByUserId(user.Id)
	if nErr != nil {
		return model.NewAppError("PromoteGuestToUser", "app.team.get_all.app_error", nil, "", http.StatusInternalServerError).Wrap(nErr)
	}

	for _, team := range userTeams {
		// Soft error if there is an issue joining the default channels
		if err := a.JoinDefaultChannels(c, team.Id, user, false, requestorId); err != nil {
			c.Logger().Warn("Failed to join default channels", mlog.String("user_id", user.Id), mlog.String("team_id", team.Id), mlog.String("requestor_id", requestorId), mlog.Err(err))
		}
	}

	promotedUser, err := a.GetUser(user.Id)
	if err != nil {
		c.Logger().Warn("Failed to get user on promote guest to user", mlog.Err(err))
	} else {
		a.sendUpdatedUserEvent(*promotedUser)
		if uErr := a.ch.srv.platform.UpdateSessionsIsGuest(promotedUser.Id, promotedUser.IsGuest()); uErr != nil {
			c.Logger().Warn("Unable to update user sessions", mlog.String("user_id", promotedUser.Id), mlog.Err(uErr))
		}
	}

	teamMembers, err := a.GetTeamMembersForUser(user.Id, "", true)
	if err != nil {
		c.Logger().Warn("Failed to get team members for user on promote guest to user", mlog.Err(err))
	}

	for _, member := range teamMembers {
		a.sendUpdatedMemberRoleEvent(user.Id, member)

		channelMembers, appErr := a.GetChannelMembersForUser(c, member.TeamId, user.Id)
		if appErr != nil {
			c.Logger().Warn("Failed to get channel members for user on promote guest to user", mlog.Err(appErr))
		}

		for _, member := range channelMembers {
			a.invalidateCacheForChannelMembers(member.ChannelId)

			evt := model.NewWebSocketEvent(model.WebsocketEventChannelMemberUpdated, "", "", user.Id, nil, "")
			memberJSON, jsonErr := json.Marshal(member)
			if jsonErr != nil {
				return model.NewAppError("PromoteGuestToUser", "api.marshal_error", nil, "", http.StatusInternalServerError).Wrap(jsonErr)
			}
			evt.Add("channelMember", string(memberJSON))
			a.Publish(evt)
		}
	}

	a.ClearSessionCacheForUser(user.Id)
	return nil
}

// DemoteUserToGuest Convert user's roles and all his membership's roles from
// regular user roles to guest roles.
func (a *App) DemoteUserToGuest(c request.CTX, user *model.User) *model.AppError {
	demotedUser, nErr := a.ch.srv.userService.DemoteUserToGuest(user)
	a.InvalidateCacheForUser(user.Id)
	if nErr != nil {
		return model.NewAppError("DemoteUserToGuest", "app.user.demote_user_to_guest.user_update.app_error", nil, "", http.StatusInternalServerError).Wrap(nErr)
	}

	a.sendUpdatedUserEvent(*demotedUser)
	if uErr := a.ch.srv.platform.UpdateSessionsIsGuest(demotedUser.Id, demotedUser.IsGuest()); uErr != nil {
		c.Logger().Warn("Unable to update user sessions", mlog.String("user_id", demotedUser.Id), mlog.Err(uErr))
	}

	teamMembers, err := a.GetTeamMembersForUser(user.Id, "", true)
	if err != nil {
		c.Logger().Warn("Failed to get team members for users on demote user to guest", mlog.Err(err))
	}

	for _, member := range teamMembers {
		a.sendUpdatedMemberRoleEvent(user.Id, member)

		channelMembers, appErr := a.GetChannelMembersForUser(c, member.TeamId, user.Id)
		if appErr != nil {
			c.Logger().Warn("Failed to get channel members for users on demote user to guest", mlog.Err(appErr))
			continue
		}

		for _, member := range channelMembers {
			a.invalidateCacheForChannelMembers(member.ChannelId)

			evt := model.NewWebSocketEvent(model.WebsocketEventChannelMemberUpdated, "", "", user.Id, nil, "")
			memberJSON, jsonErr := json.Marshal(member)
			if jsonErr != nil {
				return model.NewAppError("DemoteUserToGuest", "api.marshal_error", nil, "", http.StatusInternalServerError).Wrap(jsonErr)
			}
			evt.Add("channelMember", string(memberJSON))
			a.Publish(evt)
		}
	}

	a.ClearSessionCacheForUser(user.Id)
	return nil
}

func (a *App) PublishUserTyping(userID, channelID, parentId string) *model.AppError {
	omitUsers := make(map[string]bool, 1)
	omitUsers[userID] = true

	event := model.NewWebSocketEvent(model.WebsocketEventTyping, "", channelID, "", omitUsers, "")
	event.Add("parent_id", parentId)
	event.Add("user_id", userID)
	a.Publish(event)

	return nil
}

// invalidateUserCacheAndPublish Invalidates cache for a user and publishes user updated event
func (a *App) invalidateUserCacheAndPublish(userID string) {
	a.InvalidateCacheForUser(userID)

	user, userErr := a.GetUser(userID)
	if userErr != nil {
		mlog.Error("Error in getting users profile", mlog.String("user_id", userID), mlog.Err(userErr))
		return
	}

	options := a.Config().GetSanitizeOptions()
	user.SanitizeProfile(options)

	message := model.NewWebSocketEvent(model.WebsocketEventUserUpdated, "", "", "", nil, "")
	message.Add("user", user)
	a.Publish(message)
}

// GetKnownUsers returns the list of user ids of users with any direct
// relationship with a user. That means any user sharing any channel, including
// direct and group channels.
func (a *App) GetKnownUsers(userID string) ([]string, *model.AppError) {
	users, err := a.Srv().Store().User().GetKnownUsers(userID)
	if err != nil {
		return nil, model.NewAppError("GetKnownUsers", "app.user.get_known_users.get_users.app_error", nil, "", http.StatusInternalServerError).Wrap(err)
	}

	return users, nil
}

// ConvertBotToUser converts a bot to user.
func (a *App) ConvertBotToUser(c request.CTX, bot *model.Bot, userPatch *model.UserPatch, sysadmin bool) (*model.User, *model.AppError) {
	user, nErr := a.Srv().Store().User().Get(c.Context(), bot.UserId)
	if nErr != nil {
		var nfErr *store.ErrNotFound
		switch {
		case errors.As(nErr, &nfErr):
			return nil, model.NewAppError("ConvertBotToUser", MissingAccountError, nil, "", http.StatusNotFound).Wrap(nErr)
		default:
			return nil, model.NewAppError("ConvertBotToUser", "app.user.get.app_error", nil, "", http.StatusInternalServerError).Wrap(nErr)
		}
	}

	if sysadmin && !user.IsInRole(model.SystemAdminRoleId) {
		_, appErr := a.UpdateUserRoles(c,
			user.Id,
			fmt.Sprintf("%s %s", user.Roles, model.SystemAdminRoleId),
			false)
		if appErr != nil {
			return nil, appErr
		}
	}

	user.Patch(userPatch)

	user, err := a.UpdateUser(c, user, false)
	if err != nil {
		return nil, err
	}

	err = a.UpdatePassword(user, *userPatch.Password)
	if err != nil {
		return nil, err
	}

	appErr := a.Srv().Store().Bot().PermanentDelete(bot.UserId)
	if appErr != nil {
		return nil, model.NewAppError("ConvertBotToUser", "app.user.convert_bot_to_user.app_error", nil, "", http.StatusInternalServerError).Wrap(appErr)
	}

	return user, nil
}

func (a *App) GetThreadsForUser(userID, teamID string, options model.GetUserThreadsOpts) (*model.Threads, *model.AppError) {
	var result model.Threads
	var eg errgroup.Group
	postPriorityIsEnabled := a.isPostPriorityEnabled()
	if postPriorityIsEnabled {
		options.IncludeIsUrgent = true
	}

	if !options.ThreadsOnly {
		eg.Go(func() error {
			totalUnreadThreads, err := a.Srv().Store().Thread().GetTotalUnreadThreads(userID, teamID, options)
			if err != nil {
				return errors.Wrapf(err, "failed to count unread threads for user id=%s", userID)
			}
			result.TotalUnreadThreads = totalUnreadThreads

			return nil
		})

		// Unread is a legacy flag that caused GetTotalThreads to compute the same value as
		// GetTotalUnreadThreads. If unspecified, do this work normally; otherwise, skip,
		// and send back duplicate values down below.
		if !options.Unread {
			eg.Go(func() error {
				totalCount, err := a.Srv().Store().Thread().GetTotalThreads(userID, teamID, options)
				if err != nil {
					return errors.Wrapf(err, "failed to count threads for user id=%s", userID)
				}
				result.Total = totalCount

				return nil
			})
		}

		eg.Go(func() error {
			totalUnreadMentions, err := a.Srv().Store().Thread().GetTotalUnreadMentions(userID, teamID, options)
			if err != nil {
				return errors.Wrapf(err, "failed to count threads for user id=%s", userID)
			}
			result.TotalUnreadMentions = totalUnreadMentions

			return nil
		})

		if postPriorityIsEnabled {
			eg.Go(func() error {
				totalUnreadUrgentMentions, err := a.Srv().Store().Thread().GetTotalUnreadUrgentMentions(userID, teamID, options)
				if err != nil {
					return errors.Wrapf(err, "failed to count urgent mentioned threads for user id=%s", userID)
				}
				result.TotalUnreadUrgentMentions = totalUnreadUrgentMentions

				return nil
			})
		}
	}

	if !options.TotalsOnly {
		eg.Go(func() error {
			threads, err := a.Srv().Store().Thread().GetThreadsForUser(userID, teamID, options)
			if err != nil {
				return errors.Wrapf(err, "failed to get threads for user id=%s", userID)
			}
			result.Threads = threads

			return nil
		})
	}

	if err := eg.Wait(); err != nil {
		return nil, model.NewAppError("GetThreadsForUser", "app.user.get_threads_for_user.app_error", nil, "", http.StatusInternalServerError).Wrap(err)
	}

	if options.Unread {
		result.Total = result.TotalUnreadThreads
	}

	for _, thread := range result.Threads {
		a.sanitizeProfiles(thread.Participants, false)
		thread.Post.SanitizeProps()
	}

	return &result, nil
}

func (a *App) GetThreadMembershipForUser(userId, threadId string) (*model.ThreadMembership, *model.AppError) {
	threadMembership, err := a.Srv().Store().Thread().GetMembershipForUser(userId, threadId)
	if err != nil {
		return nil, model.NewAppError("GetThreadMembershipForUser", "app.user.get_thread_membership_for_user.app_error", nil, "", http.StatusInternalServerError).Wrap(err)
	}
	if threadMembership == nil {
		return nil, model.NewAppError("GetThreadMembershipForUser", "app.user.get_thread_membership_for_user.not_found", nil, "thread membership not found/followed", http.StatusNotFound)
	}
	return threadMembership, nil
}

<<<<<<< HEAD
func (a *App) GetThreadForUser(teamID string, threadMembership *model.ThreadMembership, extended bool) (*model.ThreadResponse, *model.AppError) {
	thread, err := a.Srv().Store().Thread().GetThreadForUser(teamID, threadMembership, extended)
=======
func (a *App) GetThreadForUser(threadMembership *model.ThreadMembership, extended bool) (*model.ThreadResponse, *model.AppError) {
	thread, err := a.Srv().Store().Thread().GetThreadForUser(threadMembership, extended, a.isPostPriorityEnabled())
>>>>>>> 372653a9
	if err != nil {
		return nil, model.NewAppError("GetThreadForUser", "app.user.get_threads_for_user.app_error", nil, "", http.StatusInternalServerError).Wrap(err)
	}
	if thread == nil {
		return nil, model.NewAppError("GetThreadForUser", "app.user.get_threads_for_user.not_found", nil, "thread not found/followed", http.StatusNotFound)
	}
	a.sanitizeProfiles(thread.Participants, false)
	thread.Post.SanitizeProps()
	return thread, nil
}

func (a *App) UpdateThreadsReadForUser(userID, teamID string) *model.AppError {
	nErr := a.Srv().Store().Thread().MarkAllAsReadByTeam(userID, teamID)
	if nErr != nil {
		return model.NewAppError("UpdateThreadsReadForUser", "app.user.update_threads_read_for_user.app_error", nil, "", http.StatusInternalServerError).Wrap(nErr)
	}
	message := model.NewWebSocketEvent(model.WebsocketEventThreadReadChanged, teamID, "", userID, nil, "")
	a.Publish(message)
	return nil
}

func (a *App) UpdateThreadFollowForUser(userID, teamID, threadID string, state bool) *model.AppError {
	opts := store.ThreadMembershipOpts{
		Following:             state,
		IncrementMentions:     false,
		UpdateFollowing:       true,
		UpdateViewedTimestamp: state,
		UpdateParticipants:    false,
	}
	_, err := a.Srv().Store().Thread().MaintainMembership(userID, threadID, opts)
	if err != nil {
		return model.NewAppError("UpdateThreadFollowForUser", "app.user.update_thread_follow_for_user.app_error", nil, "", http.StatusInternalServerError).Wrap(err)
	}
	thread, err := a.Srv().Store().Thread().Get(threadID)
	if err != nil {
		return model.NewAppError("UpdateThreadFollowForUser", "app.user.update_thread_follow_for_user.app_error", nil, "", http.StatusInternalServerError).Wrap(err)
	}
	replyCount := int64(0)
	if thread != nil {
		replyCount = thread.ReplyCount
	}
	message := model.NewWebSocketEvent(model.WebsocketEventThreadFollowChanged, teamID, "", userID, nil, "")
	message.Add("thread_id", threadID)
	message.Add("state", state)
	message.Add("reply_count", replyCount)
	a.Publish(message)
	return nil
}

func (a *App) UpdateThreadFollowForUserFromChannelAdd(c request.CTX, userID, teamID, threadID string) *model.AppError {
	opts := store.ThreadMembershipOpts{
		Following:             true,
		IncrementMentions:     false,
		UpdateFollowing:       true,
		UpdateViewedTimestamp: false,
		UpdateParticipants:    false,
	}
	tm, err := a.Srv().Store().Thread().MaintainMembership(userID, threadID, opts)
	if err != nil {
		return model.NewAppError("UpdateThreadFollowForUserFromChannelAdd", "app.user.update_thread_follow_for_user.app_error", nil, "", http.StatusInternalServerError).Wrap(err)
	}

	post, appErr := a.GetSinglePost(threadID, false)
	if appErr != nil {
		return appErr
	}
	user, appErr := a.GetUser(userID)
	if appErr != nil {
		return appErr
	}
	tm.UnreadMentions, appErr = a.countThreadMentions(c, user, post, teamID, post.CreateAt-1)
	if appErr != nil {
		return appErr
	}
	tm.LastViewed = post.CreateAt - 1
	_, err = a.Srv().Store().Thread().UpdateMembership(tm)
	if err != nil {
		return model.NewAppError("UpdateThreadFollowForUserFromChannelAdd", "app.user.update_thread_follow_for_user.app_error", nil, "", http.StatusInternalServerError).Wrap(err)
	}

	message := model.NewWebSocketEvent(model.WebsocketEventThreadUpdated, teamID, "", userID, nil, "")
<<<<<<< HEAD
	userThread, err := a.Srv().Store().Thread().GetThreadForUser(teamID, tm, true)
=======
	userThread, err := a.Srv().Store().Thread().GetThreadForUser(tm, true, a.isPostPriorityEnabled())
>>>>>>> 372653a9

	if err != nil {
		var errNotFound *store.ErrNotFound
		if errors.As(err, &errNotFound) {
			return nil
		}
		return model.NewAppError("UpdateThreadFollowForUserFromChannelAdd", "app.user.update_thread_follow_for_user.app_error", nil, "", http.StatusInternalServerError).Wrap(err)
	}
	a.sanitizeProfiles(userThread.Participants, false)
	userThread.Post.SanitizeProps()
	sanitizedPost, appErr := a.SanitizePostMetadataForUser(c, userThread.Post, userID)
	if appErr != nil {
		return appErr
	}
	userThread.Post = sanitizedPost

	payload, jsonErr := json.Marshal(userThread)
	if jsonErr != nil {
		return model.NewAppError("UpdateThreadFollowForUserFromChannelAdd", "api.marshal_error", nil, "", http.StatusInternalServerError).Wrap(jsonErr)
	}
	message.Add("thread", string(payload))
	message.Add("previous_unread_replies", int64(0))
	message.Add("previous_unread_mentions", int64(0))

	a.Publish(message)
	return nil
}

func (a *App) UpdateThreadReadForUserByPost(c request.CTX, currentSessionId, userID, teamID, threadID, postID string) (*model.ThreadResponse, *model.AppError) {
	post, err := a.GetSinglePost(postID, false)
	if err != nil {
		return nil, err
	}

	if post.RootId != threadID && postID != threadID {
		return nil, model.NewAppError("UpdateThreadReadForUser", "app.user.update_thread_read_for_user_by_post.app_error", nil, "", http.StatusBadRequest)
	}

	return a.UpdateThreadReadForUser(c, currentSessionId, userID, teamID, threadID, post.CreateAt-1)
}

func (a *App) UpdateThreadReadForUser(c request.CTX, currentSessionId, userID, teamID, threadID string, timestamp int64) (*model.ThreadResponse, *model.AppError) {
	user, err := a.GetUser(userID)
	if err != nil {
		return nil, err
	}

	opts := store.ThreadMembershipOpts{
		Following:       true,
		UpdateFollowing: true,
	}
	membership, storeErr := a.Srv().Store().Thread().MaintainMembership(userID, threadID, opts)
	if storeErr != nil {
		return nil, model.NewAppError("UpdateThreadReadForUser", "app.user.update_thread_read_for_user.app_error", nil, "", http.StatusInternalServerError).Wrap(storeErr)
	}

	previousUnreadMentions := membership.UnreadMentions
	previousUnreadReplies, nErr := a.Srv().Store().Thread().GetThreadUnreadReplyCount(membership)
	if nErr != nil {
		return nil, model.NewAppError("UpdateThreadReadForUser", "app.user.update_thread_read_for_user.app_error", nil, "", http.StatusInternalServerError).Wrap(nErr)
	}

	post, err := a.GetSinglePost(threadID, false)
	if err != nil {
		return nil, err
	}
	membership.UnreadMentions, err = a.countThreadMentions(c, user, post, teamID, timestamp)
	if err != nil {
		return nil, err
	}
	_, nErr = a.Srv().Store().Thread().UpdateMembership(membership)
	if nErr != nil {
		return nil, model.NewAppError("UpdateThreadReadForUser", "app.user.update_thread_read_for_user.app_error", nil, "", http.StatusInternalServerError).Wrap(nErr)
	}

	membership.LastViewed = timestamp

	nErr = a.Srv().Store().Thread().MarkAsRead(userID, threadID, timestamp)
	if nErr != nil {
		return nil, model.NewAppError("UpdateThreadReadForUser", "app.user.update_thread_read_for_user.app_error", nil, "", http.StatusInternalServerError).Wrap(nErr)
	}
	thread, err := a.GetThreadForUser(teamID, membership, false)
	if err != nil {
		return nil, err
	}

	// Clear if user has read the messages
	if thread.UnreadReplies == 0 && a.IsCRTEnabledForUser(c, userID) {
		a.clearPushNotification(currentSessionId, userID, post.ChannelId, threadID)
	}

	message := model.NewWebSocketEvent(model.WebsocketEventThreadReadChanged, teamID, "", userID, nil, "")
	message.Add("thread_id", threadID)
	message.Add("timestamp", timestamp)
	message.Add("unread_mentions", membership.UnreadMentions)
	message.Add("unread_replies", thread.UnreadReplies)
	message.Add("previous_unread_mentions", previousUnreadMentions)
	message.Add("previous_unread_replies", previousUnreadReplies)
	message.Add("channel_id", post.ChannelId)
	a.Publish(message)
	return thread, nil
}

func (a *App) GetUsersWithInvalidEmails(page int, perPage int) ([]*model.User, *model.AppError) {
	users, err := a.Srv().Store().User().GetUsersWithInvalidEmails(page, perPage, *a.Config().TeamSettings.RestrictCreationToDomains)
	if err != nil {
		return nil, model.NewAppError("GetUsersPage", "app.user.get_profiles.app_error", nil, "", http.StatusInternalServerError).Wrap(err)
	}

	return users, nil
}

func getProfileImagePath(userID string) string {
	return filepath.Join("users", userID, "profile.png")
}

func getProfileImageDirectory(userID string) string {
	return filepath.Join("users", userID)
}

func (a *App) UserIsFirstAdmin(user *model.User) bool {
	if !user.IsSystemAdmin() {
		return false
	}

	systemAdminUsers, errServer := a.Srv().Store().User().GetSystemAdminProfiles()
	if errServer != nil {
		mlog.Warn("Failed to get system admins to check for first admin from Mattermost.")
		return false
	}

	for _, systemAdminUser := range systemAdminUsers {
		systemAdminUser := systemAdminUser

		if systemAdminUser.CreateAt < user.CreateAt {
			return false
		}
	}

	return true
}<|MERGE_RESOLUTION|>--- conflicted
+++ resolved
@@ -2484,13 +2484,8 @@
 	return threadMembership, nil
 }
 
-<<<<<<< HEAD
-func (a *App) GetThreadForUser(teamID string, threadMembership *model.ThreadMembership, extended bool) (*model.ThreadResponse, *model.AppError) {
-	thread, err := a.Srv().Store().Thread().GetThreadForUser(teamID, threadMembership, extended)
-=======
 func (a *App) GetThreadForUser(threadMembership *model.ThreadMembership, extended bool) (*model.ThreadResponse, *model.AppError) {
 	thread, err := a.Srv().Store().Thread().GetThreadForUser(threadMembership, extended, a.isPostPriorityEnabled())
->>>>>>> 372653a9
 	if err != nil {
 		return nil, model.NewAppError("GetThreadForUser", "app.user.get_threads_for_user.app_error", nil, "", http.StatusInternalServerError).Wrap(err)
 	}
@@ -2572,11 +2567,7 @@
 	}
 
 	message := model.NewWebSocketEvent(model.WebsocketEventThreadUpdated, teamID, "", userID, nil, "")
-<<<<<<< HEAD
-	userThread, err := a.Srv().Store().Thread().GetThreadForUser(teamID, tm, true)
-=======
-	userThread, err := a.Srv().Store().Thread().GetThreadForUser(tm, true, a.isPostPriorityEnabled())
->>>>>>> 372653a9
+	userThread, err := a.Srv().Store().Thread().GetThreadForUser(teamID, tm, true, a.isPostPriorityEnabled())
 
 	if err != nil {
 		var errNotFound *store.ErrNotFound
@@ -2658,7 +2649,7 @@
 	if nErr != nil {
 		return nil, model.NewAppError("UpdateThreadReadForUser", "app.user.update_thread_read_for_user.app_error", nil, "", http.StatusInternalServerError).Wrap(nErr)
 	}
-	thread, err := a.GetThreadForUser(teamID, membership, false)
+	thread, err := a.GetThreadForUser(membership, false)
 	if err != nil {
 		return nil, err
 	}
