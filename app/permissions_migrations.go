// Copyright (c) 2015-present Mattermost, Inc. All Rights Reserved.
// See LICENSE.txt for license information.

package app

import (
	"errors"
	"net/http"
	"strings"

	"github.com/mattermost/mattermost-server/v5/model"
	"github.com/mattermost/mattermost-server/v5/store"
)

type permissionTransformation struct {
	On     func(*model.Role, map[string]map[string]bool) bool
	Add    []string
	Remove []string
}
type permissionsMap []permissionTransformation

const (
<<<<<<< HEAD
	PERMISSION_MANAGE_SYSTEM                     = "manage_system"
	PERMISSION_MANAGE_TEAM                       = "manage_team"
	PERMISSION_MANAGE_EMOJIS                     = "manage_emojis"
	PERMISSION_MANAGE_OTHERS_EMOJIS              = "manage_others_emojis"
	PERMISSION_CREATE_EMOJIS                     = "create_emojis"
	PERMISSION_DELETE_EMOJIS                     = "delete_emojis"
	PERMISSION_DELETE_OTHERS_EMOJIS              = "delete_others_emojis"
	PERMISSION_MANAGE_WEBHOOKS                   = "manage_webhooks"
	PERMISSION_MANAGE_OTHERS_WEBHOOKS            = "manage_others_webhooks"
	PERMISSION_MANAGE_INCOMING_WEBHOOKS          = "manage_incoming_webhooks"
	PERMISSION_MANAGE_OTHERS_INCOMING_WEBHOOKS   = "manage_others_incoming_webhooks"
	PERMISSION_MANAGE_OUTGOING_WEBHOOKS          = "manage_outgoing_webhooks"
	PERMISSION_MANAGE_OTHERS_OUTGOING_WEBHOOKS   = "manage_others_outgoing_webhooks"
	PERMISSION_LIST_PUBLIC_TEAMS                 = "list_public_teams"
	PERMISSION_LIST_PRIVATE_TEAMS                = "list_private_teams"
	PERMISSION_JOIN_PUBLIC_TEAMS                 = "join_public_teams"
	PERMISSION_JOIN_PRIVATE_TEAMS                = "join_private_teams"
	PERMISSION_PERMANENT_DELETE_USER             = "permanent_delete_user"
	PERMISSION_CREATE_BOT                        = "create_bot"
	PERMISSION_READ_BOTS                         = "read_bots"
	PERMISSION_READ_OTHERS_BOTS                  = "read_others_bots"
	PERMISSION_MANAGE_BOTS                       = "manage_bots"
	PERMISSION_MANAGE_OTHERS_BOTS                = "manage_others_bots"
	PERMISSION_DELETE_PUBLIC_CHANNEL             = "delete_public_channel"
	PERMISSION_DELETE_PRIVATE_CHANNEL            = "delete_private_channel"
	PERMISSION_MANAGE_PUBLIC_CHANNEL_PROPERTIES  = "manage_public_channel_properties"
	PERMISSION_MANAGE_PRIVATE_CHANNEL_PROPERTIES = "manage_private_channel_properties"
	PERMISSION_CONVERT_PUBLIC_CHANNEL_TO_PRIVATE = "convert_public_channel_to_private"
	PERMISSION_CONVERT_PRIVATE_CHANNEL_TO_PUBLIC = "convert_private_channel_to_public"
	PERMISSION_VIEW_MEMBERS                      = "view_members"
	PERMISSION_INVITE_USER                       = "invite_user"
	PERMISSION_INVITE_GUEST                      = "invite_guest"
	PERMISSION_PROMOTE_GUEST                     = "promote_guest"
	PERMISSION_DEMOTE_TO_GUEST                   = "demote_to_guest"
	PERMISSION_USE_CHANNEL_MENTIONS              = "use_channel_mentions"
	PERMISSION_CREATE_POST                       = "create_post"
	PERMISSION_CREATE_POST_PUBLIC                = "create_post_public"
	PERMISSION_USE_GROUP_MENTIONS                = "use_group_mentions"
	PERMISSION_ADD_REACTION                      = "add_reaction"
	PERMISSION_REMOVE_REACTION                   = "remove_reaction"
	PERMISSION_MANAGE_PUBLIC_CHANNEL_MEMBERS     = "manage_public_channel_members"
	PERMISSION_MANAGE_PRIVATE_CHANNEL_MEMBERS    = "manage_private_channel_members"
	PERMISSION_READ_JOBS                         = "read_jobs"
	PERMISSION_MANAGE_JOBS                       = "manage_jobs"
	PERMISSION_READ_OTHER_USERS_TEAMS            = "read_other_users_teams"
	PERMISSION_EDIT_OTHER_USERS                  = "edit_other_users"
	PERMISSION_READ_PUBLIC_CHANNEL_GROUPS        = "read_public_channel_groups"
	PERMISSION_READ_PRIVATE_CHANNEL_GROUPS       = "read_private_channel_groups"
	PERMISSION_EDIT_BRAND                        = "edit_brand"
	PERMISSION_MANAGE_SHARED_CHANNELS            = "manage_shared_channels"
	PERMISSION_MANAGE_REMOTE_CLUSTERS            = "manage_remote_clusters"
=======
	PermissionManageSystem                   = "manage_system"
	PermissionManageTeam                     = "manage_team"
	PermissionManageEmojis                   = "manage_emojis"
	PermissionManageOthersEmojis             = "manage_others_emojis"
	PermissionCreateEmojis                   = "create_emojis"
	PermissionDeleteEmojis                   = "delete_emojis"
	PermissionDeleteOthersEmojis             = "delete_others_emojis"
	PermissionManageWebhooks                 = "manage_webhooks"
	PermissionManageOthersWebhooks           = "manage_others_webhooks"
	PermissionManageIncomingWebhooks         = "manage_incoming_webhooks"
	PermissionManageOthersIncomingWebhooks   = "manage_others_incoming_webhooks"
	PermissionManageOutgoingWebhooks         = "manage_outgoing_webhooks"
	PermissionManageOthersOutgoingWebhooks   = "manage_others_outgoing_webhooks"
	PermissionListPublicTeams                = "list_public_teams"
	PermissionListPrivateTeams               = "list_private_teams"
	PermissionJoinPublicTeams                = "join_public_teams"
	PermissionJoinPrivateTeams               = "join_private_teams"
	PermissionPermanentDeleteUser            = "permanent_delete_user"
	PermissionCreateBot                      = "create_bot"
	PermissionReadBots                       = "read_bots"
	PermissionReadOthersBots                 = "read_others_bots"
	PermissionManageBots                     = "manage_bots"
	PermissionManageOthersBots               = "manage_others_bots"
	PermissionDeletePublicChannel            = "delete_public_channel"
	PermissionDeletePrivateChannel           = "delete_private_channel"
	PermissionManagePublicChannelProperties  = "manage_public_channel_properties"
	PermissionManagePrivateChannelProperties = "manage_private_channel_properties"
	PermissionConvertPublicChannelToPrivate  = "convert_public_channel_to_private"
	PermissionConvertPrivateChannelToPublic  = "convert_private_channel_to_public"
	PermissionViewMembers                    = "view_members"
	PermissionInviteUser                     = "invite_user"
	PermissionInviteGuest                    = "invite_guest"
	PermissionPromoteGuest                   = "promote_guest"
	PermissionDemoteToGuest                  = "demote_to_guest"
	PermissionUseChannelMentions             = "use_channel_mentions"
	PermissionCreatePost                     = "create_post"
	PermissionCreatePost_PUBLIC              = "create_post_public"
	PermissionUseGroupMentions               = "use_group_mentions"
	PermissionAddReaction                    = "add_reaction"
	PermissionRemoveReaction                 = "remove_reaction"
	PermissionManagePublicChannelMembers     = "manage_public_channel_members"
	PermissionManagePrivateChannelMembers    = "manage_private_channel_members"
	PermissionReadJobs                       = "read_jobs"
	PermissionManageJobs                     = "manage_jobs"
	PermissionReadOtherUsersTeams            = "read_other_users_teams"
	PermissionEditOtherUsers                 = "edit_other_users"
	PermissionReadPublicChannelGroups        = "read_public_channel_groups"
	PermissionReadPrivateChannelGroups       = "read_private_channel_groups"
	PermissionEditBrand                      = "edit_brand"
	PermissionManageSharedChannels           = "manage_shared_channels"
	PermissionManageRemoteClusters           = "manage_remote_clusters"
>>>>>>> 837b818b
)

func isRole(roleName string) func(*model.Role, map[string]map[string]bool) bool {
	return func(role *model.Role, permissionsMap map[string]map[string]bool) bool {
		return role.Name == roleName
	}
}

func isNotRole(roleName string) func(*model.Role, map[string]map[string]bool) bool {
	return func(role *model.Role, permissionsMap map[string]map[string]bool) bool {
		return role.Name != roleName
	}
}

func isNotSchemeRole(roleName string) func(*model.Role, map[string]map[string]bool) bool {
	return func(role *model.Role, permissionsMap map[string]map[string]bool) bool {
		return !strings.Contains(role.DisplayName, roleName)
	}
}

func permissionExists(permission string) func(*model.Role, map[string]map[string]bool) bool {
	return func(role *model.Role, permissionsMap map[string]map[string]bool) bool {
		val, ok := permissionsMap[role.Name][permission]
		return ok && val
	}
}

func permissionNotExists(permission string) func(*model.Role, map[string]map[string]bool) bool {
	return func(role *model.Role, permissionsMap map[string]map[string]bool) bool {
		val, ok := permissionsMap[role.Name][permission]
		return !(ok && val)
	}
}

func onOtherRole(otherRole string, function func(*model.Role, map[string]map[string]bool) bool) func(*model.Role, map[string]map[string]bool) bool {
	return func(role *model.Role, permissionsMap map[string]map[string]bool) bool {
		return function(&model.Role{Name: otherRole}, permissionsMap)
	}
}

func permissionOr(funcs ...func(*model.Role, map[string]map[string]bool) bool) func(*model.Role, map[string]map[string]bool) bool {
	return func(role *model.Role, permissionsMap map[string]map[string]bool) bool {
		for _, f := range funcs {
			if f(role, permissionsMap) {
				return true
			}
		}
		return false
	}
}

func permissionAnd(funcs ...func(*model.Role, map[string]map[string]bool) bool) func(*model.Role, map[string]map[string]bool) bool {
	return func(role *model.Role, permissionsMap map[string]map[string]bool) bool {
		for _, f := range funcs {
			if !f(role, permissionsMap) {
				return false
			}
		}
		return true
	}
}

func applyPermissionsMap(role *model.Role, roleMap map[string]map[string]bool, migrationMap permissionsMap) []string {
	var result []string

	roleName := role.Name
	for _, transformation := range migrationMap {
		if transformation.On(role, roleMap) {
			for _, permission := range transformation.Add {
				roleMap[roleName][permission] = true
			}
			for _, permission := range transformation.Remove {
				roleMap[roleName][permission] = false
			}
		}
	}

	for key, active := range roleMap[roleName] {
		if active {
			result = append(result, key)
		}
	}
	return result
}

func (a *App) doPermissionsMigration(key string, migrationMap permissionsMap, roles []*model.Role) *model.AppError {
	if _, err := a.Srv().Store.System().GetByName(key); err == nil {
		return nil
	}

	roleMap := make(map[string]map[string]bool)
	for _, role := range roles {
		roleMap[role.Name] = make(map[string]bool)
		for _, permission := range role.Permissions {
			roleMap[role.Name][permission] = true
		}
	}

	for _, role := range roles {
		role.Permissions = applyPermissionsMap(role, roleMap, migrationMap)
		if _, err := a.Srv().Store.Role().Save(role); err != nil {
			var invErr *store.ErrInvalidInput
			switch {
			case errors.As(err, &invErr):
				return model.NewAppError("doPermissionsMigration", "app.role.save.invalid_role.app_error", nil, invErr.Error(), http.StatusBadRequest)
			default:
				return model.NewAppError("doPermissionsMigration", "app.role.save.insert.app_error", nil, err.Error(), http.StatusInternalServerError)
			}
		}
	}

	if err := a.Srv().Store.System().Save(&model.System{Name: key, Value: "true"}); err != nil {
		return model.NewAppError("doPermissionsMigration", "app.system.save.app_error", nil, err.Error(), http.StatusInternalServerError)
	}
	return nil
}

func (a *App) getEmojisPermissionsSplitMigration() (permissionsMap, error) {
	return permissionsMap{
		permissionTransformation{
			On:     permissionExists(PermissionManageEmojis),
			Add:    []string{PermissionCreateEmojis, PermissionDeleteEmojis},
			Remove: []string{PermissionManageEmojis},
		},
		permissionTransformation{
			On:     permissionExists(PermissionManageOthersEmojis),
			Add:    []string{PermissionDeleteOthersEmojis},
			Remove: []string{PermissionManageOthersEmojis},
		},
	}, nil
}

func (a *App) getWebhooksPermissionsSplitMigration() (permissionsMap, error) {
	return permissionsMap{
		permissionTransformation{
			On:     permissionExists(PermissionManageWebhooks),
			Add:    []string{PermissionManageIncomingWebhooks, PermissionManageOutgoingWebhooks},
			Remove: []string{PermissionManageWebhooks},
		},
		permissionTransformation{
			On:     permissionExists(PermissionManageOthersWebhooks),
			Add:    []string{PermissionManageOthersIncomingWebhooks, PermissionManageOthersOutgoingWebhooks},
			Remove: []string{PermissionManageOthersWebhooks},
		},
	}, nil
}

func (a *App) getListJoinPublicPrivateTeamsPermissionsMigration() (permissionsMap, error) {
	return permissionsMap{
		permissionTransformation{
			On:     isRole(model.SYSTEM_ADMIN_ROLE_ID),
			Add:    []string{PermissionListPrivateTeams, PermissionJoinPrivateTeams},
			Remove: []string{},
		},
		permissionTransformation{
			On:     isRole(model.SYSTEM_USER_ROLE_ID),
			Add:    []string{PermissionListPublicTeams, PermissionJoinPublicTeams},
			Remove: []string{},
		},
	}, nil
}

func (a *App) removePermanentDeleteUserMigration() (permissionsMap, error) {
	return permissionsMap{
		permissionTransformation{
			On:     permissionExists(PermissionPermanentDeleteUser),
			Remove: []string{PermissionPermanentDeleteUser},
		},
	}, nil
}

func (a *App) getAddBotPermissionsMigration() (permissionsMap, error) {
	return permissionsMap{
		permissionTransformation{
			On:     isRole(model.SYSTEM_ADMIN_ROLE_ID),
			Add:    []string{PermissionCreateBot, PermissionReadBots, PermissionReadOthersBots, PermissionManageBots, PermissionManageOthersBots},
			Remove: []string{},
		},
	}, nil
}

func (a *App) applyChannelManageDeleteToChannelUser() (permissionsMap, error) {
	return permissionsMap{
		permissionTransformation{
			On:  permissionAnd(isRole(model.CHANNEL_USER_ROLE_ID), onOtherRole(model.TEAM_USER_ROLE_ID, permissionExists(PermissionManagePrivateChannelProperties))),
			Add: []string{PermissionManagePrivateChannelProperties},
		},
		permissionTransformation{
			On:  permissionAnd(isRole(model.CHANNEL_USER_ROLE_ID), onOtherRole(model.TEAM_USER_ROLE_ID, permissionExists(PermissionDeletePrivateChannel))),
			Add: []string{PermissionDeletePrivateChannel},
		},
		permissionTransformation{
			On:  permissionAnd(isRole(model.CHANNEL_USER_ROLE_ID), onOtherRole(model.TEAM_USER_ROLE_ID, permissionExists(PermissionManagePublicChannelProperties))),
			Add: []string{PermissionManagePublicChannelProperties},
		},
		permissionTransformation{
			On:  permissionAnd(isRole(model.CHANNEL_USER_ROLE_ID), onOtherRole(model.TEAM_USER_ROLE_ID, permissionExists(PermissionDeletePublicChannel))),
			Add: []string{PermissionDeletePublicChannel},
		},
	}, nil
}

func (a *App) removeChannelManageDeleteFromTeamUser() (permissionsMap, error) {
	return permissionsMap{
		permissionTransformation{
			On:     permissionAnd(isRole(model.TEAM_USER_ROLE_ID), permissionExists(PermissionManagePrivateChannelProperties)),
			Remove: []string{PermissionManagePrivateChannelProperties},
		},
		permissionTransformation{
			On:     permissionAnd(isRole(model.TEAM_USER_ROLE_ID), permissionExists(PermissionDeletePrivateChannel)),
			Remove: []string{model.PERMISSION_DELETE_PRIVATE_CHANNEL.Id},
		},
		permissionTransformation{
			On:     permissionAnd(isRole(model.TEAM_USER_ROLE_ID), permissionExists(PermissionManagePublicChannelProperties)),
			Remove: []string{PermissionManagePublicChannelProperties},
		},
		permissionTransformation{
			On:     permissionAnd(isRole(model.TEAM_USER_ROLE_ID), permissionExists(PermissionDeletePublicChannel)),
			Remove: []string{PermissionDeletePublicChannel},
		},
	}, nil
}

func (a *App) getViewMembersPermissionMigration() (permissionsMap, error) {
	return permissionsMap{
		permissionTransformation{
			On:  isRole(model.SYSTEM_USER_ROLE_ID),
			Add: []string{PermissionViewMembers},
		},
		permissionTransformation{
			On:  isRole(model.SYSTEM_ADMIN_ROLE_ID),
			Add: []string{PermissionViewMembers},
		},
	}, nil
}

func (a *App) getAddManageGuestsPermissionsMigration() (permissionsMap, error) {
	return permissionsMap{
		permissionTransformation{
			On:  isRole(model.SYSTEM_ADMIN_ROLE_ID),
			Add: []string{PermissionPromoteGuest, PermissionDemoteToGuest, PermissionInviteGuest},
		},
	}, nil
}

func (a *App) channelModerationPermissionsMigration() (permissionsMap, error) {
	transformations := permissionsMap{}

	var allTeamSchemes []*model.Scheme
	next := a.SchemesIterator(model.SCHEME_SCOPE_TEAM, 100)
	var schemeBatch []*model.Scheme
	for schemeBatch = next(); len(schemeBatch) > 0; schemeBatch = next() {
		allTeamSchemes = append(allTeamSchemes, schemeBatch...)
	}

	moderatedPermissionsMinusCreatePost := []string{
		PermissionAddReaction,
		PermissionRemoveReaction,
		PermissionManagePublicChannelMembers,
		PermissionManagePrivateChannelMembers,
		PermissionUseChannelMentions,
	}

	teamAndChannelAdminConditionalTransformations := func(teamAdminID, channelAdminID, channelUserID, channelGuestID string) []permissionTransformation {
		transformations := []permissionTransformation{}

		for _, perm := range moderatedPermissionsMinusCreatePost {
			// add each moderated permission to the channel admin if channel user or guest has the permission
			trans := permissionTransformation{
				On: permissionAnd(
					isRole(channelAdminID),
					permissionOr(
						onOtherRole(channelUserID, permissionExists(perm)),
						onOtherRole(channelGuestID, permissionExists(perm)),
					),
				),
				Add: []string{perm},
			}
			transformations = append(transformations, trans)

			// add each moderated permission to the team admin if channel admin, user, or guest has the permission
			trans = permissionTransformation{
				On: permissionAnd(
					isRole(teamAdminID),
					permissionOr(
						onOtherRole(channelAdminID, permissionExists(perm)),
						onOtherRole(channelUserID, permissionExists(perm)),
						onOtherRole(channelGuestID, permissionExists(perm)),
					),
				),
				Add: []string{perm},
			}
			transformations = append(transformations, trans)
		}

		return transformations
	}

	for _, ts := range allTeamSchemes {
		// ensure all team scheme channel admins have create_post because it's not exposed via the UI
		trans := permissionTransformation{
			On:  isRole(ts.DefaultChannelAdminRole),
			Add: []string{PermissionCreatePost},
		}
		transformations = append(transformations, trans)

		// ensure all team scheme team admins have create_post because it's not exposed via the UI
		trans = permissionTransformation{
			On:  isRole(ts.DefaultTeamAdminRole),
			Add: []string{PermissionCreatePost},
		}
		transformations = append(transformations, trans)

		// conditionally add all other moderated permissions to team and channel admins
		transformations = append(transformations, teamAndChannelAdminConditionalTransformations(
			ts.DefaultTeamAdminRole,
			ts.DefaultChannelAdminRole,
			ts.DefaultChannelUserRole,
			ts.DefaultChannelGuestRole,
		)...)
	}

	// ensure team admins have create_post
	transformations = append(transformations, permissionTransformation{
		On:  isRole(model.TEAM_ADMIN_ROLE_ID),
		Add: []string{PermissionCreatePost},
	})

	// ensure channel admins have create_post
	transformations = append(transformations, permissionTransformation{
		On:  isRole(model.CHANNEL_ADMIN_ROLE_ID),
		Add: []string{PermissionCreatePost},
	})

	// conditionally add all other moderated permissions to team and channel admins
	transformations = append(transformations, teamAndChannelAdminConditionalTransformations(
		model.TEAM_ADMIN_ROLE_ID,
		model.CHANNEL_ADMIN_ROLE_ID,
		model.CHANNEL_USER_ROLE_ID,
		model.CHANNEL_GUEST_ROLE_ID,
	)...)

	// ensure system admin has all of the moderated permissions
	transformations = append(transformations, permissionTransformation{
		On:  isRole(model.SYSTEM_ADMIN_ROLE_ID),
		Add: append(moderatedPermissionsMinusCreatePost, PermissionCreatePost),
	})

	// add the new use_channel_mentions permission to everyone who has create_post
	transformations = append(transformations, permissionTransformation{
		On:  permissionOr(permissionExists(PermissionCreatePost), permissionExists(PermissionCreatePost_PUBLIC)),
		Add: []string{PermissionUseChannelMentions},
	})

	return transformations, nil
}

func (a *App) getAddUseGroupMentionsPermissionMigration() (permissionsMap, error) {
	return permissionsMap{
		permissionTransformation{
			On: permissionAnd(
				isNotRole(model.CHANNEL_GUEST_ROLE_ID),
				isNotSchemeRole("Channel Guest Role for Scheme"),
				permissionOr(permissionExists(PermissionCreatePost), permissionExists(PermissionCreatePost_PUBLIC)),
			),
			Add: []string{PermissionUseGroupMentions},
		},
	}, nil
}

func (a *App) getAddSystemConsolePermissionsMigration() (permissionsMap, error) {
	transformations := []permissionTransformation{}

	permissionsToAdd := []string{}
	for _, permission := range append(model.SysconsoleReadPermissions, model.SysconsoleWritePermissions...) {
		permissionsToAdd = append(permissionsToAdd, permission.Id)
	}

	// add the new permissions to system admin
	transformations = append(transformations,
		permissionTransformation{
			On:  isRole(model.SYSTEM_ADMIN_ROLE_ID),
			Add: permissionsToAdd,
		})

	// add read_jobs to all roles with manage_jobs
	transformations = append(transformations, permissionTransformation{
		On:  permissionExists(PermissionManageJobs),
		Add: []string{PermissionReadJobs},
	})

	// add read_other_users_teams to all roles with edit_other_users
	transformations = append(transformations, permissionTransformation{
		On:  permissionExists(PermissionEditOtherUsers),
		Add: []string{PermissionReadOtherUsersTeams},
	})

	// add read_public_channel_groups to all roles with manage_public_channel_members
	transformations = append(transformations, permissionTransformation{
		On:  permissionExists(PermissionManagePublicChannelMembers),
		Add: []string{PermissionReadPublicChannelGroups},
	})

	// add read_private_channel_groups to all roles with manage_private_channel_members
	transformations = append(transformations, permissionTransformation{
		On:  permissionExists(PermissionManagePrivateChannelMembers),
		Add: []string{PermissionReadPrivateChannelGroups},
	})

	// add edit_brand to all roles with manage_system
	transformations = append(transformations, permissionTransformation{
		On:  permissionExists(PermissionManageSystem),
		Add: []string{PermissionEditBrand},
	})

	return transformations, nil
}

func (a *App) getAddConvertChannelPermissionsMigration() (permissionsMap, error) {
	return permissionsMap{
		permissionTransformation{
			On:  permissionExists(PermissionManageTeam),
			Add: []string{PermissionConvertPublicChannelToPrivate, PermissionConvertPrivateChannelToPublic},
		},
	}, nil
}

func (a *App) getSystemRolesPermissionsMigration() (permissionsMap, error) {
	return permissionsMap{
		permissionTransformation{
			On:  isRole(model.SYSTEM_ADMIN_ROLE_ID),
			Add: []string{model.PERMISSION_SYSCONSOLE_READ_USERMANAGEMENT_SYSTEM_ROLES.Id, model.PERMISSION_SYSCONSOLE_WRITE_USERMANAGEMENT_SYSTEM_ROLES.Id},
		},
	}, nil
}

func (a *App) getAddManageSharedChannelsPermissionsMigration() (permissionsMap, error) {
	return permissionsMap{
		permissionTransformation{
			On:  isRole(model.SYSTEM_ADMIN_ROLE_ID),
			Add: []string{PermissionManageSharedChannels},
		},
	}, nil
}

func (a *App) getBillingPermissionsMigration() (permissionsMap, error) {
	return permissionsMap{
		permissionTransformation{
			On:  isRole(model.SYSTEM_ADMIN_ROLE_ID),
			Add: []string{model.PERMISSION_SYSCONSOLE_READ_BILLING.Id, model.PERMISSION_SYSCONSOLE_WRITE_BILLING.Id},
		},
	}, nil
}

func (a *App) getAddManageRemoteClustersPermissionsMigration() (permissionsMap, error) {
	return permissionsMap{
		permissionTransformation{
			On:  isRole(model.SYSTEM_ADMIN_ROLE_ID),
			Add: []string{PermissionManageRemoteClusters},
		},
	}, nil
}

func (a *App) getAddManageRemoteClustersPermissionsMigration() (permissionsMap, error) {
	return permissionsMap{
		permissionTransformation{
			On:  isRole(model.SYSTEM_ADMIN_ROLE_ID),
			Add: []string{PERMISSION_MANAGE_REMOTE_CLUSTERS},
		},
	}, nil
}

// DoPermissionsMigrations execute all the permissions migrations need by the current version.
func (a *App) DoPermissionsMigrations() error {
	PermissionsMigrations := []struct {
		Key       string
		Migration func() (permissionsMap, error)
	}{
		{Key: model.MIGRATION_KEY_EMOJI_PERMISSIONS_SPLIT, Migration: a.getEmojisPermissionsSplitMigration},
		{Key: model.MIGRATION_KEY_WEBHOOK_PERMISSIONS_SPLIT, Migration: a.getWebhooksPermissionsSplitMigration},
		{Key: model.MIGRATION_KEY_LIST_JOIN_PUBLIC_PRIVATE_TEAMS, Migration: a.getListJoinPublicPrivateTeamsPermissionsMigration},
		{Key: model.MIGRATION_KEY_REMOVE_PERMANENT_DELETE_USER, Migration: a.removePermanentDeleteUserMigration},
		{Key: model.MIGRATION_KEY_ADD_BOT_PERMISSIONS, Migration: a.getAddBotPermissionsMigration},
		{Key: model.MIGRATION_KEY_APPLY_CHANNEL_MANAGE_DELETE_TO_CHANNEL_USER, Migration: a.applyChannelManageDeleteToChannelUser},
		{Key: model.MIGRATION_KEY_REMOVE_CHANNEL_MANAGE_DELETE_FROM_TEAM_USER, Migration: a.removeChannelManageDeleteFromTeamUser},
		{Key: model.MIGRATION_KEY_VIEW_MEMBERS_NEW_PERMISSION, Migration: a.getViewMembersPermissionMigration},
		{Key: model.MIGRATION_KEY_ADD_MANAGE_GUESTS_PERMISSIONS, Migration: a.getAddManageGuestsPermissionsMigration},
		{Key: model.MIGRATION_KEY_CHANNEL_MODERATIONS_PERMISSIONS, Migration: a.channelModerationPermissionsMigration},
		{Key: model.MIGRATION_KEY_ADD_USE_GROUP_MENTIONS_PERMISSION, Migration: a.getAddUseGroupMentionsPermissionMigration},
		{Key: model.MIGRATION_KEY_ADD_SYSTEM_CONSOLE_PERMISSIONS, Migration: a.getAddSystemConsolePermissionsMigration},
		{Key: model.MIGRATION_KEY_ADD_CONVERT_CHANNEL_PERMISSIONS, Migration: a.getAddConvertChannelPermissionsMigration},
		{Key: model.MIGRATION_KEY_ADD_MANAGE_SHARED_CHANNEL_PERMISSIONS, Migration: a.getAddManageSharedChannelsPermissionsMigration},
		{Key: model.MIGRATION_KEY_ADD_MANAGE_REMOTE_CLUSTERS_PERMISSIONS, Migration: a.getAddManageRemoteClustersPermissionsMigration},
		{Key: model.MIGRATION_KEY_ADD_SYSTEM_ROLES_PERMISSIONS, Migration: a.getSystemRolesPermissionsMigration},
		{Key: model.MIGRATION_KEY_ADD_BILLING_PERMISSIONS, Migration: a.getBillingPermissionsMigration},
	}

	roles, err := a.GetAllRoles()
	if err != nil {
		return err
	}

	for _, migration := range PermissionsMigrations {
		migMap, err := migration.Migration()
		if err != nil {
			return err
		}
		if err := a.doPermissionsMigration(migration.Key, migMap, roles); err != nil {
			return err
		}
	}
	return nil
}<|MERGE_RESOLUTION|>--- conflicted
+++ resolved
@@ -20,59 +20,6 @@
 type permissionsMap []permissionTransformation
 
 const (
-<<<<<<< HEAD
-	PERMISSION_MANAGE_SYSTEM                     = "manage_system"
-	PERMISSION_MANAGE_TEAM                       = "manage_team"
-	PERMISSION_MANAGE_EMOJIS                     = "manage_emojis"
-	PERMISSION_MANAGE_OTHERS_EMOJIS              = "manage_others_emojis"
-	PERMISSION_CREATE_EMOJIS                     = "create_emojis"
-	PERMISSION_DELETE_EMOJIS                     = "delete_emojis"
-	PERMISSION_DELETE_OTHERS_EMOJIS              = "delete_others_emojis"
-	PERMISSION_MANAGE_WEBHOOKS                   = "manage_webhooks"
-	PERMISSION_MANAGE_OTHERS_WEBHOOKS            = "manage_others_webhooks"
-	PERMISSION_MANAGE_INCOMING_WEBHOOKS          = "manage_incoming_webhooks"
-	PERMISSION_MANAGE_OTHERS_INCOMING_WEBHOOKS   = "manage_others_incoming_webhooks"
-	PERMISSION_MANAGE_OUTGOING_WEBHOOKS          = "manage_outgoing_webhooks"
-	PERMISSION_MANAGE_OTHERS_OUTGOING_WEBHOOKS   = "manage_others_outgoing_webhooks"
-	PERMISSION_LIST_PUBLIC_TEAMS                 = "list_public_teams"
-	PERMISSION_LIST_PRIVATE_TEAMS                = "list_private_teams"
-	PERMISSION_JOIN_PUBLIC_TEAMS                 = "join_public_teams"
-	PERMISSION_JOIN_PRIVATE_TEAMS                = "join_private_teams"
-	PERMISSION_PERMANENT_DELETE_USER             = "permanent_delete_user"
-	PERMISSION_CREATE_BOT                        = "create_bot"
-	PERMISSION_READ_BOTS                         = "read_bots"
-	PERMISSION_READ_OTHERS_BOTS                  = "read_others_bots"
-	PERMISSION_MANAGE_BOTS                       = "manage_bots"
-	PERMISSION_MANAGE_OTHERS_BOTS                = "manage_others_bots"
-	PERMISSION_DELETE_PUBLIC_CHANNEL             = "delete_public_channel"
-	PERMISSION_DELETE_PRIVATE_CHANNEL            = "delete_private_channel"
-	PERMISSION_MANAGE_PUBLIC_CHANNEL_PROPERTIES  = "manage_public_channel_properties"
-	PERMISSION_MANAGE_PRIVATE_CHANNEL_PROPERTIES = "manage_private_channel_properties"
-	PERMISSION_CONVERT_PUBLIC_CHANNEL_TO_PRIVATE = "convert_public_channel_to_private"
-	PERMISSION_CONVERT_PRIVATE_CHANNEL_TO_PUBLIC = "convert_private_channel_to_public"
-	PERMISSION_VIEW_MEMBERS                      = "view_members"
-	PERMISSION_INVITE_USER                       = "invite_user"
-	PERMISSION_INVITE_GUEST                      = "invite_guest"
-	PERMISSION_PROMOTE_GUEST                     = "promote_guest"
-	PERMISSION_DEMOTE_TO_GUEST                   = "demote_to_guest"
-	PERMISSION_USE_CHANNEL_MENTIONS              = "use_channel_mentions"
-	PERMISSION_CREATE_POST                       = "create_post"
-	PERMISSION_CREATE_POST_PUBLIC                = "create_post_public"
-	PERMISSION_USE_GROUP_MENTIONS                = "use_group_mentions"
-	PERMISSION_ADD_REACTION                      = "add_reaction"
-	PERMISSION_REMOVE_REACTION                   = "remove_reaction"
-	PERMISSION_MANAGE_PUBLIC_CHANNEL_MEMBERS     = "manage_public_channel_members"
-	PERMISSION_MANAGE_PRIVATE_CHANNEL_MEMBERS    = "manage_private_channel_members"
-	PERMISSION_READ_JOBS                         = "read_jobs"
-	PERMISSION_MANAGE_JOBS                       = "manage_jobs"
-	PERMISSION_READ_OTHER_USERS_TEAMS            = "read_other_users_teams"
-	PERMISSION_EDIT_OTHER_USERS                  = "edit_other_users"
-	PERMISSION_READ_PUBLIC_CHANNEL_GROUPS        = "read_public_channel_groups"
-	PERMISSION_READ_PRIVATE_CHANNEL_GROUPS       = "read_private_channel_groups"
-	PERMISSION_EDIT_BRAND                        = "edit_brand"
-	PERMISSION_MANAGE_SHARED_CHANNELS            = "manage_shared_channels"
-	PERMISSION_MANAGE_REMOTE_CLUSTERS            = "manage_remote_clusters"
-=======
 	PermissionManageSystem                   = "manage_system"
 	PermissionManageTeam                     = "manage_team"
 	PermissionManageEmojis                   = "manage_emojis"
@@ -124,7 +71,6 @@
 	PermissionEditBrand                      = "edit_brand"
 	PermissionManageSharedChannels           = "manage_shared_channels"
 	PermissionManageRemoteClusters           = "manage_remote_clusters"
->>>>>>> 837b818b
 )
 
 func isRole(roleName string) func(*model.Role, map[string]map[string]bool) bool {
@@ -584,15 +530,6 @@
 		permissionTransformation{
 			On:  isRole(model.SYSTEM_ADMIN_ROLE_ID),
 			Add: []string{PermissionManageRemoteClusters},
-		},
-	}, nil
-}
-
-func (a *App) getAddManageRemoteClustersPermissionsMigration() (permissionsMap, error) {
-	return permissionsMap{
-		permissionTransformation{
-			On:  isRole(model.SYSTEM_ADMIN_ROLE_ID),
-			Add: []string{PERMISSION_MANAGE_REMOTE_CLUSTERS},
 		},
 	}, nil
 }
