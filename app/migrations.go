--- conflicted
+++ resolved
@@ -68,17 +68,9 @@
 	}
 
 	config := s.Config()
-<<<<<<< HEAD
 	*config.ServiceSettings.PostEditTimeLimit = -1
 	if _, _, err := s.SaveConfig(config, true); err != nil {
 		mlog.Error("Failed to update config in Advanced Permissions Phase 1 Migration.", mlog.Err(err))
-=======
-	if *config.ServiceSettings.DEPRECATED_DO_NOT_USE_AllowEditPost == model.AllowEditPostAlways {
-		*config.ServiceSettings.PostEditTimeLimit = -1
-		if _, _, err := s.SaveConfig(config, true); err != nil {
-			mlog.Error("Failed to update config in Advanced Permissions Phase 1 Migration.", mlog.Err(err))
-		}
->>>>>>> 186475db
 	}
 
 	system := model.System{
@@ -117,31 +109,11 @@
 	var err *model.AppError
 
 	mlog.Info("Migrating emojis config to database.")
-<<<<<<< HEAD
 
 	// Emoji creation is set to all by default
 	role, err = s.GetRoleByName(context.Background(), model.SYSTEM_USER_ROLE_ID)
 	if err != nil {
 		mlog.Critical("Failed to migrate emojis creation permissions from mattermost config.", mlog.Err(err))
-=======
-	switch *s.Config().ServiceSettings.DEPRECATED_DO_NOT_USE_RestrictCustomEmojiCreation {
-	case model.RestrictEmojiCreationAll:
-		role, err = s.GetRoleByName(context.Background(), model.SystemUserRoleId)
-		if err != nil {
-			mlog.Critical("Failed to migrate emojis creation permissions from mattermost config.", mlog.Err(err))
-			return
-		}
-	case model.RestrictEmojiCreationAdmin:
-		role, err = s.GetRoleByName(context.Background(), model.TeamAdminRoleId)
-		if err != nil {
-			mlog.Critical("Failed to migrate emojis creation permissions from mattermost config.", mlog.Err(err))
-			return
-		}
-	case model.RestrictEmojiCreationSystemAdmin:
-		role = nil
-	default:
-		mlog.Critical("Failed to migrate emojis creation permissions from mattermost config. Invalid restrict emoji creation setting")
->>>>>>> 186475db
 		return
 	}
 
