--- conflicted
+++ resolved
@@ -198,8 +198,6 @@
 				default:
 				}
 			}
-<<<<<<< HEAD
-=======
 		} else if job.Type == model.JobTypeFixChannelUnreadsForCRT {
 			if watcher.workers.FixCRTChannelUnreads != nil {
 				select {
@@ -207,7 +205,6 @@
 				default:
 				}
 			}
->>>>>>> 8588f698
 		}
 	}
 }