--- conflicted
+++ resolved
@@ -270,79 +270,4 @@
           echo "Making sure docs are updated"
           cd server
           make mmctl-docs
-<<<<<<< HEAD
-          if [[ -n $(git status --porcelain) ]]; then echo "Please update the mmctl docs using make mmctl-docs"; exit 1; fi
-=======
-          if [[ -n $(git status --porcelain) ]]; then echo "Please update the mmctl docs using make mmctl-docs"; exit 1; fi
-  test-postgres-binary:
-    if: github.ref_name != 'master' # Do not run postgres binary tests on master
-    name: Postgres with binary parameters
-    needs: check-mattermost-vet
-    uses: ./.github/workflows/server-test-template.yml
-    with:
-      name: Postgres with binary parameters
-      datasource: postgres://mmuser:mostest@postgres:5432/mattermost_test?sslmode=disable&connect_timeout=10&binary_parameters=yes
-      drivername: postgres
-      logsartifact: postgres-binary-server-test-logs
-  test-postgres-normal:
-    name: Postgres
-    needs: check-mattermost-vet
-    uses: ./.github/workflows/server-test-template.yml
-    with:
-      name: Postgres
-      datasource: postgres://mmuser:mostest@postgres:5432/mattermost_test?sslmode=disable&connect_timeout=10
-      drivername: postgres
-      logsartifact: postgres-server-test-logs
-  test-mysql:
-    name: MySQL
-    needs: check-mattermost-vet
-    uses: ./.github/workflows/server-test-template.yml
-    with:
-      name: MySQL
-      datasource: mmuser:mostest@tcp(mysql:3306)/mattermost_test?charset=utf8mb4,utf8&multiStatements=true&maxAllowedPacket=4194304
-      drivername: mysql
-      logsartifact: mysql-server-test-logs
-  test-mmctl:
-    name: Run mmctl tests
-    needs: check-mattermost-vet
-    uses: ./.github/workflows/mmctl-test-template.yml
-    with:
-      name: mmctl
-      datasource: postgres://mmuser:mostest@postgres:5432/mattermost_test?sslmode=disable&connect_timeout=10
-      drivername: postgres
-      logsartifact: mmctl-test-logs
-  build-mattermost-server:
-    name: Build mattermost server app
-    runs-on: ubuntu-latest-8-cores
-    defaults:
-      run:
-        working-directory: server
-    needs: check-mattermost-vet
-    steps:
-      - name: Checkout mattermost project
-        uses: actions/checkout@ac593985615ec2ede58e132d2e21d2b1cbd6127c # v3.3.0
-      - name: Setup Go
-        uses: actions/setup-go@4d34df0c2316fe8122ab82dc22947d607c0c91f9 # v4.0.0
-        with:
-          go-version: ${{ env.go-version }}
-          cache-dependency-path: |
-            server/go.sum
-            server/public/go.sum
-      - name: Build
-        run: |
-          make config-reset
-          make build-cmd BUILD_NUMBER='${GITHUB_HEAD_REF}-${GITHUB_RUN_ID}'
-          make package BUILD_NUMBER='${GITHUB_HEAD_REF}-${GITHUB_RUN_ID}'
-      - name: Persist dist artifacts
-        uses: actions/upload-artifact@0b7f8abb1508181956e8e162db84b466c27e18ce # v3.1.2
-        with:
-          name: server-dist-artifact
-          path: server/dist/
-          retention-days: 14
-      - name: Persist build artifacts
-        uses: actions/upload-artifact@0b7f8abb1508181956e8e162db84b466c27e18ce # v3.1.2
-        with:
-          name: server-build-artifact
-          path: server/build/
-          retention-days: 14
->>>>>>> de61b9b6
+          if [[ -n $(git status --porcelain) ]]; then echo "Please update the mmctl docs using make mmctl-docs"; exit 1; fi