{
  "name": "@mattermost/client",
  "version": "7.9.0",
  "description": "JavaScript/TypeScript client for Mattermost",
  "keywords": [
    "mattermost"
  ],
  "homepage": "https://github.com/mattermost/mattermost-webapp/tree/master/packages/client#readme",
  "license": "MIT",
  "files": [
    "lib"
  ],
  "main": "lib/index.js",
  "types": "lib/index.d.ts",
  "repository": {
    "type": "git",
    "url": "github:mattermost/mattermost-webapp",
    "directory": "packages/client"
  },
  "dependencies": {
    "form-data": "4.0.0"
  },
  "devDependencies": {
    "@babel/preset-typescript": "7.21.0",
    "isomorphic-fetch": "3.0.0",
    "jest": "*",
    "nock": "*"
  },
  "peerDependencies": {
    "@mattermost/types": "*",
    "typescript": "^4.3"
  },
  "peerDependenciesMeta": {
    "typescript": {
      "optional": true
    }
  },
  "scripts": {
    "build": "tsc --build --verbose",
    "run": "tsc --watch --preserveWatchOutput",
    "test": "jest",
<<<<<<< HEAD
    "test-ci": "jest --ci --forceExit --detectOpenHandles --maxWorkers=100%",
    "clean": "rm -rf tsconfig.tsbuildinfo ./lib"
=======
    "clean": "rm -rf lib node_modules tsconfig.tsbuildinfo"
>>>>>>> 1edbde8a
  }
}<|MERGE_RESOLUTION|>--- conflicted
+++ resolved
@@ -39,11 +39,7 @@
     "build": "tsc --build --verbose",
     "run": "tsc --watch --preserveWatchOutput",
     "test": "jest",
-<<<<<<< HEAD
     "test-ci": "jest --ci --forceExit --detectOpenHandles --maxWorkers=100%",
-    "clean": "rm -rf tsconfig.tsbuildinfo ./lib"
-=======
     "clean": "rm -rf lib node_modules tsconfig.tsbuildinfo"
->>>>>>> 1edbde8a
   }
 }