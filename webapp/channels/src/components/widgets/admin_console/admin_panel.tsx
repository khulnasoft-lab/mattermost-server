// Copyright (c) 2015-present Mattermost, Inc. All Rights Reserved.
// See LICENSE.txt for license information.

import type {EventHandler, ReactNode, MouseEvent} from 'react';
import React from 'react';
import type {MessageDescriptor} from 'react-intl';
import {FormattedMessage} from 'react-intl';

import './admin_panel.scss';

type Props = {
    id?: string;
    className?: string;
<<<<<<< HEAD
    onHeaderClick?: EventHandler<MouseEvent>;
    title?: ReactNode;
    subtitle?: ReactNode;
    button?: ReactNode;
    children?: ReactNode;

    /**
     * @deprecated pass title as string or React node
     */
    titleId?: string;

    /**
     * @deprecated pass title as string or React node
     */
    titleDefault?: string;

    /**
     * @deprecated pass substitle as string or React node
     */
    subtitleId?: string;

    /**
     * @deprecated pass substitle as string or React node
     */
    subtitleDefault?: string;

    /**
     * @deprecated pass substitle as string or React node
     */
=======
    onHeaderClick?: React.EventHandler<React.MouseEvent>;
    title: MessageDescriptor;
    subtitle: MessageDescriptor;
>>>>>>> 1e184df4
    subtitleValues?: any;
};

<<<<<<< HEAD
const AdminPanel = (props: Props) => (
=======
const AdminPanel: React.FC<Props> = ({
    subtitle,
    title,
    button,
    children,
    className = '',
    id,
    onHeaderClick,
    subtitleValues,
}: Props) => (
>>>>>>> 1e184df4
    <div
        className={'AdminPanel clearfix ' + className}
        id={id}
    >
        <div
            className='header'
            onClick={onHeaderClick}
        >
            <div>
                <h3>
<<<<<<< HEAD
                    {props.title ? props.title : (
                        <FormattedMessage
                            id={props.titleId}
                            defaultMessage={props.titleDefault}
                        />
                    )}
                </h3>
                <div className='mt-2'>
                    {props.subtitle ? props.subtitle : (
                        <FormattedMessage
                            id={props.subtitleId}
                            defaultMessage={props.subtitleDefault}
                            values={props.subtitleValues}
                        />
                    )}
=======
                    <FormattedMessage
                        {...title}
                    />
                </h3>
                <div className='mt-2'>
                    <FormattedMessage
                        {...subtitle}
                        values={subtitleValues}
                    />
>>>>>>> 1e184df4
                </div>
            </div>
            {button &&
                <div className='button'>
                    {button}
                </div>
            }
        </div>
        {children}
    </div>
);

export default AdminPanel;<|MERGE_RESOLUTION|>--- conflicted
+++ resolved
@@ -1,7 +1,6 @@
 // Copyright (c) 2015-present Mattermost, Inc. All Rights Reserved.
 // See LICENSE.txt for license information.
 
-import type {EventHandler, ReactNode, MouseEvent} from 'react';
 import React from 'react';
 import type {MessageDescriptor} from 'react-intl';
 import {FormattedMessage} from 'react-intl';
@@ -11,47 +10,14 @@
 type Props = {
     id?: string;
     className?: string;
-<<<<<<< HEAD
-    onHeaderClick?: EventHandler<MouseEvent>;
-    title?: ReactNode;
-    subtitle?: ReactNode;
-    button?: ReactNode;
-    children?: ReactNode;
-
-    /**
-     * @deprecated pass title as string or React node
-     */
-    titleId?: string;
-
-    /**
-     * @deprecated pass title as string or React node
-     */
-    titleDefault?: string;
-
-    /**
-     * @deprecated pass substitle as string or React node
-     */
-    subtitleId?: string;
-
-    /**
-     * @deprecated pass substitle as string or React node
-     */
-    subtitleDefault?: string;
-
-    /**
-     * @deprecated pass substitle as string or React node
-     */
-=======
     onHeaderClick?: React.EventHandler<React.MouseEvent>;
     title: MessageDescriptor;
     subtitle: MessageDescriptor;
->>>>>>> 1e184df4
     subtitleValues?: any;
+    button?: React.ReactNode;
+    children?: React.ReactNode;
 };
 
-<<<<<<< HEAD
-const AdminPanel = (props: Props) => (
-=======
 const AdminPanel: React.FC<Props> = ({
     subtitle,
     title,
@@ -62,7 +28,6 @@
     onHeaderClick,
     subtitleValues,
 }: Props) => (
->>>>>>> 1e184df4
     <div
         className={'AdminPanel clearfix ' + className}
         id={id}
@@ -73,23 +38,6 @@
         >
             <div>
                 <h3>
-<<<<<<< HEAD
-                    {props.title ? props.title : (
-                        <FormattedMessage
-                            id={props.titleId}
-                            defaultMessage={props.titleDefault}
-                        />
-                    )}
-                </h3>
-                <div className='mt-2'>
-                    {props.subtitle ? props.subtitle : (
-                        <FormattedMessage
-                            id={props.subtitleId}
-                            defaultMessage={props.subtitleDefault}
-                            values={props.subtitleValues}
-                        />
-                    )}
-=======
                     <FormattedMessage
                         {...title}
                     />
@@ -99,7 +47,6 @@
                         {...subtitle}
                         values={subtitleValues}
                     />
->>>>>>> 1e184df4
                 </div>
             </div>
             {button &&
