--- conflicted
+++ resolved
@@ -5,12 +5,8 @@
 import React, {useEffect} from 'react';
 import {useDispatch, useSelector} from 'react-redux';
 
-<<<<<<< HEAD
 import {getIsUserStatusesConfigEnabled} from 'mattermost-redux/selectors/entities/common';
-import type {DispatchFunc} from 'mattermost-redux/types/actions';
 
-=======
->>>>>>> a88978bb
 import {loadStatusesForChannelAndSidebar} from 'actions/status_actions';
 
 import CenterChannel from 'components/channel_layout/center_channel';
@@ -31,12 +27,8 @@
 }
 
 export default function ChannelController(props: Props) {
-<<<<<<< HEAD
-    const dispatch = useDispatch<DispatchFunc>();
     const enabledUserStatuses = useSelector(getIsUserStatusesConfigEnabled);
-=======
     const dispatch = useDispatch();
->>>>>>> a88978bb
 
     useEffect(() => {
         const isMsBrowser = isInternetExplorer() || isEdge();
@@ -61,8 +53,7 @@
         return () => {
             clearInterval(loadStatusesIntervalId);
         };
-    // eslint-disable-next-line react-hooks/exhaustive-deps
-    }, [enabledUserStatuses]);
+    }, [dispatch, enabledUserStatuses]);
 
     return (
         <>
