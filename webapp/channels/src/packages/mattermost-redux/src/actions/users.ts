// Copyright (c) 2015-present Mattermost, Inc. All Rights Reserved.
// See LICENSE.txt for license information.

import type {AnyAction} from 'redux';
import {batchActions} from 'redux-batched-actions';

import type {UserAutocomplete} from '@mattermost/types/autocomplete';
import type {ServerError} from '@mattermost/types/errors';
import type {TermsOfService} from '@mattermost/types/terms_of_service';
import type {UserProfile, UserStatus, GetFilteredUsersStatsOpts, UsersStats, UserCustomStatus, UserAccessToken, AuthChangeResponse} from '@mattermost/types/users';

import {UserTypes, AdminTypes} from 'mattermost-redux/action_types';
import {logError} from 'mattermost-redux/actions/errors';
import {setServerVersion, getClientConfig, getLicenseConfig} from 'mattermost-redux/actions/general';
import {bindClientFunc, forceLogoutIfNecessary, debounce} from 'mattermost-redux/actions/helpers';
import {getMyPreferences} from 'mattermost-redux/actions/preferences';
import {loadRolesIfNeeded} from 'mattermost-redux/actions/roles';
import {getMyTeams, getMyTeamMembers, getMyTeamUnreads} from 'mattermost-redux/actions/teams';
import {Client4} from 'mattermost-redux/client';
import {General} from 'mattermost-redux/constants';
import {getServerVersion} from 'mattermost-redux/selectors/entities/general';
import {isCollapsedThreadsEnabled} from 'mattermost-redux/selectors/entities/preferences';
import {getCurrentUserId, getUsers} from 'mattermost-redux/selectors/entities/users';
import type {ActionFunc, DispatchFunc, GetStateFunc, NewActionFuncAsync} from 'mattermost-redux/types/actions';
import {isMinimumServerVersion} from 'mattermost-redux/utils/helpers';

export function generateMfaSecret(userId: string): ActionFunc {
    return bindClientFunc({
        clientFunc: Client4.generateMfaSecret,
        params: [
            userId,
        ],
    });
}

export function createUser(user: UserProfile, token: string, inviteId: string, redirect: string): ActionFunc {
    return async (dispatch: DispatchFunc, getState: GetStateFunc) => {
        let created;

        try {
            created = await Client4.createUser(user, token, inviteId, redirect);
        } catch (error) {
            forceLogoutIfNecessary(error, dispatch, getState);
            dispatch(logError(error));
            return {error};
        }

        const profiles: {
            [userId: string]: UserProfile;
        } = {
            [created.id]: created,
        };
        dispatch({type: UserTypes.RECEIVED_PROFILES, data: profiles});

        return {data: created};
    };
}

export function loadMe(): ActionFunc {
    return async (dispatch: DispatchFunc, getState: GetStateFunc) => {
        // Sometimes the server version is set in one or the other
        const serverVersion = getState().entities.general.serverVersion || Client4.getServerVersion();
        dispatch(setServerVersion(serverVersion));

        try {
            await Promise.all([
                dispatch(getClientConfig()),
                dispatch(getLicenseConfig()),
                dispatch(getMe()),
                dispatch(getMyPreferences()),
                dispatch(getMyTeams()),
                dispatch(getMyTeamMembers()),
            ]);

            const isCollapsedThreads = isCollapsedThreadsEnabled(getState());
            await dispatch(getMyTeamUnreads(isCollapsedThreads));
        } catch (error) {
            dispatch(logError(error as ServerError));
            return {error: error as ServerError};
        }

        return {data: true};
    };
}

export function logout(): ActionFunc {
    return async (dispatch: DispatchFunc) => {
        dispatch({type: UserTypes.LOGOUT_REQUEST, data: null});

        try {
            await Client4.logout();
        } catch (error) {
            // nothing to do here
        }

        dispatch({type: UserTypes.LOGOUT_SUCCESS, data: null});

        return {data: true};
    };
}

export function getTotalUsersStats(): ActionFunc {
    return bindClientFunc({
        clientFunc: Client4.getTotalUsersStats,
        onSuccess: UserTypes.RECEIVED_USER_STATS,
    });
}

export function getFilteredUsersStats(options: GetFilteredUsersStatsOpts = {}, updateGlobalState = true): NewActionFuncAsync<UsersStats> {
    return async (dispatch, getState) => {
        let stats: UsersStats;
        try {
            stats = await Client4.getFilteredUsersStats(options);
        } catch (error) {
            forceLogoutIfNecessary(error, dispatch, getState);
            dispatch(logError(error));
            return {error};
        }

        if (updateGlobalState) {
            dispatch({
                type: UserTypes.RECEIVED_FILTERED_USER_STATS,
                data: stats,
            });
        }

        return {data: stats};
    };
}

export function getProfiles(page = 0, perPage: number = General.PROFILE_CHUNK_SIZE, options: any = {}): NewActionFuncAsync<UserProfile[]> {
    return async (dispatch, getState) => {
        let profiles: UserProfile[];

        try {
            profiles = await Client4.getProfiles(page, perPage, options);
        } catch (error) {
            forceLogoutIfNecessary(error, dispatch, getState);
            dispatch(logError(error));
            return {error};
        }

        dispatch({
            type: UserTypes.RECEIVED_PROFILES_LIST,
            data: profiles,
        });

        return {data: profiles};
    };
}

export function getMissingProfilesByIds(userIds: string[]): ActionFunc {
    return async (dispatch: DispatchFunc, getState: GetStateFunc) => {
        const {profiles} = getState().entities.users;
        const missingIds: string[] = [];
        userIds.forEach((id) => {
            if (!profiles[id]) {
                missingIds.push(id);
            }
        });

        if (missingIds.length > 0) {
            dispatch(getStatusesByIds(missingIds));
            return dispatch(getProfilesByIds(missingIds));
        }

        return {data: []};
    };
}

export function getMissingProfilesByUsernames(usernames: string[]): ActionFunc {
    return async (dispatch: DispatchFunc, getState: GetStateFunc) => {
        const {profiles} = getState().entities.users;

        const usernameProfiles = Object.values(profiles).reduce((acc, profile: any) => {
            acc[profile.username] = profile;
            return acc;
        }, {} as Record<string, UserProfile>);
        const missingUsernames: string[] = [];
        usernames.forEach((username) => {
            if (!usernameProfiles[username]) {
                missingUsernames.push(username);
            }
        });

        if (missingUsernames.length > 0) {
            return dispatch(getProfilesByUsernames(missingUsernames));
        }

        return {data: []};
    };
}

export function getProfilesByIds(userIds: string[], options?: any): ActionFunc {
    return async (dispatch: DispatchFunc, getState: GetStateFunc) => {
        let profiles: UserProfile[];

        try {
            profiles = await Client4.getProfilesByIds(userIds, options);
        } catch (error) {
            forceLogoutIfNecessary(error, dispatch, getState);
            dispatch(logError(error));
            return {error};
        }

        dispatch({
            type: UserTypes.RECEIVED_PROFILES_LIST,
            data: profiles,
        });

        return {data: profiles};
    };
}

export function getProfilesByUsernames(usernames: string[]): ActionFunc<UserProfile[]> {
    return async (dispatch: DispatchFunc, getState: GetStateFunc) => {
        let profiles;

        try {
            profiles = await Client4.getProfilesByUsernames(usernames);
        } catch (error) {
            forceLogoutIfNecessary(error, dispatch, getState);
            dispatch(logError(error));
            return {error};
        }

        dispatch({
            type: UserTypes.RECEIVED_PROFILES_LIST,
            data: profiles,
        });

        return {data: profiles};
    };
}

export function getProfilesInTeam(teamId: string, page: number, perPage: number = General.PROFILE_CHUNK_SIZE, sort = '', options: any = {}): NewActionFuncAsync<UserProfile[]> {
    return async (dispatch, getState) => {
        let profiles;

        try {
            profiles = await Client4.getProfilesInTeam(teamId, page, perPage, sort, options);
        } catch (error) {
            forceLogoutIfNecessary(error, dispatch, getState);
            dispatch(logError(error));
            return {error};
        }

        dispatch(batchActions([
            {
                type: UserTypes.RECEIVED_PROFILES_LIST_IN_TEAM,
                data: profiles,
                id: teamId,
            },
            {
                type: UserTypes.RECEIVED_PROFILES_LIST,
                data: profiles,
            },
        ]));

        return {data: profiles};
    };
}

export function getProfilesNotInTeam(teamId: string, groupConstrained: boolean, page: number, perPage: number = General.PROFILE_CHUNK_SIZE): NewActionFuncAsync<UserProfile[]> {
    return async (dispatch, getState) => {
        let profiles;
        try {
            profiles = await Client4.getProfilesNotInTeam(teamId, groupConstrained, page, perPage);
        } catch (error) {
            forceLogoutIfNecessary(error, dispatch, getState);
            dispatch(logError(error));
            return {error};
        }

        const receivedProfilesListActionType = groupConstrained ? UserTypes.RECEIVED_PROFILES_LIST_NOT_IN_TEAM_AND_REPLACE : UserTypes.RECEIVED_PROFILES_LIST_NOT_IN_TEAM;

        dispatch(batchActions([
            {
                type: receivedProfilesListActionType,
                data: profiles,
                id: teamId,
            },
            {
                type: UserTypes.RECEIVED_PROFILES_LIST,
                data: profiles,
            },
        ]));

        return {data: profiles};
    };
}

export function getProfilesWithoutTeam(page: number, perPage: number = General.PROFILE_CHUNK_SIZE, options: any = {}): ActionFunc {
    return async (dispatch: DispatchFunc, getState: GetStateFunc) => {
        let profiles = null;
        try {
            profiles = await Client4.getProfilesWithoutTeam(page, perPage, options);
        } catch (error) {
            forceLogoutIfNecessary(error, dispatch, getState);
            dispatch(logError(error));
            return {error};
        }

        dispatch(batchActions([
            {
                type: UserTypes.RECEIVED_PROFILES_LIST_WITHOUT_TEAM,
                data: profiles,
            },
            {
                type: UserTypes.RECEIVED_PROFILES_LIST,
                data: profiles,
            },
        ]));

        return {data: profiles};
    };
}

export enum ProfilesInChannelSortBy {
    None = '',
    Admin = 'admin',
}

export function getProfilesInChannel(channelId: string, page: number, perPage: number = General.PROFILE_CHUNK_SIZE, sort = '', options: {active?: boolean} = {}): NewActionFuncAsync<UserProfile[]> {
    return async (dispatch, getState) => {
        let profiles;

        try {
            profiles = await Client4.getProfilesInChannel(channelId, page, perPage, sort, options);
        } catch (error) {
            forceLogoutIfNecessary(error, dispatch, getState);
            dispatch(logError(error));
            return {error};
        }

        dispatch(batchActions([
            {
                type: UserTypes.RECEIVED_PROFILES_LIST_IN_CHANNEL,
                data: profiles,
                id: channelId,
            },
            {
                type: UserTypes.RECEIVED_PROFILES_LIST,
                data: profiles,
            },
        ]));

        return {data: profiles};
    };
}

export function getProfilesInGroupChannels(channelsIds: string[]): ActionFunc {
    return async (dispatch: DispatchFunc, getState: GetStateFunc) => {
        let channelProfiles;

        try {
            channelProfiles = await Client4.getProfilesInGroupChannels(channelsIds.slice(0, General.MAX_GROUP_CHANNELS_FOR_PROFILES));
        } catch (error) {
            forceLogoutIfNecessary(error, dispatch, getState);
            dispatch(logError(error));
            return {error};
        }

        const actions: AnyAction[] = [];
        for (const channelId in channelProfiles) {
            if (channelProfiles.hasOwnProperty(channelId)) {
                const profiles = channelProfiles[channelId];

                actions.push(
                    {
                        type: UserTypes.RECEIVED_PROFILES_LIST_IN_CHANNEL,
                        data: profiles,
                        id: channelId,
                    },
                    {
                        type: UserTypes.RECEIVED_PROFILES_LIST,
                        data: profiles,
                    },
                );
            }
        }

        dispatch(batchActions(actions));

        return {data: channelProfiles};
    };
}

export function getProfilesNotInChannel(teamId: string, channelId: string, groupConstrained: boolean, page: number, perPage: number = General.PROFILE_CHUNK_SIZE): NewActionFuncAsync<UserProfile[]> {
    return async (dispatch, getState) => {
        let profiles;

        try {
            profiles = await Client4.getProfilesNotInChannel(teamId, channelId, groupConstrained, page, perPage);
        } catch (error) {
            forceLogoutIfNecessary(error, dispatch, getState);
            dispatch(logError(error));
            return {error};
        }

        const receivedProfilesListActionType = groupConstrained ? UserTypes.RECEIVED_PROFILES_LIST_NOT_IN_CHANNEL_AND_REPLACE : UserTypes.RECEIVED_PROFILES_LIST_NOT_IN_CHANNEL;

        dispatch(batchActions([
            {
                type: receivedProfilesListActionType,
                data: profiles,
                id: channelId,
            },
            {
                type: UserTypes.RECEIVED_PROFILES_LIST,
                data: profiles,
            },
        ]));

        return {data: profiles};
    };
}

export function getMe(): ActionFunc {
    return async (dispatch: DispatchFunc, getState: GetStateFunc) => {
        const getMeFunc = bindClientFunc({
            clientFunc: Client4.getMe,
            onSuccess: UserTypes.RECEIVED_ME,
        });
        const me = await getMeFunc(dispatch, getState);

        if ('error' in me) {
            return me;
        }
        if ('data' in me) {
            dispatch(loadRolesIfNeeded(me.data.roles.split(' ')));
        }
        return me;
    };
}

export function updateMyTermsOfServiceStatus(termsOfServiceId: string, accepted: boolean): NewActionFuncAsync {
    return async (dispatch, getState) => {
        const response = await dispatch(bindClientFunc({
            clientFunc: Client4.updateMyTermsOfServiceStatus,
            params: [
                termsOfServiceId,
                accepted,
            ],
        })) as any; // HARRISONTODO Type bindClientFunc

        if ('data' in response) {
            if (accepted) {
                dispatch({
                    type: UserTypes.RECEIVED_TERMS_OF_SERVICE_STATUS,
                    data: {
                        terms_of_service_create_at: new Date().getTime(),
                        terms_of_service_id: accepted ? termsOfServiceId : null,
                        user_id: getCurrentUserId(getState()),
                    },
                });
            }

            return {
                data: response.data,
            };
        }

        return {
            error: response.error,
        };
    };
}

export function getProfilesInGroup(groupId: string, page = 0, perPage: number = General.PROFILE_CHUNK_SIZE, sort = ''): NewActionFuncAsync<UserProfile[]> {
    return async (dispatch, getState) => {
        let profiles;

        try {
            profiles = await Client4.getProfilesInGroup(groupId, page, perPage, sort);
        } catch (error) {
            forceLogoutIfNecessary(error, dispatch, getState);
            dispatch(logError(error));
            return {error};
        }

        dispatch(batchActions([
            {
                type: UserTypes.RECEIVED_PROFILES_LIST_IN_GROUP,
                data: profiles,
                id: groupId,
            },
            {
                type: UserTypes.RECEIVED_PROFILES_LIST,
                data: profiles,
            },
        ]));

        return {data: profiles};
    };
}

export function getProfilesNotInGroup(groupId: string, page = 0, perPage: number = General.PROFILE_CHUNK_SIZE): NewActionFuncAsync<UserProfile[]> {
    return async (dispatch, getState) => {
        let profiles;

        try {
            profiles = await Client4.getProfilesNotInGroup(groupId, page, perPage);
        } catch (error) {
            forceLogoutIfNecessary(error, dispatch, getState);
            dispatch(logError(error));
            return {error};
        }

        dispatch(batchActions([
            {
                type: UserTypes.RECEIVED_PROFILES_LIST_NOT_IN_GROUP,
                data: profiles,
                id: groupId,
            },
            {
                type: UserTypes.RECEIVED_PROFILES_LIST,
                data: profiles,
            },
        ]));

        return {data: profiles};
    };
}

export function getTermsOfService(): NewActionFuncAsync<TermsOfService> {
    return bindClientFunc({
        clientFunc: Client4.getTermsOfService,
    }) as any; // HARRISONTODO Type bindClientFunc
}

export function promoteGuestToUser(userId: string): NewActionFuncAsync {
    return bindClientFunc({
        clientFunc: Client4.promoteGuestToUser,
        params: [userId],
    }) as any; // HARRISONTODO Type bindClientFunc
}

export function demoteUserToGuest(userId: string): NewActionFuncAsync {
    return bindClientFunc({
        clientFunc: Client4.demoteUserToGuest,
        params: [userId],
    }) as any; // HARRISONTODO Type bindClientFunc
}

export function createTermsOfService(text: string): NewActionFuncAsync<TermsOfService> {
    return bindClientFunc({
        clientFunc: Client4.createTermsOfService,
        params: [
            text,
        ],
    }) as any; // HARRISONTODO Type bindClientFunc
}

<<<<<<< HEAD
export function getUser(id: string): ActionFunc<UserProfile, ServerError> {
=======
export function getUser(id: string): NewActionFuncAsync<UserProfile> {
>>>>>>> 978f3359
    return bindClientFunc({
        clientFunc: Client4.getUser,
        onSuccess: UserTypes.RECEIVED_PROFILE,
        params: [
            id,
        ],
    }) as any; // HARRISONTODO Type bindClientFunc
}

export function getUserByUsername(username: string): ActionFunc {
    return bindClientFunc({
        clientFunc: Client4.getUserByUsername,
        onSuccess: UserTypes.RECEIVED_PROFILE,
        params: [
            username,
        ],
    });
}

export function getUserByEmail(email: string): ActionFunc {
    return bindClientFunc({
        clientFunc: Client4.getUserByEmail,
        onSuccess: UserTypes.RECEIVED_PROFILE,
        params: [
            email,
        ],
    });
}

// We create an array to hold the id's that we want to get a status for. We build our
// debounced function that will get called after a set period of idle time in which
// the array of id's will be passed to the getStatusesByIds with a cb that clears out
// the array. Helps with performance because instead of making 75 different calls for
// statuses, we are only making one call for 75 ids.
// We could maybe clean it up somewhat by storing the array of ids in redux state possbily?
let ids: string[] = [];
const debouncedGetStatusesByIds = debounce(async (dispatch: DispatchFunc) => {
    dispatch(getStatusesByIds([...new Set(ids)]));
}, 20, false, () => {
    ids = [];
});
export function getStatusesByIdsBatchedDebounced(id: string) {
    ids = [...ids, id];
    return debouncedGetStatusesByIds;
}

export function getStatusesByIds(userIds: string[]): ActionFunc {
    return bindClientFunc({
        clientFunc: Client4.getStatusesByIds,
        onSuccess: UserTypes.RECEIVED_STATUSES,
        params: [
            userIds,
        ],
    });
}

export function getStatus(userId: string): ActionFunc {
    return bindClientFunc({
        clientFunc: Client4.getStatus,
        onSuccess: UserTypes.RECEIVED_STATUS,
        params: [
            userId,
        ],
    });
}

export function setStatus(status: UserStatus): ActionFunc {
    return async (dispatch: DispatchFunc, getState: GetStateFunc) => {
        try {
            await Client4.updateStatus(status);
        } catch (error) {
            forceLogoutIfNecessary(error, dispatch, getState);
            dispatch(logError(error));
            return {error};
        }

        dispatch({
            type: UserTypes.RECEIVED_STATUS,
            data: status,
        });

        return {data: status};
    };
}

export function setCustomStatus(customStatus: UserCustomStatus): ActionFunc {
    return bindClientFunc({
        clientFunc: Client4.updateCustomStatus,
        params: [
            customStatus,
        ],
    });
}

export function unsetCustomStatus(): ActionFunc {
    return bindClientFunc({
        clientFunc: Client4.unsetCustomStatus,
    });
}

export function removeRecentCustomStatus(customStatus: UserCustomStatus): ActionFunc {
    return bindClientFunc({
        clientFunc: Client4.removeRecentCustomStatus,
        params: [
            customStatus,
        ],
    });
}

export function getSessions(userId: string): ActionFunc {
    return bindClientFunc({
        clientFunc: Client4.getSessions,
        onSuccess: UserTypes.RECEIVED_SESSIONS,
        params: [
            userId,
        ],
    });
}

export function revokeSession(userId: string, sessionId: string): NewActionFuncAsync {
    return async (dispatch, getState) => {
        try {
            await Client4.revokeSession(userId, sessionId);
        } catch (error) {
            forceLogoutIfNecessary(error, dispatch, getState);
            dispatch(logError(error));
            return {error};
        }

        dispatch({
            type: UserTypes.RECEIVED_REVOKED_SESSION,
            sessionId,
            data: null,
        });

        return {data: true};
    };
}

export function revokeAllSessionsForUser(userId: string): NewActionFuncAsync<boolean> {
    return async (dispatch, getState) => {
        try {
            await Client4.revokeAllSessionsForUser(userId);
        } catch (error) {
            forceLogoutIfNecessary(error, dispatch, getState);
            dispatch(logError(error));
            return {error};
        }
        const data = {isCurrentUser: userId === getCurrentUserId(getState())};
        dispatch(batchActions([
            {
                type: UserTypes.REVOKE_ALL_USER_SESSIONS_SUCCESS,
                data,
            },
        ]));

        return {data: true};
    };
}

export function revokeSessionsForAllUsers(): ActionFunc<boolean, ServerError> {
    return async (dispatch, getState) => {
        try {
            await Client4.revokeSessionsForAllUsers();
        } catch (error) {
            forceLogoutIfNecessary(error, dispatch, getState);
            dispatch(logError(error));
            return {error: error as ServerError};
        }

        dispatch({
            type: UserTypes.REVOKE_SESSIONS_FOR_ALL_USERS_SUCCESS,
            data: null,
        });

        return {data: true};
    };
}

export function getUserAudits(userId: string, page = 0, perPage: number = General.AUDITS_CHUNK_SIZE): ActionFunc {
    return bindClientFunc({
        clientFunc: Client4.getUserAudits,
        onSuccess: UserTypes.RECEIVED_AUDITS,
        params: [
            userId,
            page,
            perPage,
        ],
    });
}

export function autocompleteUsers(term: string, teamId = '', channelId = '', options?: {
    limit: number;
}): NewActionFuncAsync<UserAutocomplete> {
    return async (dispatch, getState) => {
        dispatch({type: UserTypes.AUTOCOMPLETE_USERS_REQUEST, data: null});
        let data;
        try {
            data = await Client4.autocompleteUsers(term, teamId, channelId, options);
        } catch (error) {
            forceLogoutIfNecessary(error, dispatch, getState);
            dispatch({type: UserTypes.AUTOCOMPLETE_USERS_FAILURE, error});
            dispatch(logError(error));
            return {error};
        }

        let users = [...data.users];
        if (data.out_of_channel) {
            users = [...users, ...data.out_of_channel];
        }
        const actions: AnyAction[] = [{
            type: UserTypes.RECEIVED_PROFILES_LIST,
            data: users,
        }, {
            type: UserTypes.AUTOCOMPLETE_USERS_SUCCESS,
        }];

        if (channelId) {
            actions.push(
                {
                    type: UserTypes.RECEIVED_PROFILES_LIST_IN_CHANNEL,
                    data: data.users,
                    id: channelId,
                },
            );
            actions.push(
                {
                    type: UserTypes.RECEIVED_PROFILES_LIST_NOT_IN_CHANNEL,
                    data: data.out_of_channel || [],
                    id: channelId,
                },
            );
        }

        if (teamId) {
            actions.push(
                {
                    type: UserTypes.RECEIVED_PROFILES_LIST_IN_TEAM,
                    data: users,
                    id: teamId,
                },
            );
        }

        dispatch(batchActions(actions));

        return {data};
    };
}

export function searchProfiles(term: string, options: any = {}): NewActionFuncAsync<UserProfile[]> {
    return async (dispatch, getState) => {
        let profiles;
        try {
            profiles = await Client4.searchUsers(term, options);
        } catch (error) {
            forceLogoutIfNecessary(error, dispatch, getState);
            dispatch(logError(error));
            return {error};
        }

        const actions: AnyAction[] = [{type: UserTypes.RECEIVED_PROFILES_LIST, data: profiles}];

        if (options.in_channel_id) {
            actions.push({
                type: UserTypes.RECEIVED_PROFILES_LIST_IN_CHANNEL,
                data: profiles,
                id: options.in_channel_id,
            });
        }

        if (options.not_in_channel_id) {
            actions.push({
                type: UserTypes.RECEIVED_PROFILES_LIST_NOT_IN_CHANNEL,
                data: profiles,
                id: options.not_in_channel_id,
            });
        }

        if (options.team_id) {
            actions.push({
                type: UserTypes.RECEIVED_PROFILES_LIST_IN_TEAM,
                data: profiles,
                id: options.team_id,
            });
        }

        if (options.not_in_team_id) {
            actions.push({
                type: UserTypes.RECEIVED_PROFILES_LIST_NOT_IN_TEAM,
                data: profiles,
                id: options.not_in_team_id,
            });
        }

        if (options.in_group_id) {
            actions.push({
                type: UserTypes.RECEIVED_PROFILES_LIST_IN_GROUP,
                data: profiles,
                id: options.in_group_id,
            });
        }

        if (options.not_in_group_id) {
            actions.push({
                type: UserTypes.RECEIVED_PROFILES_LIST_NOT_IN_GROUP,
                data: profiles,
                id: options.not_in_group_id,
            });
        }

        dispatch(batchActions(actions));

        return {data: profiles};
    };
}

let statusIntervalId: NodeJS.Timeout|null;
export function startPeriodicStatusUpdates(): ActionFunc {
    return async (dispatch: DispatchFunc, getState: GetStateFunc) => {
        if (statusIntervalId) {
            clearInterval(statusIntervalId);
        }

        statusIntervalId = setInterval(
            () => {
                const {statuses} = getState().entities.users;

                if (!statuses) {
                    return;
                }

                const userIds = Object.keys(statuses);
                if (!userIds.length) {
                    return;
                }

                dispatch(getStatusesByIds(userIds));
            },
            General.STATUS_INTERVAL,
        );

        return {data: true};
    };
}

export function stopPeriodicStatusUpdates(): ActionFunc {
    return async () => {
        if (statusIntervalId) {
            clearInterval(statusIntervalId);
        }

        return {data: true};
    };
}

export function updateMe(user: Partial<UserProfile>): NewActionFuncAsync<UserProfile> {
    return async (dispatch) => {
        dispatch({type: UserTypes.UPDATE_ME_REQUEST, data: null});

        let data;
        try {
            data = await Client4.patchMe(user);
        } catch (error) {
            dispatch({type: UserTypes.UPDATE_ME_FAILURE, error});
            dispatch(logError(error));
            return {error};
        }

        dispatch(batchActions([
            {type: UserTypes.RECEIVED_ME, data},
            {type: UserTypes.UPDATE_ME_SUCCESS},
        ]));
        dispatch(loadRolesIfNeeded(data.roles.split(' ')));

        return {data};
    };
}

<<<<<<< HEAD
export function patchUser(user: UserProfile): ActionFunc<UserProfile, ServerError> {
    return async (dispatch: DispatchFunc) => {
=======
export function patchUser(user: UserProfile): NewActionFuncAsync<UserProfile> {
    return async (dispatch) => {
>>>>>>> 978f3359
        let data: UserProfile;
        try {
            data = await Client4.patchUser(user);
        } catch (error) {
            dispatch(logError(error));
            return {error};
        }

        dispatch({type: UserTypes.RECEIVED_PROFILE, data});

        return {data};
    };
}

export function updateUserRoles(userId: string, roles: string): NewActionFuncAsync {
    return async (dispatch, getState) => {
        try {
            await Client4.updateUserRoles(userId, roles);
        } catch (error) {
            return {error};
        }

        const profile = getState().entities.users.profiles[userId];
        if (profile) {
            dispatch({type: UserTypes.RECEIVED_PROFILE, data: {...profile, roles}});
        }

        return {data: true};
    };
}

export function updateUserMfa(userId: string, activate: boolean, code = ''): ActionFunc<boolean, ServerError> {
    return async (dispatch: DispatchFunc, getState: GetStateFunc) => {
        try {
            await Client4.updateUserMfa(userId, activate, code);
        } catch (error) {
            dispatch(logError(error));
            return {error};
        }

        const profile = getState().entities.users.profiles[userId];
        if (profile) {
            dispatch({type: UserTypes.RECEIVED_PROFILE, data: {...profile, mfa_active: activate}});
        }

        return {data: true};
    };
}

export function updateUserPassword(userId: string, currentPassword: string, newPassword: string): NewActionFuncAsync {
    return async (dispatch, getState) => {
        try {
            await Client4.updateUserPassword(userId, currentPassword, newPassword);
        } catch (error) {
            dispatch(logError(error));
            return {error};
        }

        const profile = getState().entities.users.profiles[userId];
        if (profile) {
            dispatch({type: UserTypes.RECEIVED_PROFILE, data: {...profile, last_password_update_at: new Date().getTime()}});
        }

        return {data: true};
    };
}

<<<<<<< HEAD
export function updateUserActive(userId: string, active: boolean): ActionFunc<boolean, ServerError> {
    return async (dispatch: DispatchFunc, getState: GetStateFunc) => {
=======
export function updateUserActive(userId: string, active: boolean): NewActionFuncAsync<true> {
    return async (dispatch, getState) => {
>>>>>>> 978f3359
        try {
            await Client4.updateUserActive(userId, active);
        } catch (error) {
            dispatch(logError(error));
            return {error};
        }

        const profile = getState().entities.users.profiles[userId];
        if (profile) {
            const deleteAt = active ? 0 : new Date().getTime();
            dispatch({type: UserTypes.RECEIVED_PROFILE, data: {...profile, delete_at: deleteAt}});
        }

        return {data: true};
    };
}

export function verifyUserEmail(token: string): ActionFunc {
    return bindClientFunc({
        clientFunc: Client4.verifyUserEmail,
        params: [
            token,
        ],
    });
}

export function sendVerificationEmail(email: string): NewActionFuncAsync {
    return bindClientFunc({
        clientFunc: Client4.sendVerificationEmail,
        params: [
            email,
        ],
    }) as any; // HARRISONTODO Type bindClientFunc
}

export function resetUserPassword(token: string, newPassword: string): NewActionFuncAsync {
    return bindClientFunc({
        clientFunc: Client4.resetUserPassword,
        params: [
            token,
            newPassword,
        ],
    }) as any; // HARRISONTODO Type bindClientFunc
}

export function sendPasswordResetEmail(email: string): NewActionFuncAsync {
    return bindClientFunc({
        clientFunc: Client4.sendPasswordResetEmail,
        params: [
            email,
        ],
    }) as any; // HARRISONTODO Type bindClientFunc
}

export function setDefaultProfileImage(userId: string): NewActionFuncAsync {
    return async (dispatch, getState) => {
        try {
            await Client4.setDefaultProfileImage(userId);
        } catch (error) {
            dispatch(logError(error));
            return {error};
        }

        const profile = getState().entities.users.profiles[userId];
        if (profile) {
            dispatch({type: UserTypes.RECEIVED_PROFILE, data: {...profile, last_picture_update: 0}});
        }

        return {data: true};
    };
}

export function uploadProfileImage(userId: string, imageData: any): NewActionFuncAsync {
    return async (dispatch, getState) => {
        try {
            await Client4.uploadProfileImage(userId, imageData);
        } catch (error) {
            return {error};
        }

        const profile = getState().entities.users.profiles[userId];
        if (profile) {
            dispatch({type: UserTypes.RECEIVED_PROFILE, data: {...profile, last_picture_update: new Date().getTime()}});
        }

        return {data: true};
    };
}

export function switchEmailToOAuth(service: string, email: string, password: string, mfaCode = ''): ActionFunc {
    return bindClientFunc({
        clientFunc: Client4.switchEmailToOAuth,
        params: [
            service,
            email,
            password,
            mfaCode,
        ],
    });
}

export function switchOAuthToEmail(currentService: string, email: string, password: string): ActionFunc {
    return bindClientFunc({
        clientFunc: Client4.switchOAuthToEmail,
        params: [
            currentService,
            email,
            password,
        ],
    });
}

export function switchEmailToLdap(email: string, emailPassword: string, ldapId: string, ldapPassword: string, mfaCode = ''): ActionFunc {
    return bindClientFunc({
        clientFunc: Client4.switchEmailToLdap,
        params: [
            email,
            emailPassword,
            ldapId,
            ldapPassword,
            mfaCode,
        ],
    });
}

export function switchLdapToEmail(ldapPassword: string, email: string, emailPassword: string, mfaCode = ''): NewActionFuncAsync<AuthChangeResponse> {
    return bindClientFunc({
        clientFunc: Client4.switchLdapToEmail,
        params: [
            ldapPassword,
            email,
            emailPassword,
            mfaCode,
        ],
    }) as any; // HARRISONTODO Type bindClientFunc
}

export function createUserAccessToken(userId: string, description: string): NewActionFuncAsync<UserAccessToken> {
    return async (dispatch, getState) => {
        let data;

        try {
            data = await Client4.createUserAccessToken(userId, description);
        } catch (error) {
            forceLogoutIfNecessary(error, dispatch, getState);
            dispatch(logError(error));
            return {error};
        }

        const actions: AnyAction[] = [{
            type: AdminTypes.RECEIVED_USER_ACCESS_TOKEN,
            data: {...data,
                token: '',
            },
        }];

        const {currentUserId} = getState().entities.users;
        if (userId === currentUserId) {
            actions.push(
                {
                    type: UserTypes.RECEIVED_MY_USER_ACCESS_TOKEN,
                    data: {...data, token: ''},
                },
            );
        }

        dispatch(batchActions(actions));

        return {data};
    };
}

export function getUserAccessToken(tokenId: string): NewActionFuncAsync<UserAccessToken> {
    return async (dispatch, getState) => {
        let data;
        try {
            data = await Client4.getUserAccessToken(tokenId);
        } catch (error) {
            forceLogoutIfNecessary(error, dispatch, getState);
            dispatch(logError(error));
            return {error};
        }

        const actions: AnyAction[] = [{
            type: AdminTypes.RECEIVED_USER_ACCESS_TOKEN,
            data,
        }];

        const {currentUserId} = getState().entities.users;
        if (data.user_id === currentUserId) {
            actions.push(
                {
                    type: UserTypes.RECEIVED_MY_USER_ACCESS_TOKEN,
                    data,
                },
            );
        }

        dispatch(batchActions(actions));

        return {data};
    };
}

export function getUserAccessTokens(page = 0, perPage: number = General.PROFILE_CHUNK_SIZE): ActionFunc {
    return async (dispatch: DispatchFunc, getState: GetStateFunc) => {
        let data;

        try {
            data = await Client4.getUserAccessTokens(page, perPage);
        } catch (error) {
            forceLogoutIfNecessary(error, dispatch, getState);
            dispatch(logError(error));
            return {error};
        }

        dispatch({
            type: AdminTypes.RECEIVED_USER_ACCESS_TOKENS,
            data,
        });

        return {data};
    };
}

export function getUserAccessTokensForUser(userId: string, page = 0, perPage: number = General.PROFILE_CHUNK_SIZE): NewActionFuncAsync<UserAccessToken[]> {
    return async (dispatch, getState) => {
        let data;
        try {
            data = await Client4.getUserAccessTokensForUser(userId, page, perPage);
        } catch (error) {
            forceLogoutIfNecessary(error, dispatch, getState);
            dispatch(logError(error));
            return {error};
        }

        const actions: AnyAction[] = [{
            type: AdminTypes.RECEIVED_USER_ACCESS_TOKENS_FOR_USER,
            data,
            userId,
        }];

        const {currentUserId} = getState().entities.users;
        if (userId === currentUserId) {
            actions.push(
                {
                    type: UserTypes.RECEIVED_MY_USER_ACCESS_TOKENS,
                    data,
                },
            );
        }

        dispatch(batchActions(actions));

        return {data};
    };
}

export function revokeUserAccessToken(tokenId: string): NewActionFuncAsync {
    return async (dispatch, getState) => {
        try {
            await Client4.revokeUserAccessToken(tokenId);
        } catch (error) {
            forceLogoutIfNecessary(error, dispatch, getState);
            dispatch(logError(error));
            return {error};
        }

        dispatch({
            type: UserTypes.REVOKED_USER_ACCESS_TOKEN,
            data: tokenId,
        });

        return {data: true};
    };
}

export function disableUserAccessToken(tokenId: string): NewActionFuncAsync {
    return async (dispatch, getState) => {
        try {
            await Client4.disableUserAccessToken(tokenId);
        } catch (error) {
            forceLogoutIfNecessary(error, dispatch, getState);
            dispatch(logError(error));
            return {error};
        }

        dispatch({
            type: UserTypes.DISABLED_USER_ACCESS_TOKEN,
            data: tokenId,
        });

        return {data: true};
    };
}

export function enableUserAccessToken(tokenId: string): NewActionFuncAsync {
    return async (dispatch, getState) => {
        try {
            await Client4.enableUserAccessToken(tokenId);
        } catch (error) {
            forceLogoutIfNecessary(error, dispatch, getState);
            dispatch(logError(error));
            return {error};
        }

        dispatch({
            type: UserTypes.ENABLED_USER_ACCESS_TOKEN,
            data: tokenId,
        });

        return {data: true};
    };
}

export function getKnownUsers(): ActionFunc {
    return bindClientFunc({
        clientFunc: Client4.getKnownUsers,
    });
}

export function clearUserAccessTokens(): ActionFunc {
    return async (dispatch) => {
        dispatch({type: UserTypes.CLEAR_MY_USER_ACCESS_TOKENS, data: null});
        return {data: true};
    };
}

export function checkForModifiedUsers() {
    return async (dispatch: DispatchFunc, getState: GetStateFunc) => {
        const state = getState();
        const users = getUsers(state);
        const lastDisconnectAt = state.websocket.lastDisconnectAt;
        const serverVersion = getServerVersion(state);

        if (!isMinimumServerVersion(serverVersion, 5, 14)) {
            return {data: true};
        }

        await dispatch(getProfilesByIds(Object.keys(users), {since: lastDisconnectAt}));
        return {data: true};
    };
}

export default {
    generateMfaSecret,
    logout,
    getProfiles,
    getProfilesByIds,
    getProfilesInTeam,
    getProfilesInChannel,
    getProfilesNotInChannel,
    getUser,
    getMe,
    getUserByUsername,
    getStatus,
    getStatusesByIds,
    getSessions,
    getTotalUsersStats,
    revokeSession,
    revokeAllSessionsForUser,
    revokeSessionsForAllUsers,
    getUserAudits,
    searchProfiles,
    startPeriodicStatusUpdates,
    stopPeriodicStatusUpdates,
    updateMe,
    updateUserRoles,
    updateUserMfa,
    updateUserPassword,
    updateUserActive,
    verifyUserEmail,
    sendVerificationEmail,
    resetUserPassword,
    sendPasswordResetEmail,
    uploadProfileImage,
    switchEmailToOAuth,
    switchOAuthToEmail,
    switchEmailToLdap,
    switchLdapToEmail,
    getTermsOfService,
    createTermsOfService,
    updateMyTermsOfServiceStatus,
    createUserAccessToken,
    getUserAccessToken,
    getUserAccessTokensForUser,
    revokeUserAccessToken,
    disableUserAccessToken,
    enableUserAccessToken,
    checkForModifiedUsers,
};<|MERGE_RESOLUTION|>--- conflicted
+++ resolved
@@ -552,11 +552,7 @@
     }) as any; // HARRISONTODO Type bindClientFunc
 }
 
-<<<<<<< HEAD
-export function getUser(id: string): ActionFunc<UserProfile, ServerError> {
-=======
 export function getUser(id: string): NewActionFuncAsync<UserProfile> {
->>>>>>> 978f3359
     return bindClientFunc({
         clientFunc: Client4.getUser,
         onSuccess: UserTypes.RECEIVED_PROFILE,
@@ -936,13 +932,8 @@
     };
 }
 
-<<<<<<< HEAD
-export function patchUser(user: UserProfile): ActionFunc<UserProfile, ServerError> {
-    return async (dispatch: DispatchFunc) => {
-=======
 export function patchUser(user: UserProfile): NewActionFuncAsync<UserProfile> {
     return async (dispatch) => {
->>>>>>> 978f3359
         let data: UserProfile;
         try {
             data = await Client4.patchUser(user);
@@ -1010,13 +1001,8 @@
     };
 }
 
-<<<<<<< HEAD
-export function updateUserActive(userId: string, active: boolean): ActionFunc<boolean, ServerError> {
-    return async (dispatch: DispatchFunc, getState: GetStateFunc) => {
-=======
 export function updateUserActive(userId: string, active: boolean): NewActionFuncAsync<true> {
     return async (dispatch, getState) => {
->>>>>>> 978f3359
         try {
             await Client4.updateUserActive(userId, active);
         } catch (error) {
