--- conflicted
+++ resolved
@@ -152,11 +152,7 @@
 silesia.tar zskp    1   211947520   73101992    643     313.87
 silesia.tar zskp    2   211947520   67504318    969     208.38
 silesia.tar zskp    3   211947520   64595893    2007    100.68
-<<<<<<< HEAD
-silesia.tar zskp    4   211947520   60995370    7691    26.28
-=======
 silesia.tar zskp    4   211947520   60995370    8825    22.90
->>>>>>> 929caaff
 
 cgo zstd:
 silesia.tar zstd    1   211947520   73605392    543     371.56
@@ -175,12 +171,8 @@
 gob-stream  zskp    1   1911399616  235022249   3088    590.30
 gob-stream  zskp    2   1911399616  205669791   3786    481.34
 gob-stream  zskp    3   1911399616  175034659   9636    189.17
-<<<<<<< HEAD
-gob-stream  zskp    4   1911399616  167273881   29337   62.13
-=======
 gob-stream  zskp    4   1911399616  165609838   50369   36.19
 
->>>>>>> 929caaff
 gob-stream  zstd    1   1911399616  249810424   2637    691.26
 gob-stream  zstd    3   1911399616  208192146   3490    522.31
 gob-stream  zstd    6   1911399616  193632038   6687    272.56
@@ -197,12 +189,8 @@
 enwik9  zskp    1   1000000000  343848582   3609    264.18
 enwik9  zskp    2   1000000000  317276632   5746    165.97
 enwik9  zskp    3   1000000000  292243069   12162   78.41
-<<<<<<< HEAD
-enwik9  zskp    4   1000000000  275241169   36430   26.18
-=======
 enwik9  zskp    4   1000000000  262183768   82837   11.51
 
->>>>>>> 929caaff
 enwik9  zstd    1   1000000000  358072021   3110    306.65
 enwik9  zstd    3   1000000000  313734672   4784    199.35
 enwik9  zstd    6   1000000000  295138875   10290   92.68
@@ -218,12 +206,8 @@
 github-june-2days-2019.json zskp    1   6273951764  699045015   10620   563.40
 github-june-2days-2019.json zskp    2   6273951764  617881763   11687   511.96
 github-june-2days-2019.json zskp    3   6273951764  524340691   34043   175.75
-<<<<<<< HEAD
-github-june-2days-2019.json zskp    4   6273951764  503314661   93811   63.78
-=======
 github-june-2days-2019.json zskp    4   6273951764  470320075   170190  35.16
 
->>>>>>> 929caaff
 github-june-2days-2019.json zstd    1   6273951764  766284037   8450    708.00
 github-june-2days-2019.json zstd    3   6273951764  661889476   10927   547.57
 github-june-2days-2019.json zstd    6   6273951764  642756859   22996   260.18
@@ -239,12 +223,8 @@
 rawstudio-mint14.tar    zskp    1   8558382592  3667489370  20210   403.84
 rawstudio-mint14.tar    zskp    2   8558382592  3364592300  31873   256.07
 rawstudio-mint14.tar    zskp    3   8558382592  3158085214  77675   105.08
-<<<<<<< HEAD
-rawstudio-mint14.tar    zskp    4   8558382592  3020370044  404956  20.16
-=======
 rawstudio-mint14.tar    zskp    4   8558382592  2965110639  857750  9.52
 
->>>>>>> 929caaff
 rawstudio-mint14.tar    zstd    1   8558382592  3609250104  17136   476.27
 rawstudio-mint14.tar    zstd    3   8558382592  3341679997  29262   278.92
 rawstudio-mint14.tar    zstd    6   8558382592  3235846406  77904   104.77
@@ -260,12 +240,8 @@
 nyc-taxi-data-10M.csv   zskp    1   3325605752  641339945   8925    355.35
 nyc-taxi-data-10M.csv   zskp    2   3325605752  591748091   11268   281.44
 nyc-taxi-data-10M.csv   zskp    3   3325605752  530289687   25239   125.66
-<<<<<<< HEAD
-nyc-taxi-data-10M.csv   zskp    4   3325605752  490907191   65939   48.10
-=======
 nyc-taxi-data-10M.csv   zskp    4   3325605752  476268884   135958  23.33
 
->>>>>>> 929caaff
 nyc-taxi-data-10M.csv   zstd    1   3325605752  687399637   8233    385.18
 nyc-taxi-data-10M.csv   zstd    3   3325605752  598514411   10065   315.07
 nyc-taxi-data-10M.csv   zstd    6   3325605752  570522953   20038   158.27
