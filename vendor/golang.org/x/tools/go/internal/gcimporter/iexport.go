--- conflicted
+++ resolved
@@ -27,13 +27,6 @@
 // 0: initial implementation
 const bundleVersion = 0
 
-<<<<<<< HEAD
-// Current bundled export format version. Increase with each format change.
-// 0: initial implementation
-const bundleVersion = 0
-
-=======
->>>>>>> 929caaff
 // IExportData writes indexed export data for pkg to out.
 //
 // If no file set is provided, position info will be missing.
@@ -49,13 +42,6 @@
 }
 
 func iexportCommon(out io.Writer, fset *token.FileSet, bundle bool, pkgs []*types.Package) (err error) {
-<<<<<<< HEAD
-	defer func() {
-		if e := recover(); e != nil {
-			if ierr, ok := e.(internalError); ok {
-				err = ierr
-				return
-=======
 	if !debug {
 		defer func() {
 			if e := recover(); e != nil {
@@ -65,7 +51,6 @@
 				}
 				// Not an internal error; panic again.
 				panic(e)
->>>>>>> 929caaff
 			}
 		}()
 	}
