--- conflicted
+++ resolved
@@ -117,18 +117,12 @@
 	NewStream(ctx context.Context, ri RPCInfo, done func(), newStream func(ctx context.Context, done func()) (ClientStream, error)) (ClientStream, error)
 }
 
-<<<<<<< HEAD
-// ServerInterceptor is unimplementable; do not use.
-type ServerInterceptor interface {
-	notDefined()
-=======
 // ServerInterceptor is an interceptor for incoming RPC's on gRPC server side.
 type ServerInterceptor interface {
 	// AllowRPC checks if an incoming RPC is allowed to proceed based on
 	// information about connection RPC was received on, and HTTP Headers. This
 	// information will be piped into context.
 	AllowRPC(ctx context.Context) error // TODO: Make this a real interceptor for filters such as rate limiting.
->>>>>>> 929caaff
 }
 
 type csKeyType string
