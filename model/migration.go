// Copyright (c) 2015-present Mattermost, Inc. All Rights Reserved.
// See LICENSE.txt for license information.

package model

const (
	AdvancedPermissionsMigrationKey       = "AdvancedPermissionsMigrationComplete"
	MigrationKeyAdvancedPermissionsPhase2 = "migration_advanced_permissions_phase_2"

	MigrationKeyEmojiPermissionsSplit                  = "emoji_permissions_split"
	MigrationKeyWebhookPermissionsSplit                = "webhook_permissions_split"
	MigrationKeyListJoinPublicPrivateTeams             = "list_join_public_private_teams"
	MigrationKeyRemovePermanentDeleteUser              = "remove_permanent_delete_user"
	MigrationKeyAddBotPermissions                      = "add_bot_permissions"
	MigrationKeyApplyChannelManageDeleteToChannelUser  = "apply_channel_manage_delete_to_channel_user"
	MigrationKeyRemoveChannelManageDeleteFromTeamUser  = "remove_channel_manage_delete_from_team_user"
	MigrationKeyViewMembersNewPermission               = "view_members_new_permission"
	MigrationKeyAddManageGuestsPermissions             = "add_manage_guests_permissions"
	MigrationKeyChannelModerationsPermissions          = "channel_moderations_permissions"
	MigrationKeyAddUseGroupMentionsPermission          = "add_use_group_mentions_permission"
	MigrationKeyAddSystemConsolePermissions            = "add_system_console_permissions"
	MigrationKeySidebarCategoriesPhase2                = "migration_sidebar_categories_phase_2"
	MigrationKeyAddConvertChannelPermissions           = "add_convert_channel_permissions"
	MigrationKeyAddSystemRolesPermissions              = "add_system_roles_permissions"
	MigrationKeyAddBillingPermissions                  = "add_billing_permissions"
	MigrationKeyAddManageSharedChannelPermissions      = "manage_shared_channel_permissions"
	MigrationKeyAddManageSecureConnectionsPermissions  = "manage_secure_connections_permissions"
	MigrationKeyAddDownloadComplianceExportResults     = "download_compliance_export_results"
	MigrationKeyAddComplianceSubsectionPermissions     = "compliance_subsection_permissions"
	MigrationKeyAddExperimentalSubsectionPermissions   = "experimental_subsection_permissions"
	MigrationKeyAddAuthenticationSubsectionPermissions = "authentication_subsection_permissions"
	MigrationKeyAddSiteSubsectionPermissions           = "site_subsection_permissions"
	MigrationKeyAddEnvironmentSubsectionPermissions    = "environment_subsection_permissions"
	MigrationKeyAddReportingSubsectionPermissions      = "reporting_subsection_permissions"
	MigrationKeyAddTestEmailAncillaryPermission        = "test_email_ancillary_permission"
	MigrationKeyAddAboutSubsectionPermissions          = "about_subsection_permissions"
	MigrationKeyAddIntegrationsSubsectionPermissions   = "integrations_subsection_permissions"
<<<<<<< HEAD
=======
	MigrationKeyFixCRTChannelUnreads                   = "fix_crt_channel_unreads"
>>>>>>> 8588f698
)<|MERGE_RESOLUTION|>--- conflicted
+++ resolved
@@ -35,8 +35,5 @@
 	MigrationKeyAddTestEmailAncillaryPermission        = "test_email_ancillary_permission"
 	MigrationKeyAddAboutSubsectionPermissions          = "about_subsection_permissions"
 	MigrationKeyAddIntegrationsSubsectionPermissions   = "integrations_subsection_permissions"
-<<<<<<< HEAD
-=======
 	MigrationKeyFixCRTChannelUnreads                   = "fix_crt_channel_unreads"
->>>>>>> 8588f698
 )