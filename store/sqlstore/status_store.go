--- conflicted
+++ resolved
@@ -34,33 +34,18 @@
 	return s
 }
 
-<<<<<<< HEAD
 func (s SqlStatusStore) SaveOrUpdate(st *model.Status) error {
 	query := s.getQueryBuilder().
 		Insert("Status").
 		Columns("UserId", "Status", "Manual", "LastActivityAt", "DNDEndTime", "PrevStatus").
 		Values(st.UserId, st.Status, st.Manual, st.LastActivityAt, st.DNDEndTime, st.PrevStatus)
 
-	if s.DriverName() == model.DATABASE_DRIVER_MYSQL {
-=======
-func (s SqlStatusStore) createIndexesIfNotExists() {
-	s.CreateCompositeIndexIfNotExists("idx_status_status_dndendtime", "Status", []string{"Status", "DNDEndTime"})
-}
-
-func (s SqlStatusStore) SaveOrUpdate(st *model.Status) error {
-	query := s.getQueryBuilder().
-		Insert("Status").
-		Columns("UserId", "Status", "Manual", "LastActivityAt", "DNDEndTime", "PrevStatus").
-		Values(st.UserId, st.Status, st.Manual, st.LastActivityAt, st.DNDEndTime, st.PrevStatus)
-
 	if s.DriverName() == model.DatabaseDriverMysql {
->>>>>>> 3595a229
 		query = query.SuffixExpr(sq.Expr("ON DUPLICATE KEY UPDATE Status = ?, Manual = ?, LastActivityAt = ?, DNDEndTime = ?, PrevStatus = ?",
 			st.Status, st.Manual, st.LastActivityAt, st.DNDEndTime, st.PrevStatus))
 	} else {
 		query = query.SuffixExpr(sq.Expr("ON CONFLICT (userid) DO UPDATE SET Status = ?, Manual = ?, LastActivityAt = ?, DNDEndTime = ?, PrevStatus = ?",
 			st.Status, st.Manual, st.LastActivityAt, st.DNDEndTime, st.PrevStatus))
-<<<<<<< HEAD
 	}
 
 	queryString, args, err := query.ToSql()
@@ -68,15 +53,6 @@
 		return errors.Wrap(err, "status_tosql")
 	}
 
-=======
-	}
-
-	queryString, args, err := query.ToSql()
-	if err != nil {
-		return errors.Wrap(err, "status_tosql")
-	}
-
->>>>>>> 3595a229
 	if _, err := s.GetMaster().Exec(queryString, args...); err != nil {
 		return errors.Wrap(err, "failed to upsert Status")
 	}
