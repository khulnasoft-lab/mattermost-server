--- conflicted
+++ resolved
@@ -6,14 +6,8 @@
 import (
 	"testing"
 
-<<<<<<< HEAD
-=======
-	"github.com/stretchr/testify/assert"
-
->>>>>>> 3595a229
 	"github.com/stretchr/testify/require"
 
-	"github.com/mattermost/mattermost-server/v6/model"
 	"github.com/mattermost/mattermost-server/v6/store"
 )
 
@@ -118,298 +112,4 @@
 			require.Equal(t, CurrentSchemaVersion, sqlStore.GetCurrentSchemaVersion())
 		})
 	})
-<<<<<<< HEAD
-=======
-}
-
-func createChannelMemberWithLastViewAt(ss store.Store, channelId, userId string, lastViewAt int64) *model.ChannelMember {
-	m := model.ChannelMember{}
-	m.ChannelId = channelId
-	m.UserId = userId
-	m.LastViewedAt = lastViewAt
-	m.NotifyProps = model.GetDefaultChannelNotifyProps()
-	cm, _ := ss.Channel().SaveMember(&m)
-	return cm
-}
-func createPostWithTimestamp(ss store.Store, channelId, userId, rootId string, timestamp int64) *model.Post {
-	m := model.Post{}
-	m.CreateAt = timestamp
-	m.ChannelId = channelId
-	m.UserId = userId
-	m.RootId = rootId
-	m.Message = "zz" + model.NewId() + "b"
-	p, _ := ss.Post().Save(&m)
-	return p
-}
-
-func createChannelWithLastPostAt(ss store.Store, teamId, creatorId string, lastPostAt, msgCount, rootCount int64) (*model.Channel, error) {
-	m := model.Channel{}
-	m.TeamId = teamId
-	m.TotalMsgCount = msgCount
-	m.TotalMsgCountRoot = rootCount
-	m.LastPostAt = lastPostAt
-	m.CreatorId = creatorId
-	m.DisplayName = "Name"
-	m.Name = "zz" + model.NewId() + "b"
-	m.Type = model.ChannelTypeOpen
-	return ss.Channel().Save(&m, -1)
-}
-
-func TestMsgCountRootMigration(t *testing.T) {
-	type TestCaseChannel struct {
-		Name                           string
-		PostTimes                      []int64
-		ReplyTimes                     []int64
-		MembershipsLastViewAt          []int64
-		ExpectedMembershipMsgCountRoot []int64
-	}
-	type TestTableEntry struct {
-		name string
-		data []TestCaseChannel
-	}
-	testTable := []TestTableEntry{
-		{
-			name: "test1",
-			data: []TestCaseChannel{
-				{
-					Name:                           "channel with one post",
-					PostTimes:                      []int64{1000},
-					ReplyTimes:                     []int64{0},
-					MembershipsLastViewAt:          []int64{1},
-					ExpectedMembershipMsgCountRoot: []int64{0},
-				},
-				{
-					Name:                           "channel with one post, read",
-					PostTimes:                      []int64{1000},
-					ReplyTimes:                     []int64{0},
-					MembershipsLastViewAt:          []int64{1000},
-					ExpectedMembershipMsgCountRoot: []int64{1},
-				},
-				{
-					Name:                           "with one reply, viewed after 2nd root",
-					PostTimes:                      []int64{1000, 2000, 3000, 4000},
-					ReplyTimes:                     []int64{1001, 0, 0, 0},
-					MembershipsLastViewAt:          []int64{2001},
-					ExpectedMembershipMsgCountRoot: []int64{0},
-				},
-				{
-					Name:                           "two replies, 3 memberships",
-					PostTimes:                      []int64{1000, 2000, 3000},
-					ReplyTimes:                     []int64{1001, 2001, 0},
-					MembershipsLastViewAt:          []int64{2000, 5000, 0},
-					ExpectedMembershipMsgCountRoot: []int64{0, 3, 0},
-				},
-			},
-		},
-	}
-	for _, testCase := range testTable {
-		t.Run(testCase.name, func(t *testing.T) {
-			StoreTest(t, func(t *testing.T, ss store.Store) {
-				sqlStore := ss.(*SqlStore)
-				team := createTeam(ss)
-				for _, testChannel := range testCase.data {
-					t.Run(testChannel.Name, func(t *testing.T) {
-						lastPostAt := int64(0)
-						for i := range testChannel.PostTimes {
-							if testChannel.PostTimes[i] > lastPostAt {
-								lastPostAt = testChannel.PostTimes[i]
-							}
-							if testChannel.ReplyTimes[i] > lastPostAt {
-								lastPostAt = testChannel.ReplyTimes[i]
-							}
-						}
-						channel, err := createChannelWithLastPostAt(ss, team.Id, model.NewId(), lastPostAt, int64(len(testChannel.PostTimes)+len(testChannel.ReplyTimes)), int64(len(testChannel.PostTimes)))
-						require.NoError(t, err)
-						var userIds []string
-						for _, md := range testChannel.MembershipsLastViewAt {
-							user := createUser(ss)
-							userIds = append(userIds, user.Id)
-							require.NotNil(t, user)
-							cm := createChannelMemberWithLastViewAt(ss, channel.Id, user.Id, md)
-							require.NotNil(t, cm)
-						}
-						for i, pt := range testChannel.PostTimes {
-							rt := testChannel.ReplyTimes[i]
-							post := createPostWithTimestamp(ss, channel.Id, model.NewId(), "", pt)
-							require.NotNil(t, post)
-							if rt > 0 {
-								reply := createPostWithTimestamp(ss, channel.Id, model.NewId(), post.Id, rt)
-								require.NotNil(t, reply)
-							}
-						}
-
-						_, err = sqlStore.GetMaster().Exec(`ALTER TABLE Channels DROP COLUMN TotalMsgCountRoot`)
-						require.NoError(t, err)
-						_, err = sqlStore.GetMaster().Exec(`ALTER TABLE ChannelMembers DROP COLUMN MsgCountRoot`)
-						require.NoError(t, err)
-						rootCountMigration(sqlStore)
-
-						members, err := ss.Channel().GetMembersByIds(channel.Id, userIds)
-						require.NoError(t, err)
-
-						for _, m := range members {
-							for i, uid := range userIds {
-								if m.UserId == uid {
-									assert.Equal(t, testChannel.ExpectedMembershipMsgCountRoot[i], m.MsgCountRoot)
-									break
-								}
-							}
-						}
-
-					})
-				}
-			})
-		})
-	}
-}
-
-func TestFixCRTCountsAndUnreads(t *testing.T) {
-	StoreTest(t, func(t *testing.T, ss store.Store) {
-		sqlStore := ss.(*SqlStore)
-
-		team := createTeam(ss)
-		uId1 := model.NewId()
-		uId2 := model.NewId()
-		c1, err := createChannelWithLastPostAt(ss, team.Id, uId1, 0, 0, 0)
-		require.NoError(t, err)
-		createChannelMemberWithLastViewAt(ss, c1.Id, uId1, 0)
-		createChannelMemberWithLastViewAt(ss, c1.Id, uId2, 0)
-
-		// Create a thread
-		// user2: root post 1
-		//   - user1: reply 1 to root post 1
-		//   - user2: reply 2 to root post 1
-		//   - user1: reply 3 to root post 1
-		//   - user2: reply 4 to root post 1
-		rootPost1 := createPostWithTimestamp(ss, c1.Id, uId2, "", 1)
-		lastReplyAt := int64(40)
-		_ = createPostWithTimestamp(ss, c1.Id, uId1, rootPost1.Id, 10)
-		_ = createPostWithTimestamp(ss, c1.Id, uId2, rootPost1.Id, 20)
-		_ = createPostWithTimestamp(ss, c1.Id, uId1, rootPost1.Id, 30)
-		_ = createPostWithTimestamp(ss, c1.Id, uId2, rootPost1.Id, lastReplyAt)
-
-		// Check created thread is good
-		goodThread1, err := ss.Thread().Get(rootPost1.Id)
-		require.NoError(t, err)
-		require.EqualValues(t, 4, goodThread1.ReplyCount)
-		require.EqualValues(t, lastReplyAt, goodThread1.LastReplyAt)
-		require.ElementsMatch(t, model.StringArray{uId1, uId2}, goodThread1.Participants)
-
-		// Create ThreadMembership
-		goodThreadMembership1, err := ss.Thread().SaveMembership(&model.ThreadMembership{
-			PostId:         rootPost1.Id,
-			UserId:         uId1,
-			Following:      true,
-			LastViewed:     lastReplyAt + 1,
-			LastUpdated:    lastReplyAt + 1,
-			UnreadMentions: 0,
-		})
-		require.NoError(t, err)
-		goodThreadMembership2, err := ss.Thread().SaveMembership(&model.ThreadMembership{
-			PostId:         rootPost1.Id,
-			UserId:         uId2,
-			Following:      true,
-			LastViewed:     lastReplyAt + 1,
-			LastUpdated:    lastReplyAt + 1,
-			UnreadMentions: 0,
-		})
-		require.NoError(t, err)
-
-		// Update channel last viewed at
-		// set channel as fully read for user1
-		_, err = ss.Channel().UpdateLastViewedAt([]string{c1.Id}, uId1, true)
-		require.NoError(t, err)
-		// for user2 set channel as read before the last post in thread
-		// user2's threadmembership wont change
-		cm2, err := ss.Channel().GetMember(context.Background(), c1.Id, uId2)
-		require.NoError(t, err)
-		cm2.LastViewedAt = lastReplyAt - 10
-		_, err = ss.Channel().UpdateMember(cm2)
-		require.NoError(t, err)
-
-		// Update ThreadMembership with bad data, as we might expect because
-		// of previous bugs or changed behaviour
-		badThreadMembership1 := *goodThreadMembership1
-		badThreadMembership1.LastViewed = 30
-		badThreadMembership1.UnreadMentions = 4
-		_, err = ss.Thread().UpdateMembership(&badThreadMembership1)
-		require.NoError(t, err)
-
-		// Run migration to fix threads and memberships
-		ss.System().PermanentDeleteByName("CRTThreadCountsAndUnreadsMigrationComplete")
-		fixCRTThreadCountsAndUnreads(sqlStore)
-
-		// Check bad threadMemberships is fixed
-		fixedThreadMembership1, err := ss.Thread().GetMembershipForUser(uId1, rootPost1.Id)
-		require.NoError(t, err)
-		require.EqualValues(t, lastReplyAt+1, fixedThreadMembership1.LastViewed)
-		require.EqualValues(t, int64(0), fixedThreadMembership1.UnreadMentions)
-		require.NotEqual(t, goodThreadMembership1.LastUpdated, fixedThreadMembership1.LastUpdated)
-
-		// check good threadMembership is unchanged
-		fixedThreadMembership2, err := ss.Thread().GetMembershipForUser(uId2, rootPost1.Id)
-		require.NoError(t, err)
-		require.Equal(t, goodThreadMembership2, fixedThreadMembership2)
-	})
-}
-
-func TestFixCRTChannelUnreads(t *testing.T) {
-	StoreTest(t, func(t *testing.T, ss store.Store) {
-		sqlStore := ss.(*SqlStore)
-
-		team := createTeam(ss)
-		uId1 := model.NewId()
-		uId2 := model.NewId()
-		channelLastPostAt := int64(100)
-		channelMsgCount := int64(200)
-		channelMsgCountRoot := int64(100)
-		c1, err := createChannelWithLastPostAt(ss, team.Id, uId1, channelLastPostAt, channelMsgCount, channelMsgCountRoot)
-		require.NoError(t, err)
-
-		// Make a membership entry
-		cm1, err := ss.Channel().SaveMember(&model.ChannelMember{
-			ChannelId:        c1.Id,
-			UserId:           uId1,
-			LastViewedAt:     channelLastPostAt - 50,
-			NotifyProps:      model.GetDefaultChannelNotifyProps(),
-			MsgCount:         80,
-			MsgCountRoot:     40,
-			MentionCount:     5,
-			MentionCountRoot: 5,
-		})
-		require.NoError(t, err)
-
-		// make a bad membership entry
-		// LastViewed at newer than channel LastPostAt and with unreads and mentions
-		cm2, err := ss.Channel().SaveMember(&model.ChannelMember{
-			ChannelId:        c1.Id,
-			UserId:           uId2,
-			LastViewedAt:     channelLastPostAt + 50,
-			NotifyProps:      model.GetDefaultChannelNotifyProps(),
-			MsgCount:         80,
-			MsgCountRoot:     40,
-			MentionCount:     5,
-			MentionCountRoot: 5,
-		})
-		require.NoError(t, err)
-
-		ss.System().PermanentDeleteByName("CRTChannelMembershipCountsMigrationComplete")
-		fixCRTChannelMembershipCounts(sqlStore)
-
-		cm1AfterFix, err := ss.Channel().GetMember(context.Background(), c1.Id, uId1)
-		require.NoError(t, err)
-		// Migration should not affect this channelmembership
-		require.Equal(t, *cm1, *cm1AfterFix)
-
-		cm2AfterFix, err := ss.Channel().GetMember(context.Background(), c1.Id, uId2)
-		require.NoError(t, err)
-		// Check that the channelmembership is fixed
-		require.NotEqual(t, *cm2, *cm2AfterFix)
-		require.EqualValues(t, 0, cm2AfterFix.MentionCount)
-		require.EqualValues(t, 0, cm2AfterFix.MentionCountRoot)
-		require.Equal(t, channelMsgCount, cm2AfterFix.MsgCount)
-		require.Equal(t, channelMsgCountRoot, cm2AfterFix.MsgCountRoot)
-		require.NotEqual(t, cm2.LastUpdateAt, cm2AfterFix.LastUpdateAt)
-	})
->>>>>>> 3595a229
 }