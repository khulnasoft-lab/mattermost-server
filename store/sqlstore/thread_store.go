// Copyright (c) 2015-present Mattermost, Inc. All Rights Reserved.
// See LICENSE.txt for license information.

package sqlstore

import (
	"context"
	"database/sql"
	"encoding/json"
	"strconv"
	"time"

	sq "github.com/Masterminds/squirrel"
	"github.com/pkg/errors"

	"github.com/mattermost/mattermost-server/v6/model"
	"github.com/mattermost/mattermost-server/v6/store"
	"github.com/mattermost/mattermost-server/v6/utils"
)

type SqlThreadStore struct {
	*SqlStore
}

func (s *SqlThreadStore) ClearCaches() {
}

func newSqlThreadStore(sqlStore *SqlStore) store.ThreadStore {
	return &SqlThreadStore{
		SqlStore: sqlStore,
	}
}

<<<<<<< HEAD
=======
func threadSliceColumns() []string {
	return []string{"PostId", "ChannelId", "LastReplyAt", "ReplyCount", "Participants"}
}

func threadToSlice(thread *model.Thread) []interface{} {
	return []interface{}{
		thread.PostId,
		thread.ChannelId,
		thread.LastReplyAt,
		thread.ReplyCount,
		model.ArrayToJSON(thread.Participants),
	}
}

func (s *SqlThreadStore) SaveMultiple(threads []*model.Thread) ([]*model.Thread, int, error) {
	builder := s.getQueryBuilder().
		Insert("Threads").
		Columns(threadSliceColumns()...)
	for _, thread := range threads {
		builder = builder.Values(threadToSlice(thread)...)
	}
	query, args, err := builder.ToSql()
	if err != nil {
		return nil, -1, errors.Wrap(err, "thread_tosql")
	}

	if _, err := s.GetMasterX().Exec(query, args...); err != nil {
		return nil, -1, errors.Wrap(err, "failed to save Post")
	}

	return threads, -1, nil
}

func (s *SqlThreadStore) Save(thread *model.Thread) (*model.Thread, error) {
	threads, _, err := s.SaveMultiple([]*model.Thread{thread})
	if err != nil {
		return nil, err
	}
	return threads[0], nil
}

func (s *SqlThreadStore) Update(thread *model.Thread) (*model.Thread, error) {
	jsonParticipants, err := json.Marshal(thread.Participants)
	if err != nil {
		return nil, errors.Wrap(err, "failed marshaling thread participants")
	}
	query, args, err := s.getQueryBuilder().
		Update("Threads").
		Set("ChannelId", thread.ChannelId).
		Set("ReplyCount", thread.ReplyCount).
		Set("LastReplyAt", thread.LastReplyAt).
		Set("Participants", string(jsonParticipants)).
		Where(sq.Eq{"PostId": thread.PostId}).
		ToSql()
	if err != nil {
		return nil, errors.Wrap(err, "thread_tosql")
	}
	if _, err := s.GetMasterX().Exec(query, args...); err != nil {
		return nil, errors.Wrapf(err, "failed to update thread with id=%s", thread.PostId)
	}

	return thread, nil
}

>>>>>>> dde7ce55
func (s *SqlThreadStore) Get(id string) (*model.Thread, error) {
	var thread model.Thread
	query, args, err := s.getQueryBuilder().
		Select("*").
		From("Threads").
		Where(sq.Eq{"PostId": id}).
		ToSql()
	if err != nil {
		return nil, errors.Wrap(err, "thread_tosql")
	}
	err = s.GetMasterX().Get(&thread, query, args...)
	if err != nil {
		if err == sql.ErrNoRows {
			return nil, nil
		}

		return nil, errors.Wrapf(err, "failed to get thread with id=%s", id)
	}
	return &thread, nil
}

func (s *SqlThreadStore) GetThreadsForUser(userId, teamId string, opts model.GetUserThreadsOpts) (*model.Threads, error) {
	type JoinedThread struct {
		PostId         string
		ReplyCount     int64
		LastReplyAt    int64
		LastViewedAt   int64
		UnreadReplies  int64
		UnreadMentions int64
		Participants   model.StringArray
		model.Post
	}

	fetchConditions := sq.And{
		sq.Eq{"ThreadMemberships.UserId": userId},
		sq.Eq{"ThreadMemberships.Following": true},
	}
	if opts.TeamOnly {
		fetchConditions = sq.And{
			sq.Eq{"Channels.TeamId": teamId},
			fetchConditions,
		}
	} else {
		fetchConditions = sq.And{
			sq.Or{sq.Eq{"Channels.TeamId": teamId}, sq.Eq{"Channels.TeamId": ""}},
			fetchConditions,
		}
	}
	if !opts.Deleted {
		fetchConditions = sq.And{
			fetchConditions,
			sq.Eq{"COALESCE(Posts.DeleteAt, 0)": 0},
		}
	}

	pageSize := uint64(30)
	if opts.PageSize != 0 {
		pageSize = opts.PageSize
	}

	totalUnreadThreadsChan := make(chan store.StoreResult, 1)
	totalCountChan := make(chan store.StoreResult, 1)
	totalUnreadMentionsChan := make(chan store.StoreResult, 1)
	var threadsChan chan store.StoreResult
	if !opts.TotalsOnly {
		threadsChan = make(chan store.StoreResult, 1)
	}

	go func() {
		repliesQuery, repliesQueryArgs, _ := s.getQueryBuilder().
			Select("COUNT(DISTINCT(Posts.RootId))").
			From("Posts").
			LeftJoin("ThreadMemberships ON Posts.RootId = ThreadMemberships.PostId").
			LeftJoin("Channels ON Posts.ChannelId = Channels.Id").
			Where(fetchConditions).
			Where("Posts.CreateAt > ThreadMemberships.LastViewed").ToSql()

		var totalUnreadThreads int64
		err := s.GetMasterX().Get(&totalUnreadThreads, repliesQuery, repliesQueryArgs...)
		totalUnreadThreadsChan <- store.StoreResult{Data: totalUnreadThreads, NErr: errors.Wrapf(err, "failed to get count unread on threads for user id=%s", userId)}
		close(totalUnreadThreadsChan)
	}()
	go func() {
		newFetchConditions := fetchConditions

		if opts.Unread {
			newFetchConditions = sq.And{newFetchConditions, sq.Expr("ThreadMemberships.LastViewed < Threads.LastReplyAt")}
		}

		threadsQuery, threadsQueryArgs, _ := s.getQueryBuilder().
			Select("COUNT(ThreadMemberships.PostId)").
			LeftJoin("Threads ON Threads.PostId = ThreadMemberships.PostId").
			LeftJoin("Channels ON Threads.ChannelId = Channels.Id").
			LeftJoin("Posts ON Posts.Id = ThreadMemberships.PostId").
			From("ThreadMemberships").
			Where(newFetchConditions).ToSql()

		var totalCount int64
		err := s.GetMasterX().Get(&totalCount, threadsQuery, threadsQueryArgs...)
		totalCountChan <- store.StoreResult{Data: totalCount, NErr: err}
		close(totalCountChan)
	}()
	go func() {
		mentionsQuery, mentionsQueryArgs, _ := s.getQueryBuilder().
			Select("COALESCE(SUM(ThreadMemberships.UnreadMentions),0)").
			From("ThreadMemberships").
			LeftJoin("Threads ON Threads.PostId = ThreadMemberships.PostId").
			LeftJoin("Posts ON Posts.Id = ThreadMemberships.PostId").
			LeftJoin("Channels ON Threads.ChannelId = Channels.Id").
			Where(fetchConditions).ToSql()

		var totalUnreadMentions int64
		err := s.GetMasterX().Get(&totalUnreadMentions, mentionsQuery, mentionsQueryArgs...)
		totalUnreadMentionsChan <- store.StoreResult{Data: totalUnreadMentions, NErr: err}
		close(totalUnreadMentionsChan)
	}()

	if !opts.TotalsOnly {
		go func() {
			newFetchConditions := fetchConditions
			if opts.Since > 0 {
				newFetchConditions = sq.And{newFetchConditions, sq.GtOrEq{"ThreadMemberships.LastUpdated": opts.Since}}
			}
			order := "DESC"
			if opts.Before != "" {
				newFetchConditions = sq.And{
					newFetchConditions,
					sq.Expr(`LastReplyAt < (SELECT LastReplyAt FROM Threads WHERE PostId = ?)`, opts.Before),
				}
			}
			if opts.After != "" {
				order = "ASC"
				newFetchConditions = sq.And{
					newFetchConditions,
					sq.Expr(`LastReplyAt > (SELECT LastReplyAt FROM Threads WHERE PostId = ?)`, opts.After),
				}
			}
			if opts.Unread {
				newFetchConditions = sq.And{newFetchConditions, sq.Expr("ThreadMemberships.LastViewed < Threads.LastReplyAt")}
			}

			unreadRepliesFetchConditions := sq.And{
				sq.Expr("Posts.RootId = ThreadMemberships.PostId"),
				sq.Expr("Posts.CreateAt > ThreadMemberships.LastViewed"),
			}
			if !opts.Deleted {
				unreadRepliesFetchConditions = sq.And{
					unreadRepliesFetchConditions,
					sq.Expr("Posts.DeleteAt = 0"),
				}
			}

			unreadRepliesQuery, _ := sq.
				Select("COUNT(Posts.Id)").
				From("Posts").
				Where(unreadRepliesFetchConditions).
				MustSql()

			threads := []*JoinedThread{}
			query, args, _ := s.getQueryBuilder().
				Select(`Threads.*,
				` + postSliceCoalesceQuery() + `,
				ThreadMemberships.LastViewed as LastViewedAt,
				ThreadMemberships.UnreadMentions as UnreadMentions`).
				From("Threads").
				Column(sq.Alias(sq.Expr(unreadRepliesQuery), "UnreadReplies")).
				LeftJoin("Posts ON Posts.Id = Threads.PostId").
				LeftJoin("Channels ON Posts.ChannelId = Channels.Id").
				LeftJoin("ThreadMemberships ON ThreadMemberships.PostId = Threads.PostId").
				Where(newFetchConditions).
				OrderBy("Threads.LastReplyAt " + order).
				Limit(pageSize).ToSql()

			err := s.GetReplicaX().Select(&threads, query, args...)
			threadsChan <- store.StoreResult{Data: threads, NErr: err}
			close(threadsChan)
		}()
	}

	totalUnreadMentionsResult := <-totalUnreadMentionsChan
	if totalUnreadMentionsResult.NErr != nil {
		return nil, totalUnreadMentionsResult.NErr
	}
	totalUnreadMentions := totalUnreadMentionsResult.Data.(int64)

	totalCountResult := <-totalCountChan
	if totalCountResult.NErr != nil {
		return nil, totalCountResult.NErr
	}
	totalCount := totalCountResult.Data.(int64)

	totalUnreadThreadsResult := <-totalUnreadThreadsChan
	if totalUnreadThreadsResult.NErr != nil {
		return nil, totalUnreadThreadsResult.NErr
	}
	totalUnreadThreads := totalUnreadThreadsResult.Data.(int64)

	// userIds is the de-duped list of participant ids from all threads.
	userIds := []string{}
	// userIdMap is the map of participant ids from all threads.
	// Used to generate userIds
	userIdMap := map[string]bool{}

	result := &model.Threads{
		Total:               totalCount,
		Threads:             []*model.ThreadResponse{},
		TotalUnreadMentions: totalUnreadMentions,
		TotalUnreadThreads:  totalUnreadThreads,
	}

	if !opts.TotalsOnly {
		threadsResult := <-threadsChan
		if threadsResult.NErr != nil {
			return nil, threadsResult.NErr
		}
		threads := threadsResult.Data.([]*JoinedThread)
		for _, thread := range threads {
			for _, participantId := range thread.Participants {
				if _, ok := userIdMap[participantId]; !ok {
					userIdMap[participantId] = true
					userIds = append(userIds, participantId)
				}
			}
		}
		// usersMap is the global profile map of all participants from all threads.
		usersMap := make(map[string]*model.User, len(userIds))
		if opts.Extended {
			users, err := s.User().GetProfileByIds(context.Background(), userIds, &store.UserGetByIdsOpts{}, true)
			if err != nil {
				return nil, errors.Wrapf(err, "failed to get threads for user id=%s", userId)
			}
			for _, user := range users {
				usersMap[user.Id] = user
			}
		} else {
			for _, userId := range userIds {
				usersMap[userId] = &model.User{Id: userId}
			}
		}

		result.Threads = make([]*model.ThreadResponse, 0, len(threads))
		for _, thread := range threads {
			participants := make([]*model.User, 0, len(thread.Participants))
			// We get the user profiles for only a single thread filtered from the
			// global users map.
			for _, participantId := range thread.Participants {
				participant, ok := usersMap[participantId]
				if !ok {
					return nil, errors.New("cannot find thread participant with id=" + participantId)
				}
				participants = append(participants, participant)
			}
			result.Threads = append(result.Threads, &model.ThreadResponse{
				PostId:         thread.PostId,
				ReplyCount:     thread.ReplyCount,
				LastReplyAt:    thread.LastReplyAt,
				LastViewedAt:   thread.LastViewedAt,
				UnreadReplies:  thread.UnreadReplies,
				UnreadMentions: thread.UnreadMentions,
				Participants:   participants,
				Post:           thread.Post.ToNilIfInvalid(),
			})
		}
	}

	return result, nil
}

func (s *SqlThreadStore) GetThreadFollowers(threadID string, fetchOnlyActive bool) ([]string, error) {
	users := []string{}

	fetchConditions := sq.And{
		sq.Eq{"PostId": threadID},
	}

	if fetchOnlyActive {
		fetchConditions = sq.And{
			sq.Eq{"Following": true},
			fetchConditions,
		}
	}

	query, args, _ := s.getQueryBuilder().
		Select("ThreadMemberships.UserId").
		From("ThreadMemberships").
		Where(fetchConditions).
		ToSql()
	err := s.GetReplicaX().Select(&users, query, args...)

	if err != nil {
		return nil, err
	}
	return users, nil
}

func (s *SqlThreadStore) GetThreadForUser(teamId string, threadMembership *model.ThreadMembership, extended bool) (*model.ThreadResponse, error) {
	if !threadMembership.Following {
		return nil, nil // in case the thread is not followed anymore - return nil error to be interpreted as 404
	}

	type JoinedThread struct {
		PostId         string
		Following      bool
		ReplyCount     int64
		LastReplyAt    int64
		LastViewedAt   int64
		UnreadReplies  int64
		UnreadMentions int64
		Participants   model.StringArray
		model.Post
	}

	unreadRepliesQuery, unreadRepliesArgs := sq.
		Select("COUNT(Posts.Id)").
		From("Posts").
		Where(sq.And{
			sq.Eq{"Posts.RootId": threadMembership.PostId},
			sq.Gt{"Posts.CreateAt": threadMembership.LastViewed},
			sq.Eq{"Posts.DeleteAt": 0},
		}).MustSql()

	fetchConditions := sq.And{
		sq.Or{sq.Eq{"Channels.TeamId": teamId}, sq.Eq{"Channels.TeamId": ""}},
		sq.Eq{"Threads.PostId": threadMembership.PostId},
	}

	var thread JoinedThread
	query, threadArgs, _ := s.getQueryBuilder().
		Select("Threads.*, Posts.*").
		From("Threads").
		Column(sq.Alias(sq.Expr(unreadRepliesQuery), "UnreadReplies")).
		LeftJoin("Posts ON Posts.Id = Threads.PostId").
		LeftJoin("Channels ON Posts.ChannelId = Channels.Id").
		Where(fetchConditions).ToSql()

	args := append(unreadRepliesArgs, threadArgs...)

	err := s.GetReplicaX().Get(&thread, query, args...)
	if err != nil {
		if err == sql.ErrNoRows {
			return nil, store.NewErrNotFound("Thread", threadMembership.PostId)
		}
		return nil, err
	}

	thread.LastViewedAt = threadMembership.LastViewed
	thread.UnreadMentions = threadMembership.UnreadMentions

	users := []*model.User{}
	if extended {
		var err error
		users, err = s.User().GetProfileByIds(context.Background(), thread.Participants, &store.UserGetByIdsOpts{}, true)
		if err != nil {
			return nil, errors.Wrapf(err, "failed to get thread for user id=%s", threadMembership.UserId)
		}
	} else {
		for _, userId := range thread.Participants {
			users = append(users, &model.User{Id: userId})
		}
	}

	participants := []*model.User{}
	for _, participantId := range thread.Participants {
		var participant *model.User
		for _, u := range users {
			if u.Id == participantId {
				participant = u
				break
			}
		}
		if participant != nil {
			participants = append(participants, participant)
		}
	}

	result := &model.ThreadResponse{
		PostId:         thread.PostId,
		ReplyCount:     thread.ReplyCount,
		LastReplyAt:    thread.LastReplyAt,
		LastViewedAt:   thread.LastViewedAt,
		UnreadReplies:  thread.UnreadReplies,
		UnreadMentions: thread.UnreadMentions,
		Participants:   participants,
		Post:           thread.Post.ToNilIfInvalid(),
	}

	return result, nil
}

// MarkAllAsReadInChannels marks all threads for the given user in the given channels as read from
// the current time.
func (s *SqlThreadStore) MarkAllAsReadInChannels(userID string, channelIDs []string) error {
	threadIDs := []string{}

	query, args, _ := s.getQueryBuilder().
		Select("ThreadMemberships.PostId").
		Join("Threads ON Threads.PostId = ThreadMemberships.PostId").
		Join("Channels ON Threads.ChannelId = Channels.Id").
		From("ThreadMemberships").
		Where(sq.Eq{"Threads.ChannelId": channelIDs}).
		Where(sq.Eq{"ThreadMemberships.UserId": userID}).
		ToSql()

	err := s.GetReplicaX().Select(&threadIDs, query, args...)
	if err != nil {
		return errors.Wrapf(err, "failed to get thread membership with userid=%s", userID)
	}

	timestamp := model.GetMillis()
	query, args, _ = s.getQueryBuilder().
		Update("ThreadMemberships").
		Where(sq.Eq{"PostId": threadIDs}).
		Where(sq.Eq{"UserId": userID}).
		Set("LastViewed", timestamp).
		Set("UnreadMentions", 0).
		Set("LastUpdated", model.GetMillis()).
		ToSql()
	if _, err := s.GetMasterX().Exec(query, args...); err != nil {
		return errors.Wrapf(err, "failed to update thread read state for user id=%s", userID)
	}
	return nil

}

// MarkAllAsRead marks all threads for the given user in the given team as read from the current
// time.
func (s *SqlThreadStore) MarkAllAsRead(userId, teamId string) error {
	memberships, err := s.GetMembershipsForUser(userId, teamId)
	if err != nil {
		return err
	}
	membershipIds := []string{}
	for _, m := range memberships {
		membershipIds = append(membershipIds, m.PostId)
	}
	timestamp := model.GetMillis()
	query, args, _ := s.getQueryBuilder().
		Update("ThreadMemberships").
		Where(sq.Eq{"PostId": membershipIds}).
		Where(sq.Eq{"UserId": userId}).
		Set("LastViewed", timestamp).
		Set("UnreadMentions", 0).
		Set("LastUpdated", model.GetMillis()).
		ToSql()
	if _, err := s.GetMasterX().Exec(query, args...); err != nil {
		return errors.Wrapf(err, "failed to update thread read state for user id=%s", userId)
	}
	return nil
}

// MarkAsRead marks the given thread for the given user as unread from the given timestamp.
func (s *SqlThreadStore) MarkAsRead(userId, threadId string, timestamp int64) error {
	query, args, _ := s.getQueryBuilder().
		Update("ThreadMemberships").
		Where(sq.Eq{"UserId": userId}).
		Where(sq.Eq{"PostId": threadId}).
		Set("LastViewed", timestamp).
		Set("LastUpdated", model.GetMillis()).
		ToSql()
	if _, err := s.GetMasterX().Exec(query, args...); err != nil {
		return errors.Wrapf(err, "failed to update thread read state for user id=%s thread_id=%v", userId, threadId)
	}
	return nil
}

<<<<<<< HEAD
=======
func (s *SqlThreadStore) Delete(threadId string) error {
	query, args, _ := s.getQueryBuilder().Delete("Threads").Where(sq.Eq{"PostId": threadId}).ToSql()
	if _, err := s.GetMasterX().Exec(query, args...); err != nil {
		return errors.Wrap(err, "failed to update threads")
	}

	return nil
}

>>>>>>> dde7ce55
func (s *SqlThreadStore) SaveMembership(membership *model.ThreadMembership) (*model.ThreadMembership, error) {
	return s.saveMembership(s.GetMasterX(), membership)
}

func (s *SqlThreadStore) saveMembership(ex sqlxExecutor, membership *model.ThreadMembership) (*model.ThreadMembership, error) {
	query, args, err := s.getQueryBuilder().
		Insert("ThreadMemberships").
		Columns("PostId", "UserId", "Following", "LastViewed", "LastUpdated", "UnreadMentions").
		Values(membership.PostId, membership.UserId, membership.Following, membership.LastViewed, membership.LastUpdated, membership.UnreadMentions).
		ToSql()
	if err != nil {
		return nil, errors.Wrap(err, "threadmembership_tosql")
	}
	if _, err := ex.Exec(query, args...); err != nil {
		return nil, errors.Wrapf(err, "failed to save thread membership with postid=%s userid=%s", membership.PostId, membership.UserId)
	}

	return membership, nil
}

func (s *SqlThreadStore) UpdateMembership(membership *model.ThreadMembership) (*model.ThreadMembership, error) {
	return s.updateMembership(s.GetMasterX(), membership)
}

func (s *SqlThreadStore) updateMembership(ex sqlxExecutor, membership *model.ThreadMembership) (*model.ThreadMembership, error) {
	query, args, err := s.getQueryBuilder().
		Update("ThreadMemberships").
		Set("Following", membership.Following).
		Set("LastViewed", membership.LastViewed).
		Set("LastUpdated", membership.LastUpdated).
		Set("UnreadMentions", membership.UnreadMentions).
		Where(sq.And{
			sq.Eq{"PostId": membership.PostId},
			sq.Eq{"UserId": membership.UserId},
		}).
		ToSql()
	if err != nil {
		return nil, errors.Wrap(err, "threadmembership_tosql")
	}
	if _, err := ex.Exec(query, args...); err != nil {
		return nil, errors.Wrapf(err, "failed to update thread membership with postid=%s userid=%s", membership.PostId, membership.UserId)
	}

	return membership, nil
}

func (s *SqlThreadStore) GetMembershipsForUser(userId, teamId string) ([]*model.ThreadMembership, error) {
	memberships := []*model.ThreadMembership{}

	query, args, _ := s.getQueryBuilder().
		Select("ThreadMemberships.*").
		Join("Threads ON Threads.PostId = ThreadMemberships.PostId").
		Join("Channels ON Threads.ChannelId = Channels.Id").
		From("ThreadMemberships").
		Where(sq.Or{sq.Eq{"Channels.TeamId": teamId}, sq.Eq{"Channels.TeamId": ""}}).
		Where(sq.Eq{"ThreadMemberships.UserId": userId}).
		ToSql()

	err := s.GetReplicaX().Select(&memberships, query, args...)
	if err != nil {
		return nil, errors.Wrapf(err, "failed to get thread membership with userid=%s", userId)
	}
	return memberships, nil
}

func (s *SqlThreadStore) GetMembershipForUser(userId, postId string) (*model.ThreadMembership, error) {
	return s.getMembershipForUser(s.GetReplicaX(), userId, postId)
}

func (s *SqlThreadStore) getMembershipForUser(ex sqlxExecutor, userId, postId string) (*model.ThreadMembership, error) {
	var membership model.ThreadMembership
	query, args, err := s.getQueryBuilder().
		Select("*").
		From("ThreadMemberships").
		Where(sq.And{
			sq.Eq{"PostId": postId},
			sq.Eq{"UserId": userId},
		}).
		ToSql()
	if err != nil {
		return nil, errors.Wrap(err, "threadmembership_tosql")
	}
	err = ex.Get(&membership, query, args...)
	if err != nil {
		if err == sql.ErrNoRows {
			return nil, store.NewErrNotFound("Thread", postId)
		}
		return nil, errors.Wrapf(err, "failed to get thread membership with userid=%s postid=%s", userId, postId)
	}
	return &membership, nil
}

func (s *SqlThreadStore) DeleteMembershipForUser(userId string, postId string) error {
	query, args, err := s.getQueryBuilder().
		Delete("ThreadMemberships").
		Where(sq.And{
			sq.Eq{"PostId": postId},
			sq.Eq{"UserId": userId},
		}).
		ToSql()
	if err != nil {
		return errors.Wrap(err, "threadmembership_tosql")
	}
	if _, err := s.GetMasterX().Exec(query, args...); err != nil {
		return errors.Wrap(err, "failed to delete thread membership")
	}

	return nil
}

// MaintainMembership creates or updates a thread membership for the given user
// and post. This method is used to update the state of a membership in response
// to some events like:
// - post creation (mentions handling)
// - channel marked unread
// - user explicitly following a thread
func (s *SqlThreadStore) MaintainMembership(userId, postId string, opts store.ThreadMembershipOpts) (*model.ThreadMembership, error) {
	trx, err := s.GetMasterX().Beginx()
	if err != nil {
		return nil, errors.Wrap(err, "begin_transaction")
	}
	defer finalizeTransactionX(trx)

	membership, err := s.getMembershipForUser(trx, userId, postId)
	now := utils.MillisFromTime(time.Now())
	// if membership exists, update it if:
	// a. user started/stopped following a thread
	// b. mention count changed
	// c. user viewed a thread
	if err == nil {
		followingNeedsUpdate := (opts.UpdateFollowing && (membership.Following != opts.Following))
		if followingNeedsUpdate || opts.IncrementMentions || opts.UpdateViewedTimestamp {
			if followingNeedsUpdate {
				membership.Following = opts.Following
			}
			if opts.UpdateViewedTimestamp {
				membership.LastViewed = now
				membership.UnreadMentions = 0
			} else if opts.IncrementMentions {
				membership.UnreadMentions += 1
			}
			membership.LastUpdated = now
			if _, err = s.updateMembership(trx, membership); err != nil {
				return nil, err
			}
		}

		if err = trx.Commit(); err != nil {
			return nil, errors.Wrap(err, "commit_transaction")
		}

		return membership, err
	}

	var nfErr *store.ErrNotFound
	if !errors.As(err, &nfErr) {
		return nil, errors.Wrap(err, "failed to get thread membership")
	}

	membership = &model.ThreadMembership{
		PostId:      postId,
		UserId:      userId,
		Following:   opts.Following,
		LastUpdated: now,
	}
	if opts.IncrementMentions {
		membership.UnreadMentions = 1
	}
	if opts.UpdateViewedTimestamp {
		membership.LastViewed = now
	}
	membership, err = s.saveMembership(trx, membership)
	if err != nil {
		return nil, err
	}

	if opts.UpdateParticipants {
		if s.DriverName() == model.DatabaseDriverPostgres {
			if _, err2 := trx.ExecRaw(`UPDATE Threads
                        SET participants = participants || $1::jsonb
                        WHERE postid=$2
                        AND NOT participants ? $3`, jsonArray([]string{userId}), postId, userId); err2 != nil {
				return nil, err2
			}
		} else {
			// CONCAT('$[', JSON_LENGTH(Participants), ']') just generates $[n]
			// which is the positional syntax required for appending.
			if _, err2 := trx.Exec(`UPDATE Threads
				SET Participants = JSON_ARRAY_INSERT(Participants, CONCAT('$[', JSON_LENGTH(Participants), ']'), ?)
				WHERE PostId=?
				AND NOT JSON_CONTAINS(Participants, ?)`, userId, postId, strconv.Quote(userId)); err2 != nil {
				return nil, err2
			}
		}
	}

	if err = trx.Commit(); err != nil {
		return nil, errors.Wrap(err, "commit_transaction")
	}

	return membership, err
}

func (s *SqlThreadStore) CollectThreadsWithNewerReplies(userId string, channelIds []string, timestamp int64) ([]string, error) {
	changedThreads := []string{}
	query, args, _ := s.getQueryBuilder().
		Select("Threads.PostId").
		From("Threads").
		LeftJoin("ChannelMembers ON ChannelMembers.ChannelId=Threads.ChannelId").
		Where(sq.And{
			sq.Eq{"Threads.ChannelId": channelIds},
			sq.Eq{"ChannelMembers.UserId": userId},
			sq.Or{
				sq.Expr("Threads.LastReplyAt > ChannelMembers.LastViewedAt"),
				sq.Gt{"Threads.LastReplyAt": timestamp},
			},
		}).
		ToSql()
	if err := s.GetReplicaX().Select(&changedThreads, query, args...); err != nil {
		return nil, errors.Wrap(err, "failed to fetch threads")
	}
	return changedThreads, nil
}

// UpdateLastViewedByThreadIds marks the given threads as read up to the given timestamp. If there
// are no newer posts, it effectively marks the thread as read. If there are newer posts, say
// because the user explicitly marked a past post as unread, the thread will be considered unread
// past the given timestamp.
func (s *SqlThreadStore) UpdateLastViewedByThreadIds(userId string, threadIds []string, timestamp int64) error {
	if len(threadIds) == 0 {
		return nil
	}

	qb := s.getQueryBuilder().
		Update("ThreadMemberships").
		Where(sq.Eq{"UserId": userId, "PostId": threadIds}).
		Set("LastViewed", timestamp).
		Set("LastUpdated", model.GetMillis())
	updateQuery, updateArgs, _ := qb.ToSql()

	if _, err := s.GetMasterX().Exec(updateQuery, updateArgs...); err != nil {
		return errors.Wrap(err, "failed to update thread membership")
	}

	return nil
}

func (s *SqlThreadStore) GetPosts(threadId string, since int64) ([]*model.Post, error) {
	query, args, _ := s.getQueryBuilder().
		Select("*").
		From("Posts").
		Where(sq.Eq{"RootId": threadId}).
		Where(sq.Eq{"DeleteAt": 0}).
		Where(sq.GtOrEq{"UpdateAt": since}).ToSql()
	result := []*model.Post{}
	if err := s.GetReplicaX().Select(&result, query, args...); err != nil {
		return nil, errors.Wrap(err, "failed to fetch thread posts")
	}
	return result, nil
}

// PermanentDeleteBatchForRetentionPolicies deletes a batch of records which are affected by
// the global or a granular retention policy.
// See `genericPermanentDeleteBatchForRetentionPolicies` for details.
func (s *SqlThreadStore) PermanentDeleteBatchForRetentionPolicies(now, globalPolicyEndTime, limit int64, cursor model.RetentionPolicyCursor) (int64, model.RetentionPolicyCursor, error) {
	builder := s.getQueryBuilder().
		Select("Threads.PostId").
		From("Threads")
	return genericPermanentDeleteBatchForRetentionPolicies(RetentionPolicyBatchDeletionInfo{
		BaseBuilder:         builder,
		Table:               "Threads",
		TimeColumn:          "LastReplyAt",
		PrimaryKeys:         []string{"PostId"},
		ChannelIDTable:      "Threads",
		NowMillis:           now,
		GlobalPolicyEndTime: globalPolicyEndTime,
		Limit:               limit,
	}, s.SqlStore, cursor)
}

// PermanentDeleteBatchThreadMembershipsForRetentionPolicies deletes a batch of records
// which are affected by the global or a granular retention policy.
// See `genericPermanentDeleteBatchForRetentionPolicies` for details.
func (s *SqlThreadStore) PermanentDeleteBatchThreadMembershipsForRetentionPolicies(now, globalPolicyEndTime, limit int64, cursor model.RetentionPolicyCursor) (int64, model.RetentionPolicyCursor, error) {
	builder := s.getQueryBuilder().
		Select("ThreadMemberships.PostId").
		From("ThreadMemberships").
		InnerJoin("Threads ON ThreadMemberships.PostId = Threads.PostId")
	return genericPermanentDeleteBatchForRetentionPolicies(RetentionPolicyBatchDeletionInfo{
		BaseBuilder:         builder,
		Table:               "ThreadMemberships",
		TimeColumn:          "LastUpdated",
		PrimaryKeys:         []string{"PostId"},
		ChannelIDTable:      "Threads",
		NowMillis:           now,
		GlobalPolicyEndTime: globalPolicyEndTime,
		Limit:               limit,
	}, s.SqlStore, cursor)
}

// DeleteOrphanedRows removes orphaned rows from Threads and ThreadMemberships
func (s *SqlThreadStore) DeleteOrphanedRows(limit int) (deleted int64, err error) {
	// We need the extra level of nesting to deal with MySQL's locking
	const threadsQuery = `
	DELETE FROM Threads WHERE PostId IN (
		SELECT * FROM (
			SELECT Threads.PostId FROM Threads
			LEFT JOIN Channels ON Threads.ChannelId = Channels.Id
			WHERE Channels.Id IS NULL
			LIMIT ?
		) AS A
	)`
	// We only delete a thread membership if the entire thread no longer exists,
	// not if the root post has been deleted
	const threadMembershipsQuery = `
	DELETE FROM ThreadMemberships WHERE PostId IN (
		SELECT * FROM (
			SELECT ThreadMemberships.PostId FROM ThreadMemberships
			LEFT JOIN Threads ON ThreadMemberships.PostId = Threads.PostId
			WHERE Threads.PostId IS NULL
			LIMIT ?
		) AS A
	)`
	result, err := s.GetMasterX().Exec(threadsQuery, limit)
	if err != nil {
		return
	}
	rpcDeleted, err := result.RowsAffected()
	if err != nil {
		return
	}
	result, err = s.GetMasterX().Exec(threadMembershipsQuery, limit)
	if err != nil {
		return
	}
	rptDeleted, err := result.RowsAffected()
	if err != nil {
		return
	}
	deleted = rpcDeleted + rptDeleted
	return
}

// return number of unread replies for a single thread
func (s *SqlThreadStore) GetThreadUnreadReplyCount(threadMembership *model.ThreadMembership) (unreadReplies int64, err error) {
	query, args := s.getQueryBuilder().
		Select("COUNT(Posts.Id)").
		From("Posts").
		Where(sq.And{
			sq.Eq{"Posts.RootId": threadMembership.PostId},
			sq.Gt{"Posts.CreateAt": threadMembership.LastViewed},
			sq.Eq{"Posts.DeleteAt": 0},
		}).MustSql()

	err = s.GetReplicaX().Get(&unreadReplies, query, args...)

	if err != nil {
		return
	}

	return
}<|MERGE_RESOLUTION|>--- conflicted
+++ resolved
@@ -6,7 +6,6 @@
 import (
 	"context"
 	"database/sql"
-	"encoding/json"
 	"strconv"
 	"time"
 
@@ -31,73 +30,6 @@
 	}
 }
 
-<<<<<<< HEAD
-=======
-func threadSliceColumns() []string {
-	return []string{"PostId", "ChannelId", "LastReplyAt", "ReplyCount", "Participants"}
-}
-
-func threadToSlice(thread *model.Thread) []interface{} {
-	return []interface{}{
-		thread.PostId,
-		thread.ChannelId,
-		thread.LastReplyAt,
-		thread.ReplyCount,
-		model.ArrayToJSON(thread.Participants),
-	}
-}
-
-func (s *SqlThreadStore) SaveMultiple(threads []*model.Thread) ([]*model.Thread, int, error) {
-	builder := s.getQueryBuilder().
-		Insert("Threads").
-		Columns(threadSliceColumns()...)
-	for _, thread := range threads {
-		builder = builder.Values(threadToSlice(thread)...)
-	}
-	query, args, err := builder.ToSql()
-	if err != nil {
-		return nil, -1, errors.Wrap(err, "thread_tosql")
-	}
-
-	if _, err := s.GetMasterX().Exec(query, args...); err != nil {
-		return nil, -1, errors.Wrap(err, "failed to save Post")
-	}
-
-	return threads, -1, nil
-}
-
-func (s *SqlThreadStore) Save(thread *model.Thread) (*model.Thread, error) {
-	threads, _, err := s.SaveMultiple([]*model.Thread{thread})
-	if err != nil {
-		return nil, err
-	}
-	return threads[0], nil
-}
-
-func (s *SqlThreadStore) Update(thread *model.Thread) (*model.Thread, error) {
-	jsonParticipants, err := json.Marshal(thread.Participants)
-	if err != nil {
-		return nil, errors.Wrap(err, "failed marshaling thread participants")
-	}
-	query, args, err := s.getQueryBuilder().
-		Update("Threads").
-		Set("ChannelId", thread.ChannelId).
-		Set("ReplyCount", thread.ReplyCount).
-		Set("LastReplyAt", thread.LastReplyAt).
-		Set("Participants", string(jsonParticipants)).
-		Where(sq.Eq{"PostId": thread.PostId}).
-		ToSql()
-	if err != nil {
-		return nil, errors.Wrap(err, "thread_tosql")
-	}
-	if _, err := s.GetMasterX().Exec(query, args...); err != nil {
-		return nil, errors.Wrapf(err, "failed to update thread with id=%s", thread.PostId)
-	}
-
-	return thread, nil
-}
-
->>>>>>> dde7ce55
 func (s *SqlThreadStore) Get(id string) (*model.Thread, error) {
 	var thread model.Thread
 	query, args, err := s.getQueryBuilder().
@@ -563,18 +495,6 @@
 	return nil
 }
 
-<<<<<<< HEAD
-=======
-func (s *SqlThreadStore) Delete(threadId string) error {
-	query, args, _ := s.getQueryBuilder().Delete("Threads").Where(sq.Eq{"PostId": threadId}).ToSql()
-	if _, err := s.GetMasterX().Exec(query, args...); err != nil {
-		return errors.Wrap(err, "failed to update threads")
-	}
-
-	return nil
-}
-
->>>>>>> dde7ce55
 func (s *SqlThreadStore) SaveMembership(membership *model.ThreadMembership) (*model.ThreadMembership, error) {
 	return s.saveMembership(s.GetMasterX(), membership)
 }
