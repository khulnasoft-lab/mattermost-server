// Copyright (c) 2015-present Mattermost, Inc. All Rights Reserved.
// See LICENSE.txt for license information.

package sqlstore

import (
	"context"
	"database/sql"
	"strconv"
	"sync"
	"time"

	sq "github.com/mattermost/squirrel"
	"github.com/pkg/errors"

	"github.com/mattermost/mattermost-server/v6/model"
	"github.com/mattermost/mattermost-server/v6/store"
	"github.com/mattermost/mattermost-server/v6/utils"
)

// JoinedThread allows querying the Threads + Posts table in a single query, before looking up
// users and unpacking into a model.ThreadResponse.
type JoinedThread struct {
	PostId         string
	ReplyCount     int64
	LastReplyAt    int64
	LastViewedAt   int64
	UnreadReplies  int64
	UnreadMentions int64
	Participants   model.StringArray
	ThreadDeleteAt int64
	TeamId         string
	model.Post
}

<<<<<<< HEAD
func (thread *JoinedThread) ToThreadResponse(users map[string]*model.User) *model.ThreadResponse {
=======
func (thread *JoinedThread) toThreadResponse(users map[string]*model.User) *model.ThreadResponse {
>>>>>>> f07de38c
	threadParticipants := make([]*model.User, 0, len(thread.Participants))
	for _, participantUserId := range thread.Participants {
		if participant, ok := users[participantUserId]; ok {
			threadParticipants = append(threadParticipants, participant)
		}
	}

	return &model.ThreadResponse{
		PostId:         thread.PostId,
		ReplyCount:     thread.ReplyCount,
		LastReplyAt:    thread.LastReplyAt,
		LastViewedAt:   thread.LastViewedAt,
		UnreadReplies:  thread.UnreadReplies,
		UnreadMentions: thread.UnreadMentions,
		Participants:   threadParticipants,
		Post:           thread.Post.ToNilIfInvalid(),
		DeleteAt:       thread.ThreadDeleteAt,
	}
}

type SqlThreadStore struct {
	*SqlStore

	// threadsSelectQuery is for querying directly into model.Thread
	threadsSelectQuery sq.SelectBuilder

	// threadsAndPostsSelectQuery is for querying into a struct embedding fields from
	// model.Thread and model.Post.
	threadsAndPostsSelectQuery sq.SelectBuilder
}

func (s *SqlThreadStore) ClearCaches() {
}

func newSqlThreadStore(sqlStore *SqlStore) store.ThreadStore {
	s := SqlThreadStore{
		SqlStore: sqlStore,
	}

	s.initializeQueries()

	return &s
}

func (s *SqlThreadStore) initializeQueries() {
	s.threadsSelectQuery = s.getQueryBuilder().
		Select(
			"Threads.PostId",
			"Threads.ChannelId",
			"Threads.ReplyCount",
			"Threads.LastReplyAt",
			"Threads.Participants",
			"COALESCE(Threads.ThreadDeleteAt, 0) AS DeleteAt",
			"COALESCE(Threads.ThreadTeamId, '') AS TeamId",
		).
		From("Threads")

	s.threadsAndPostsSelectQuery = s.getQueryBuilder().
		Select(
			"Threads.PostId",
			"Threads.ChannelId",
			"Threads.ReplyCount",
			"Threads.LastReplyAt",
			"Threads.Participants",
			"COALESCE(Threads.ThreadDeleteAt, 0) AS ThreadDeleteAt",
			"COALESCE(Threads.ThreadTeamId, '') AS TeamId",
		).
		From("Threads")
}

func (s *SqlThreadStore) Get(id string) (*model.Thread, error) {
	var thread model.Thread

	query := s.threadsSelectQuery.
		Where(sq.Eq{"PostId": id})

	err := s.GetReplicaX().GetBuilder(&thread, query)
	if err != nil {
		if err == sql.ErrNoRows {
			return nil, nil
		}

		return nil, errors.Wrapf(err, "failed to get thread with id=%s", id)
	}
	return &thread, nil
}

func (s *SqlThreadStore) getTotalThreadsQuery(userId, teamId string, opts model.GetUserThreadsOpts) sq.SelectBuilder {
	query := s.getQueryBuilder().
		Select("COUNT(ThreadMemberships.PostId)").
		From("ThreadMemberships").
		LeftJoin("Threads ON Threads.PostId = ThreadMemberships.PostId").
		Where(sq.Eq{
			"ThreadMemberships.UserId":    userId,
			"ThreadMemberships.Following": true,
		})

	if teamId != "" {
		query = query.
			Where(sq.Or{
				sq.Eq{"Threads.ThreadTeamId": teamId},
				sq.Eq{"Threads.ThreadTeamId": ""},
			})
	}

	if !opts.Deleted {
		query = query.Where(sq.Eq{"COALESCE(Threads.ThreadDeleteAt, 0)": 0})
	}

	return query
}

// GetTotalUnreadThreads counts the number of unread threads for the given user, optionally
// constrained to the given team + DMs/GMs.
func (s *SqlThreadStore) GetTotalUnreadThreads(userId, teamId string, opts model.GetUserThreadsOpts) (int64, error) {
	query := s.getTotalThreadsQuery(userId, teamId, opts).
		Where(sq.Expr("ThreadMemberships.LastViewed < Threads.LastReplyAt"))

	var totalUnreadThreads int64
	err := s.GetReplicaX().GetBuilder(&totalUnreadThreads, query)
	if err != nil {
		return 0, errors.Wrapf(err, "failed to count unread threads for user id=%s", userId)
	}

	return totalUnreadThreads, nil
}

// GetTotalUnreadThreads counts the number of threads for the given user, optionally constrained
// to the given team + DMs/GMs.
func (s *SqlThreadStore) GetTotalThreads(userId, teamId string, opts model.GetUserThreadsOpts) (int64, error) {
	if opts.Unread {
		return 0, errors.New("GetTotalThreads does not support the Unread flag; use GetTotalUnreadThreads instead")
	}

	query := s.getTotalThreadsQuery(userId, teamId, opts)

	var totalThreads int64
	err := s.GetReplicaX().GetBuilder(&totalThreads, query)
	if err != nil {
		return 0, errors.Wrapf(err, "failed to count threads for user id=%s", userId)
	}

	return totalThreads, nil
}

// GetTotalUnreadMentions counts the number of unread mentions for the given user, optionally
// constrained to the given team + DMs/GMs.
func (s *SqlThreadStore) GetTotalUnreadMentions(userId, teamId string, opts model.GetUserThreadsOpts) (int64, error) {
	var totalUnreadMentions int64

	query := s.getQueryBuilder().
		Select("COALESCE(SUM(ThreadMemberships.UnreadMentions),0)").
		From("ThreadMemberships").
		LeftJoin("Threads ON Threads.PostId = ThreadMemberships.PostId").
		Where(sq.Eq{
			"ThreadMemberships.UserId":    userId,
			"ThreadMemberships.Following": true,
		})

	if teamId != "" {
		query = query.
			Where(sq.Or{
				sq.Eq{"Threads.ThreadTeamId": teamId},
				sq.Eq{"Threads.ThreadTeamId": ""},
			})
	}

	if !opts.Deleted {
		query = query.Where(sq.Eq{"COALESCE(Threads.ThreadDeleteAt, 0)": 0})
	}

	err := s.GetReplicaX().GetBuilder(&totalUnreadMentions, query)
	if err != nil {
		return 0, errors.Wrapf(err, "failed to count unread mentions for user id=%s", userId)
	}

	return totalUnreadMentions, nil
}

func (s *SqlThreadStore) GetThreadsForUser(userId, teamId string, opts model.GetUserThreadsOpts) ([]*model.ThreadResponse, error) {
	pageSize := uint64(30)
	if opts.PageSize != 0 {
		pageSize = opts.PageSize
	}

	unreadRepliesQuery := sq.
		Select("COUNT(Posts.Id)").
		From("Posts").
		Where(sq.Expr("Posts.RootId = ThreadMemberships.PostId")).
		Where(sq.Expr("Posts.CreateAt > ThreadMemberships.LastViewed"))

	if !opts.Deleted {
		unreadRepliesQuery = unreadRepliesQuery.Where(sq.Eq{"Posts.DeleteAt": 0})
	}

	query := s.threadsAndPostsSelectQuery.
		Column(postSliceCoalesceQuery()).
		Columns(
			"ThreadMemberships.LastViewed as LastViewedAt",
			"ThreadMemberships.UnreadMentions as UnreadMentions",
		).
		Column(sq.Alias(unreadRepliesQuery, "UnreadReplies")).
		Join("Posts ON Posts.Id = Threads.PostId").
		Join("ThreadMemberships ON ThreadMemberships.PostId = Threads.PostId")

	query = query.
		Where(sq.Eq{"ThreadMemberships.UserId": userId}).
		Where(sq.Eq{"ThreadMemberships.Following": true})

	// If a team is specified, constrain to channels in that team or DMs/GMs without
	// a team at all.
	if teamId != "" {
		query = query.
			Where(sq.Or{
				sq.Eq{"Threads.ThreadTeamId": teamId},
				sq.Eq{"Threads.ThreadTeamId": ""},
			})
	}

	if !opts.Deleted {
		query = query.Where(sq.Or{
			sq.Eq{"Threads.ThreadDeleteAt": nil},
			sq.Eq{"Threads.ThreadDeleteAt": 0},
		})
	}

	if opts.Since > 0 {
		query = query.Where(sq.GtOrEq{"ThreadMemberships.LastUpdated": opts.Since})
	}

	if opts.Unread {
		query = query.Where(sq.Expr("ThreadMemberships.LastViewed < Threads.LastReplyAt"))
	}

	order := "DESC"
	if opts.Before != "" {
		query = query.Where(sq.Expr(`Threads.LastReplyAt < (SELECT LastReplyAt FROM Threads WHERE PostId = ?)`, opts.Before))
	}
	if opts.After != "" {
		order = "ASC"
		query = query.Where(sq.Expr(`Threads.LastReplyAt > (SELECT LastReplyAt FROM Threads WHERE PostId = ?)`, opts.After))
	}

	query = query.
		OrderBy("Threads.LastReplyAt " + order).
		Limit(pageSize)

	var threads []*JoinedThread
	err := s.GetReplicaX().SelectBuilder(&threads, query)
	if err != nil {
		return nil, errors.Wrapf(err, "failed to fetch threads for user id=%s", userId)
	}

	// Build the de-duplicated set of user ids representing participants across all threads.
	var participantUserIds []string
	for _, thread := range threads {
		for _, participantUserId := range thread.Participants {
			participantUserIds = append(participantUserIds, participantUserId)
		}
	}
	participantUserIds = model.RemoveDuplicateStrings(participantUserIds)

	// Resolve the user objects for all participants, with extended metadata if requested.
	allParticipants := make(map[string]*model.User, len(participantUserIds))
	if opts.Extended {
		users, err := s.User().GetProfileByIds(context.Background(), participantUserIds, &store.UserGetByIdsOpts{}, true)
		if err != nil {
			return nil, errors.Wrapf(err, "failed to get %d thread profiles for user id=%s", len(participantUserIds), userId)
		}
		for _, user := range users {
			allParticipants[user.Id] = user
		}
	} else {
		for _, participantUserId := range participantUserIds {
			allParticipants[participantUserId] = &model.User{Id: participantUserId}
		}
	}

	result := make([]*model.ThreadResponse, 0, len(threads))
	for _, thread := range threads {
<<<<<<< HEAD
		result = append(result, thread.ToThreadResponse(allParticipants))
=======
		result = append(result, thread.toThreadResponse(allParticipants))
>>>>>>> f07de38c
	}

	return result, nil
}

// GetTeamsUnreadForUser returns the total unread threads and unread mentions
// for a user from all teams.
func (s *SqlThreadStore) GetTeamsUnreadForUser(userID string, teamIDs []string) (map[string]*model.TeamUnread, error) {
	fetchConditions := sq.And{
		sq.Eq{"ThreadMemberships.UserId": userID},
		sq.Eq{"ThreadMemberships.Following": true},
		sq.Eq{"Threads.ThreadTeamId": teamIDs},
		sq.Eq{"COALESCE(Threads.ThreadDeleteAt, 0)": 0},
	}

	var wg sync.WaitGroup
	var err1, err2 error

	unreadThreads := []struct {
		Count  int64
		TeamId string
	}{}
	unreadMentions := []struct {
		Count  int64
		TeamId string
	}{}

	// Running these concurrently hasn't shown any major downside
	// than running them serially. So using a bit of perf boost.
	// In any case, they will be replaced by computed columns later.
	wg.Add(1)
	go func() {
		defer wg.Done()
		repliesQuery := s.getQueryBuilder().
			Select("COUNT(Threads.PostId) AS Count, ThreadTeamId AS TeamId").
			From("Threads").
			LeftJoin("ThreadMemberships ON Threads.PostId = ThreadMemberships.PostId").
			Where(fetchConditions).
			Where("Threads.LastReplyAt > ThreadMemberships.LastViewed").
			GroupBy("Threads.ThreadTeamId")

		err := s.GetReplicaX().SelectBuilder(&unreadThreads, repliesQuery)
		if err != nil {
			err1 = errors.Wrap(err, "failed to get total unread threads")
		}
	}()

	wg.Add(1)
	go func() {
		defer wg.Done()
		mentionsQuery := s.getQueryBuilder().
			Select("COALESCE(SUM(ThreadMemberships.UnreadMentions),0) AS Count, ThreadTeamId AS TeamId").
			From("ThreadMemberships").
			LeftJoin("Threads ON Threads.PostId = ThreadMemberships.PostId").
			Where(fetchConditions).
			GroupBy("Threads.ThreadTeamId")

		err := s.GetReplicaX().SelectBuilder(&unreadMentions, mentionsQuery)
		if err != nil {
			err2 = errors.Wrap(err, "failed to get total unread mentions")
		}
	}()

	// Wait for them to be over
	wg.Wait()

	if err1 != nil {
		return nil, err1
	}
	if err2 != nil {
		return nil, err2
	}

	res := make(map[string]*model.TeamUnread)
	// A bit of linear complexity here to create and return the map.
	// This makes it easy to consume the output in the app layer.
	for _, item := range unreadThreads {
		res[item.TeamId] = &model.TeamUnread{
			ThreadCount: item.Count,
		}
	}
	for _, item := range unreadMentions {
		if _, ok := res[item.TeamId]; ok {
			res[item.TeamId].ThreadMentionCount = item.Count
		} else {
			res[item.TeamId] = &model.TeamUnread{
				ThreadMentionCount: item.Count,
			}
		}
	}

	return res, nil
}

func (s *SqlThreadStore) GetThreadFollowers(threadID string, fetchOnlyActive bool) ([]string, error) {
	users := []string{}

	fetchConditions := sq.And{
		sq.Eq{"PostId": threadID},
	}

	if fetchOnlyActive {
		fetchConditions = sq.And{
			sq.Eq{"Following": true},
			fetchConditions,
		}
	}

	query := s.getQueryBuilder().
		Select("ThreadMemberships.UserId").
		From("ThreadMemberships").
		Where(fetchConditions)

	err := s.GetReplicaX().SelectBuilder(&users, query)
	if err != nil {
		return nil, errors.Wrapf(err, "failed to get thread followers for thread id=%s", threadID)
	}

	return users, nil
}

func (s *SqlThreadStore) GetThreadForUser(threadMembership *model.ThreadMembership, extended bool) (*model.ThreadResponse, error) {
	if !threadMembership.Following {
		return nil, nil // in case the thread is not followed anymore - return nil error to be interpreted as 404
	}

	unreadRepliesQuery := sq.
		Select("COUNT(Posts.Id)").
		From("Posts").
		Where(sq.And{
			sq.Eq{"Posts.RootId": threadMembership.PostId},
			sq.Gt{"Posts.CreateAt": threadMembership.LastViewed},
			sq.Eq{"Posts.DeleteAt": 0},
		})

	query := s.threadsAndPostsSelectQuery

	for _, c := range postSliceColumns() {
		query = query.Column("Posts." + c)
	}

	var thread JoinedThread
	query = query.
		Column(sq.Alias(unreadRepliesQuery, "UnreadReplies")).
		LeftJoin("Posts ON Posts.Id = Threads.PostId").
		Where(sq.Eq{"Threads.PostId": threadMembership.PostId})

	err := s.GetReplicaX().GetBuilder(&thread, query)
	if err != nil {
		if err == sql.ErrNoRows {
			return nil, store.NewErrNotFound("Thread", threadMembership.PostId)
		}
		return nil, errors.Wrapf(err, "failed to get thread for user id=%s, post id=%s", threadMembership.UserId, threadMembership.PostId)
	}

	thread.LastViewedAt = threadMembership.LastViewed
	thread.UnreadMentions = threadMembership.UnreadMentions

	users := []*model.User{}
	if extended {
		var err error
		users, err = s.User().GetProfileByIds(context.Background(), thread.Participants, &store.UserGetByIdsOpts{}, true)
		if err != nil {
			return nil, errors.Wrapf(err, "failed to get thread for user id=%s", threadMembership.UserId)
		}
	} else {
		for _, userId := range thread.Participants {
			users = append(users, &model.User{Id: userId})
		}
	}

	usersMap := make(map[string]*model.User)
	for _, user := range users {
		usersMap[user.Id] = user
	}

<<<<<<< HEAD
	return thread.ToThreadResponse(usersMap), nil
=======
	return thread.toThreadResponse(usersMap), nil
>>>>>>> f07de38c
}

// MarkAllAsReadByChannels marks thread membership for the given users in the given channels
// as read. This is used by the application layer to keep threads up-to-date when CRT is disabled
// for the enduser, avoiding an influx of unread threads when first turning the feature on.
func (s *SqlThreadStore) MarkAllAsReadByChannels(userID string, channelIDs []string) error {
	if len(channelIDs) == 0 {
		return nil
	}

	now := model.GetMillis()

	var query sq.UpdateBuilder
	if s.DriverName() == model.DatabaseDriverPostgres {
		query = s.getQueryBuilder().Update("ThreadMemberships").From("Threads")

	} else {
		query = s.getQueryBuilder().Update("ThreadMemberships", "Threads")
	}

	query = query.Set("LastViewed", now).
		Set("UnreadMentions", 0).
		Set("LastUpdated", now).
		Where(sq.Eq{"ThreadMemberships.UserId": userID}).
		Where(sq.Expr("Threads.PostId = ThreadMemberships.PostId")).
		Where(sq.Eq{"Threads.ChannelId": channelIDs}).
		Where(sq.Expr("Threads.LastReplyAt > ThreadMemberships.LastViewed"))

	if _, err := s.GetMasterX().ExecBuilder(query); err != nil {
		return errors.Wrapf(err, "failed to mark all threads as read by channels for user id=%s", userID)
	}

	return nil
}

func (s *SqlThreadStore) MarkAllAsRead(userId string, threadIds []string) error {
	timestamp := model.GetMillis()

	query := s.getQueryBuilder().
		Update("ThreadMemberships").
		Where(sq.Eq{"UserId": userId}).
		Where(sq.Eq{"PostId": threadIds}).
		Set("LastViewed", timestamp).
		Set("UnreadMentions", 0).
		Set("LastUpdated", model.GetMillis())

	_, err := s.GetMasterX().ExecBuilder(query)
	if err != nil {
		return errors.Wrapf(err, "failed to mark %d threads as read for user id=%s", len(threadIds), userId)
	}

	return nil
}

// MarkAllAsReadByTeam marks all threads for the given user in the given team as read from the
// current time.
func (s *SqlThreadStore) MarkAllAsReadByTeam(userId, teamId string) error {
	timestamp := model.GetMillis()

	var query sq.UpdateBuilder
	if s.DriverName() == model.DatabaseDriverPostgres {
		query = s.getQueryBuilder().Update("ThreadMemberships").From("Threads")
	} else {
		query = s.getQueryBuilder().Update("ThreadMemberships", "Threads")
	}

	query = query.
		Where("Threads.PostId = ThreadMemberships.PostId").
		Where(sq.Eq{"ThreadMemberships.UserId": userId}).
<<<<<<< HEAD
		Where(sq.Or{sq.Eq{"Threads.TeamId": teamId}, sq.Eq{"Threads.TeamId": ""}}).
=======
		Where(sq.Or{sq.Eq{"Threads.ThreadTeamId": teamId}, sq.Eq{"Threads.ThreadTeamId": ""}}).
>>>>>>> f07de38c
		Set("LastViewed", timestamp).
		Set("UnreadMentions", 0).
		Set("LastUpdated", timestamp)

	_, err := s.GetMasterX().ExecBuilder(query)
	if err != nil {
		return errors.Wrapf(err, "failed to update thread read state for user id=%s", userId)
	}

	return nil
}

// MarkAsRead marks the given thread for the given user as unread from the given timestamp.
func (s *SqlThreadStore) MarkAsRead(userId, threadId string, timestamp int64) error {
	query := s.getQueryBuilder().
		Update("ThreadMemberships").
		Where(sq.Eq{"UserId": userId}).
		Where(sq.Eq{"PostId": threadId}).
		Set("LastViewed", timestamp).
		Set("LastUpdated", model.GetMillis())

	_, err := s.GetMasterX().ExecBuilder(query)
	if err != nil {
		return errors.Wrapf(err, "failed to update thread read state for user id=%s thread_id=%v", userId, threadId)
	}
	return nil
}

func (s *SqlThreadStore) saveMembership(ex sqlxExecutor, membership *model.ThreadMembership) (*model.ThreadMembership, error) {
	query := s.getQueryBuilder().
		Insert("ThreadMemberships").
		Columns("PostId", "UserId", "Following", "LastViewed", "LastUpdated", "UnreadMentions").
		Values(membership.PostId, membership.UserId, membership.Following, membership.LastViewed, membership.LastUpdated, membership.UnreadMentions)

	_, err := ex.ExecBuilder(query)
	if err != nil {
		return nil, errors.Wrapf(err, "failed to save thread membership with postid=%s userid=%s", membership.PostId, membership.UserId)
	}

	return membership, nil
}

func (s *SqlThreadStore) UpdateMembership(membership *model.ThreadMembership) (*model.ThreadMembership, error) {
	return s.updateMembership(s.GetMasterX(), membership)
}

func (s *SqlThreadStore) updateMembership(ex sqlxExecutor, membership *model.ThreadMembership) (*model.ThreadMembership, error) {
	query := s.getQueryBuilder().
		Update("ThreadMemberships").
		Set("Following", membership.Following).
		Set("LastViewed", membership.LastViewed).
		Set("LastUpdated", membership.LastUpdated).
		Set("UnreadMentions", membership.UnreadMentions).
		Where(sq.And{
			sq.Eq{"PostId": membership.PostId},
			sq.Eq{"UserId": membership.UserId},
		})

	_, err := ex.ExecBuilder(query)
	if err != nil {
		return nil, errors.Wrapf(err, "failed to update thread membership with postid=%s userid=%s", membership.PostId, membership.UserId)
	}

	return membership, nil
}

func (s *SqlThreadStore) GetMembershipsForUser(userId, teamId string) ([]*model.ThreadMembership, error) {
	memberships := []*model.ThreadMembership{}

	query := s.getQueryBuilder().
		Select("ThreadMemberships.*").
		Join("Threads ON Threads.PostId = ThreadMemberships.PostId").
		From("ThreadMemberships").
		Where(sq.Or{sq.Eq{"Threads.ThreadTeamId": teamId}, sq.Eq{"Threads.ThreadTeamId": ""}}).
		Where(sq.Eq{"ThreadMemberships.UserId": userId})

	err := s.GetReplicaX().SelectBuilder(&memberships, query)
	if err != nil {
		return nil, errors.Wrapf(err, "failed to get thread membership with userid=%s", userId)
	}
	return memberships, nil
}

func (s *SqlThreadStore) GetMembershipForUser(userId, postId string) (*model.ThreadMembership, error) {
	return s.getMembershipForUser(s.GetReplicaX(), userId, postId)
}

func (s *SqlThreadStore) getMembershipForUser(ex sqlxExecutor, userId, postId string) (*model.ThreadMembership, error) {
	var membership model.ThreadMembership
	query := s.getQueryBuilder().
		Select("*").
		From("ThreadMemberships").
		Where(sq.And{
			sq.Eq{"PostId": postId},
			sq.Eq{"UserId": userId},
		})

	err := ex.GetBuilder(&membership, query)
	if err != nil {
		if err == sql.ErrNoRows {
			return nil, store.NewErrNotFound("Thread", postId)
		}
		return nil, errors.Wrapf(err, "failed to get thread membership with userid=%s postid=%s", userId, postId)
	}

	return &membership, nil
}

func (s *SqlThreadStore) DeleteMembershipForUser(userId string, postId string) error {
	query := s.getQueryBuilder().
		Delete("ThreadMemberships").
		Where(sq.And{
			sq.Eq{"PostId": postId},
			sq.Eq{"UserId": userId},
		})

	_, err := s.GetMasterX().ExecBuilder(query)
	if err != nil {
		return errors.Wrap(err, "failed to delete thread membership")
	}

	return nil
}

// MaintainMembership creates or updates a thread membership for the given user
// and post. This method is used to update the state of a membership in response
// to some events like:
// - post creation (mentions handling)
// - channel marked unread
// - user explicitly following a thread
func (s *SqlThreadStore) MaintainMembership(userId, postId string, opts store.ThreadMembershipOpts) (_ *model.ThreadMembership, err error) {
	trx, err := s.GetMasterX().Beginx()
	if err != nil {
		return nil, errors.Wrap(err, "begin_transaction")
	}
	defer finalizeTransactionX(trx, &err)

	membership, err := s.getMembershipForUser(trx, userId, postId)
	now := utils.MillisFromTime(time.Now())
	// if membership exists, update it if:
	// a. user started/stopped following a thread
	// b. mention count changed
	// c. user viewed a thread
	if err == nil {
		followingNeedsUpdate := (opts.UpdateFollowing && (membership.Following != opts.Following))
		if followingNeedsUpdate || opts.IncrementMentions || opts.UpdateViewedTimestamp {
			if followingNeedsUpdate {
				membership.Following = opts.Following
			}
			if opts.UpdateViewedTimestamp {
				membership.LastViewed = now
				membership.UnreadMentions = 0
			} else if opts.IncrementMentions {
				membership.UnreadMentions += 1
			}
			membership.LastUpdated = now
			if _, err = s.updateMembership(trx, membership); err != nil {
				return nil, err
			}
		}

		if err = trx.Commit(); err != nil {
			return nil, errors.Wrap(err, "commit_transaction")
		}

		return membership, err
	}

	var nfErr *store.ErrNotFound
	if !errors.As(err, &nfErr) {
		return nil, errors.Wrap(err, "failed to get thread membership")
	}

	membership = &model.ThreadMembership{
		PostId:      postId,
		UserId:      userId,
		Following:   opts.Following,
		LastUpdated: now,
	}
	if opts.IncrementMentions {
		membership.UnreadMentions = 1
	}
	if opts.UpdateViewedTimestamp {
		membership.LastViewed = now
	}
	membership, err = s.saveMembership(trx, membership)
	if err != nil {
		return nil, err
	}

	if opts.UpdateParticipants {
		if s.DriverName() == model.DatabaseDriverPostgres {
			if _, err2 := trx.ExecRaw(`UPDATE Threads
                        SET participants = participants || $1::jsonb
                        WHERE postid=$2
                        AND NOT participants ? $3`, jsonArray([]string{userId}), postId, userId); err2 != nil {
				return nil, err2
			}
		} else {
			// CONCAT('$[', JSON_LENGTH(Participants), ']') just generates $[n]
			// which is the positional syntax required for appending.
			if _, err2 := trx.Exec(`UPDATE Threads
				SET Participants = JSON_ARRAY_INSERT(Participants, CONCAT('$[', JSON_LENGTH(Participants), ']'), ?)
				WHERE PostId=?
				AND NOT JSON_CONTAINS(Participants, ?)`, userId, postId, strconv.Quote(userId)); err2 != nil {
				return nil, err2
			}
		}
	}

	if err = trx.Commit(); err != nil {
		return nil, errors.Wrap(err, "commit_transaction")
	}

	return membership, err
}

func (s *SqlThreadStore) GetPosts(threadId string, since int64) ([]*model.Post, error) {
	query := s.getQueryBuilder().
		Select("*").
		From("Posts").
		Where(sq.Eq{"RootId": threadId}).
		Where(sq.Eq{"DeleteAt": 0}).
		Where(sq.GtOrEq{"CreateAt": since})

	result := []*model.Post{}
	err := s.GetReplicaX().SelectBuilder(&result, query)
	if err != nil {
		return nil, errors.Wrap(err, "failed to fetch thread posts")
	}

	return result, nil
}

// PermanentDeleteBatchForRetentionPolicies deletes a batch of records which are affected by
// the global or a granular retention policy.
// See `genericPermanentDeleteBatchForRetentionPolicies` for details.
func (s *SqlThreadStore) PermanentDeleteBatchForRetentionPolicies(now, globalPolicyEndTime, limit int64, cursor model.RetentionPolicyCursor) (int64, model.RetentionPolicyCursor, error) {
	builder := s.getQueryBuilder().
		Select("Threads.PostId").
		From("Threads")
	return genericPermanentDeleteBatchForRetentionPolicies(RetentionPolicyBatchDeletionInfo{
		BaseBuilder:         builder,
		Table:               "Threads",
		TimeColumn:          "LastReplyAt",
		PrimaryKeys:         []string{"PostId"},
		ChannelIDTable:      "Threads",
		NowMillis:           now,
		GlobalPolicyEndTime: globalPolicyEndTime,
		Limit:               limit,
	}, s.SqlStore, cursor)
}

// PermanentDeleteBatchThreadMembershipsForRetentionPolicies deletes a batch of records
// which are affected by the global or a granular retention policy.
// See `genericPermanentDeleteBatchForRetentionPolicies` for details.
func (s *SqlThreadStore) PermanentDeleteBatchThreadMembershipsForRetentionPolicies(now, globalPolicyEndTime, limit int64, cursor model.RetentionPolicyCursor) (int64, model.RetentionPolicyCursor, error) {
	builder := s.getQueryBuilder().
		Select("ThreadMemberships.PostId").
		From("ThreadMemberships").
		InnerJoin("Threads ON ThreadMemberships.PostId = Threads.PostId")
	return genericPermanentDeleteBatchForRetentionPolicies(RetentionPolicyBatchDeletionInfo{
		BaseBuilder:         builder,
		Table:               "ThreadMemberships",
		TimeColumn:          "LastUpdated",
		PrimaryKeys:         []string{"PostId"},
		ChannelIDTable:      "Threads",
		NowMillis:           now,
		GlobalPolicyEndTime: globalPolicyEndTime,
		Limit:               limit,
	}, s.SqlStore, cursor)
}

// DeleteOrphanedRows removes orphaned rows from Threads and ThreadMemberships
func (s *SqlThreadStore) DeleteOrphanedRows(limit int) (deleted int64, err error) {
	// We need the extra level of nesting to deal with MySQL's locking
	const threadsQuery = `
	DELETE FROM Threads WHERE PostId IN (
		SELECT * FROM (
			SELECT Threads.PostId FROM Threads
			LEFT JOIN Channels ON Threads.ChannelId = Channels.Id
			WHERE Channels.Id IS NULL
			LIMIT ?
		) AS A
	)`
	// We only delete a thread membership if the entire thread no longer exists,
	// not if the root post has been deleted
	const threadMembershipsQuery = `
	DELETE FROM ThreadMemberships WHERE PostId IN (
		SELECT * FROM (
			SELECT ThreadMemberships.PostId FROM ThreadMemberships
			LEFT JOIN Threads ON ThreadMemberships.PostId = Threads.PostId
			WHERE Threads.PostId IS NULL
			LIMIT ?
		) AS A
	)`
	result, err := s.GetMasterX().Exec(threadsQuery, limit)
	if err != nil {
		return
	}
	rpcDeleted, err := result.RowsAffected()
	if err != nil {
		return
	}
	result, err = s.GetMasterX().Exec(threadMembershipsQuery, limit)
	if err != nil {
		return
	}
	rptDeleted, err := result.RowsAffected()
	if err != nil {
		return
	}
	deleted = rpcDeleted + rptDeleted
	return
}

// return number of unread replies for a single thread
func (s *SqlThreadStore) GetThreadUnreadReplyCount(threadMembership *model.ThreadMembership) (int64, error) {
	query := s.getQueryBuilder().
		Select("COUNT(Posts.Id)").
		From("Posts").
		Where(sq.And{
			sq.Eq{"Posts.RootId": threadMembership.PostId},
			sq.Gt{"Posts.CreateAt": threadMembership.LastViewed},
			sq.Eq{"Posts.DeleteAt": 0},
		})

	var unreadReplies int64
	err := s.GetReplicaX().GetBuilder(&unreadReplies, query)
	if err != nil {
		return 0, errors.Wrapf(err, "failed to count unread reply count for post id=%s", threadMembership.PostId)
	}

	return unreadReplies, nil
}

// Top threads in all public channels and private channels userID is a member of. Returns a list of threads ranked by interactions.
func (s *SqlThreadStore) GetTopThreadsForTeamSince(teamID string, userID string, since int64, offset int, limit int) (*model.TopThreadList, error) {
	var args []any
	query := `select
		threads_list.PostId,
		threads_list.ReplyCount,
		threads_list.ChannelId,
		threads_list.DisplayName,
		threads_list.Name,
		threads_list.Participants,
		p.UserId
	from((
		SELECT
			t.PostId,
			t.ReplyCount,
			t.ChannelId,
			t.Participants,
			c.DisplayName,
			c.Name
		FROM
			Threads t
			LEFT JOIN PublicChannels c ON t.ChannelId = c.Id
		WHERE
			t.threaddeleteat IS NULL
			AND t.LastReplyAt > ?
			AND c.TeamId = ?
		GROUP BY
			t.PostId,
			c.DisplayName,
			c.Name,
			t.Participants
	)
	UNION
	ALL (
		SELECT
			t.PostId,
			t.ReplyCount,
			t.ChannelId,
			t.Participants,
			c.DisplayName,
			c.Name
		FROM
			Threads t
			LEFT JOIN ChannelMembers cm ON t.ChannelId = cm.ChannelId
			LEFT JOIN Channels c ON t.ChannelId = c.Id
		WHERE
			t.threaddeleteat IS NULL
			AND cm.UserId = ?
			AND c.Type = 'P'
			AND c.TeamId = ?
			AND t.LastReplyAt > ?
		GROUP BY
			t.PostId,
			c.DisplayName,
			c.Name,
			t.Participants
	)) as threads_list
	LEFT JOIN Posts as p on p.Id = threads_list.PostId
	ORDER BY ReplyCount DESC
	limit ? offset ?`

	args = append(args, since, teamID, userID, teamID, since, limit+1, offset)

	topThreads := make([]*model.TopThread, 0)
	err := s.GetReplicaX().Select(&topThreads, query, args...)
	if err != nil {
		return nil, errors.Wrapf(err, "failed to get top threads=%s", teamID)
	}
	topThreads, err = postProcessTopThreads(topThreads, s, teamID)
	if err != nil {
		return nil, err
	}
	return model.GetTopThreadListWithPagination(topThreads, limit), nil
}

func (s *SqlThreadStore) GetTopThreadsForUserSince(teamID string, userID string, since int64, offset int, limit int) (*model.TopThreadList, error) {
	var args []any

	// gets all threads within the team which user follows.
	query := `select
		threads_list.PostId,
		threads_list.ReplyCount,
		threads_list.ChannelId,
		threads_list.DisplayName,
		threads_list.Name,
		threads_list.Participants,
		p.UserId
	from((
		SELECT
			t.PostId,
			t.ReplyCount,
			t.ChannelId,
			t.Participants,
			c.DisplayName,
			c.Name
		FROM
			Threads t
			LEFT JOIN PublicChannels c ON t.ChannelId = c.Id
			LEFT JOIN ThreadMemberships as tm on t.PostId = tm.PostId
		WHERE
			t.threaddeleteat IS NULL
			AND t.LastReplyAt > ?
			AND c.TeamId = ?
			AND tm.UserId = ?
            AND tm.Following = TRUE
		GROUP BY
			t.PostId,
			c.DisplayName,
			c.Name,
			t.Participants
	)
	UNION
	ALL (
		SELECT
			t.PostId,
			t.ReplyCount,
			t.ChannelId,
			t.Participants,
			c.DisplayName,
			c.Name
		FROM
			Threads t
			LEFT JOIN ChannelMembers cm ON t.ChannelId = cm.ChannelId
			LEFT JOIN Channels c ON t.ChannelId = c.Id
			LEFT JOIN ThreadMemberships as tm on t.PostId = tm.PostId
		WHERE
			cm.UserId = ?
			AND c.Type = 'P'
			AND c.TeamId = ?
			AND t.threaddeleteat IS NULL
			AND t.LastReplyAt > ?
			AND tm.UserId = ?
            AND tm.Following = TRUE
		GROUP BY
			t.PostId,
			c.DisplayName,
			c.Name,
			t.Participants
	)) as threads_list
	LEFT JOIN Posts as p on p.Id = threads_list.PostId
	ORDER BY ReplyCount DESC
	limit ? offset ?`

	args = append(args, since, teamID, userID, userID, teamID, since, userID, limit+1, offset)

	topThreads := make([]*model.TopThread, 0)
	err := s.GetReplicaX().Select(&topThreads, query, args...)
	if err != nil {
		return nil, errors.Wrapf(err, "failed to get top threads=%s", teamID)
	}
	topThreads, err = postProcessTopThreads(topThreads, s, teamID)
	if err != nil {
		return nil, err
	}
	return model.GetTopThreadListWithPagination(topThreads, limit), nil
}

func userContains(userIDs []string, searchedUserID string) bool {
	for _, userID := range userIDs {
		if userID == searchedUserID {
			return true
		}
	}
	return false
}

func postProcessTopThreads(topThreads []*model.TopThread, s *SqlThreadStore, teamID string) ([]*model.TopThread, error) {
	// create list of userIDs
	var userIDs []string
	for _, topThread := range topThreads {
		userID := topThread.UserId
		if !userContains(userIDs, userID) {
			userIDs = append(userIDs, userID)
		}
	}

	usersMap := map[string]*model.User{}

	users, err := s.User().GetProfileByIds(context.Background(), userIDs, &store.UserGetByIdsOpts{}, true)
	if err != nil {
		return nil, errors.Wrapf(err, "failed to get users for top threads in team=%s", teamID)
	}
	for _, user := range users {
		usersMap[user.Id] = user
	}

	// resolve user, root post for each top thread
	for _, topThread := range topThreads {
		postCreator := usersMap[topThread.UserId]
		topThread.UserInformation = &model.InsightUserInformation{
			Id:                postCreator.Id,
			LastPictureUpdate: postCreator.LastPictureUpdate,
			FirstName:         postCreator.FirstName,
			LastName:          postCreator.LastName,
			Username:          postCreator.Username,
			NickName:          postCreator.Nickname,
		}
		post, err := s.Post().GetSingle(topThread.PostId, false)
		if err != nil {
			return nil, errors.Wrapf(err, "failed to get extended post for post id=%s", topThread.PostId)
		}
		topThread.Post = post
	}
	return topThreads, nil
}<|MERGE_RESOLUTION|>--- conflicted
+++ resolved
@@ -33,11 +33,7 @@
 	model.Post
 }
 
-<<<<<<< HEAD
-func (thread *JoinedThread) ToThreadResponse(users map[string]*model.User) *model.ThreadResponse {
-=======
 func (thread *JoinedThread) toThreadResponse(users map[string]*model.User) *model.ThreadResponse {
->>>>>>> f07de38c
 	threadParticipants := make([]*model.User, 0, len(thread.Participants))
 	for _, participantUserId := range thread.Participants {
 		if participant, ok := users[participantUserId]; ok {
@@ -318,11 +314,7 @@
 
 	result := make([]*model.ThreadResponse, 0, len(threads))
 	for _, thread := range threads {
-<<<<<<< HEAD
-		result = append(result, thread.ToThreadResponse(allParticipants))
-=======
 		result = append(result, thread.toThreadResponse(allParticipants))
->>>>>>> f07de38c
 	}
 
 	return result, nil
@@ -499,11 +491,7 @@
 		usersMap[user.Id] = user
 	}
 
-<<<<<<< HEAD
-	return thread.ToThreadResponse(usersMap), nil
-=======
 	return thread.toThreadResponse(usersMap), nil
->>>>>>> f07de38c
 }
 
 // MarkAllAsReadByChannels marks thread membership for the given users in the given channels
@@ -573,11 +561,7 @@
 	query = query.
 		Where("Threads.PostId = ThreadMemberships.PostId").
 		Where(sq.Eq{"ThreadMemberships.UserId": userId}).
-<<<<<<< HEAD
-		Where(sq.Or{sq.Eq{"Threads.TeamId": teamId}, sq.Eq{"Threads.TeamId": ""}}).
-=======
 		Where(sq.Or{sq.Eq{"Threads.ThreadTeamId": teamId}, sq.Eq{"Threads.ThreadTeamId": ""}}).
->>>>>>> f07de38c
 		Set("LastViewed", timestamp).
 		Set("UnreadMentions", 0).
 		Set("LastUpdated", timestamp)
